--- conflicted
+++ resolved
@@ -10,23 +10,14 @@
   - test
   - build
   - publish
-<<<<<<< HEAD
-  - kubernetes
-  - flaming-fir
-=======
   - deploy
 
 image:                             parity/rust-builder:latest
->>>>>>> cc1d67e9
 
 variables:
   GIT_STRATEGY:                    fetch
   CARGO_HOME:                      "/ci-cache/${CI_PROJECT_NAME}/cargo/${CI_JOB_NAME}"
   SCCACHE_DIR:                     "/ci-cache/${CI_PROJECT_NAME}/sccache"
-<<<<<<< HEAD
-  CARGO_INCREMENTAL:               0
-=======
->>>>>>> cc1d67e9
   CI_SERVER_NAME:                  "GitLab CI"
   DOCKER_OS:                       "debian:stretch"
   ARCH:                            "x86_64"
@@ -68,33 +59,14 @@
     - web
 
 
-<<<<<<< HEAD
-
 #### stage:                        test
 
-check-runtime:
+check-line-width:
   stage:                           test
   image:                           parity/tools:latest
   <<:                              *kubernetes-build
   only:
     - /^[0-9]+$/
-  variables:
-    GITLAB_API:                    "https://gitlab.parity.io/api/v4"
-    GITHUB_API_PROJECT:            "parity%2Finfrastructure%2Fgithub-api"
-  script:
-    - ./scripts/gitlab/check_runtime.sh
-  allow_failure:                   true
-
-=======
-#### stage:                        test
->>>>>>> cc1d67e9
-
-check-line-width:
-  stage:                           test
-  image:                           parity/tools:latest
-  <<:                              *kubernetes-build
-  only:
-    - /^[0-9]+$/
   script:
     - ./scripts/gitlab/check_line_width.sh
   allow_failure:                   true
@@ -109,71 +81,12 @@
     - cargo audit
   allow_failure:                   true
 
-<<<<<<< HEAD
-
-cargo-check-benches:
-  stage:                           test
-  <<:                              *docker-env
-  script:
-    - BUILD_DUMMY_WASM_BINARY=1 time cargo +nightly check --benches --all
-    - sccache -s
-
-
-cargo-check-subkey:
-  stage:                           test
-  <<:                              *docker-env
-  except:
-    - /^v[0-9]+\.[0-9]+.*$/        # i.e. v1.0, v2.1rc1
-  script:
-    - cd ./subkey
-    - BUILD_DUMMY_WASM_BINARY=1 time cargo check --release
-    - sccache -s
-
-
-test-linux-stable:                 &test-linux
-  stage:                           test
-  <<:                              *docker-env
+test-linux-stable:
+  stage:                           test
   variables:
     # Enable debug assertions since we are running optimized builds for testing
     # but still want to have debug assertions.
     RUSTFLAGS: -Cdebug-assertions=y
-  except:
-    variables:
-      - $DEPLOY_TAG
-  script:
-    - time cargo test --all --release --verbose --locked |
-        tee output.log
-    - sccache -s
-  after_script:
-    - echo "___Collecting warnings for check_warnings job___"
-    - awk '/^warning:/,/^$/ { print }' output.log > ${CI_COMMIT_SHORT_SHA}_warnings.log
-  artifacts:
-    name:                          $CI_COMMIT_SHORT_SHA
-    expire_in:                     24 hrs
-    paths:
-      - ${CI_COMMIT_SHORT_SHA}_warnings.log
-
-
-test-srml-staking:                 &test-srml-staking
-  stage:                           test
-  <<:                              *docker-env
-=======
-test-linux-stable:
-  stage:                           test
->>>>>>> cc1d67e9
-  variables:
-    # Enable debug assertions since we are running optimized builds for testing
-    # but still want to have debug assertions.
-    RUSTFLAGS: -Cdebug-assertions=y
-<<<<<<< HEAD
-    RUST_BACKTRACE: 1
-  except:
-    variables:
-      - $DEPLOY_TAG
-  script:
-    - cd srml/staking/
-    - time cargo test --release --verbose --no-default-features --features std
-=======
     TARGET: native
   tags:
     - linux-docker
@@ -191,7 +104,6 @@
     - ./scripts/build.sh
   script:
     - time cargo test --all --release --verbose --locked
->>>>>>> cc1d67e9
     - sccache -s
 
 
@@ -218,7 +130,12 @@
 
 
 
-<<<<<<< HEAD
+.build-only:                      &build-only
+  only:
+    - master
+    - schedules
+    - web
+    - /^v[0-9]+\.[0-9]+.*$/        # i.e. v1.0, v2.1rc1
 
 test-linux-stable-int:
   <<:                              *test-linux
@@ -242,14 +159,6 @@
     expire_in:                     24 hrs
     paths:
       - ${CI_COMMIT_SHORT_SHA}_int_failure.log
-=======
-.build-only:                      &build-only
-  only:
-    - master
-    - schedules
-    - web
-    - /^v[0-9]+\.[0-9]+.*$/        # i.e. v1.0, v2.1rc1
->>>>>>> cc1d67e9
 
 
 check-web-wasm:
@@ -293,11 +202,7 @@
 
 #### stage:                        build
 
-<<<<<<< HEAD
-build-linux-substrate:
-=======
 build-linux-release:
->>>>>>> cc1d67e9
   stage:                           build
   <<:                              *collect-artifacts
   <<:                              *docker-env
@@ -305,14 +210,11 @@
   except:
     variables:
       - $DEPLOY_TAG
-<<<<<<< HEAD
-=======
   tags:
     - linux-docker
   before_script:
     - sccache -s
     - ./scripts/build.sh
->>>>>>> cc1d67e9
   script:
     - time cargo build --release --verbose
     - mkdir -p ./artifacts/substrate/
@@ -325,14 +227,13 @@
           sed -n -r 's/^substrate ([0-9.]+.*-[0-9a-f]{7,13})-.*$/\1/p' |
           tee ./artifacts/substrate/VERSION;
       fi
-<<<<<<< HEAD
-    - sha256sum ./artifacts/substrate/substrate | tee ./artifacts/substrate/substrate.sha256
+    - sha256sum ./artifacts/substrate | tee ./artifacts/substrate.sha256
     - printf '\n# building node-template\n\n'
-    - ./scripts/node-template-release.sh ./artifacts/substrate/substrate-node-template.tar.gz
-    - cp -r scripts/docker/substrate.Dockerfile ./artifacts/substrate/
-    - sccache -s
-
-build-linux-subkey:
+    - ./scripts/node-template-release.sh ./artifacts/substrate-node-template.tar.gz
+    - cp -r scripts/docker/* ./artifacts
+    - sccache -s
+
+build-rust-doc-release:            &build
   stage:                           build
   <<:                              *collect-artifacts
   <<:                              *docker-env
@@ -356,15 +257,6 @@
     - sccache -s
 
 build-rust-doc-release:
-=======
-    - sha256sum ./artifacts/substrate | tee ./artifacts/substrate.sha256
-    - printf '\n# building node-template\n\n'
-    - ./scripts/node-template-release.sh ./artifacts/substrate-node-template.tar.gz
-    - cp -r scripts/docker/* ./artifacts
-    - sccache -s
-
-build-rust-doc-release:            &build
->>>>>>> cc1d67e9
   stage:                           build
   <<:                              *docker-env
   allow_failure:                   true
@@ -375,39 +267,6 @@
     paths:
     - ./crate-docs
   <<:                              *build-only
-<<<<<<< HEAD
-  script:
-    - rm -f ./crate-docs/index.html # use it as an indicator if the job succeeds
-    - BUILD_DUMMY_WASM_BINARY=1 time cargo +nightly doc --release --all --verbose
-    - cp -R ./target/doc ./crate-docs
-    - echo "<meta http-equiv=refresh content=0;url=substrate_service/index.html>" > ./crate-docs/index.html
-    - sccache -s
-
-check_warnings:
-  stage:                           build
-  <<:                              *docker-env
-  except:
-    variables:
-      - $DEPLOY_TAG
-  variables:
-    GIT_STRATEGY:                  none
-  dependencies:
-    - test-linux-stable
-  script:
-    - if [ -s ${CI_COMMIT_SHORT_SHA}_warnings.log ]; then
-        cat ${CI_COMMIT_SHORT_SHA}_warnings.log;
-        exit 1;
-      else
-        echo "___No warnings___";
-      fi
-  allow_failure:                   true
-
-#### stage:                        publish
-
-.publish-docker-release:           &publish-docker-release
-  <<:                              *build-only
-  <<:                              *kubernetes-build
-=======
   tags:
     - linux-docker
   before_script:
@@ -431,7 +290,6 @@
 
 publish-docker-release:
   <<:                              *publish-build
->>>>>>> cc1d67e9
   image:                           docker:stable
   services:
     - docker:dind
@@ -445,50 +303,6 @@
     - VERSION="$(cat ./VERSION)"
     - echo "${PRODUCT} version = ${VERSION}"
     - test -z "${VERSION}" && exit 1
-<<<<<<< HEAD
-    - docker build
-      --build-arg VCS_REF="${CI_COMMIT_SHA}"
-      --build-arg BUILD_DATE="$(date -u '+%Y-%m-%dT%H:%M:%SZ')"
-      --tag $CONTAINER_IMAGE:$VERSION
-      --tag $CONTAINER_IMAGE:latest
-      --file $DOCKERFILE .
-    - docker push $CONTAINER_IMAGE:$VERSION
-    - docker push $CONTAINER_IMAGE:latest
-
-publish-docker-substrate:
-  stage:                           publish
-  <<:                              *publish-docker-release
-  # collect VERSION artifact here to pass it on to kubernetes
-  <<:                              *collect-artifacts
-  dependencies:
-    - build-linux-substrate
-  variables:
-    DOCKER_HOST:                   tcp://localhost:2375
-    DOCKER_DRIVER:                 overlay2
-    GIT_STRATEGY:                  none
-    PRODUCT:                       substrate
-    DOCKERFILE:                    $PRODUCT.Dockerfile
-    CONTAINER_IMAGE:               parity/$PRODUCT
-  after_script:
-    - docker logout
-    # only VERSION information is needed for the deployment
-    - find ./artifacts/ -depth -not -name VERSION -type f -delete
-
-publish-docker-subkey:
-  stage:                           publish
-  <<:                              *publish-docker-release
-  dependencies:
-    - build-linux-subkey
-  variables:
-    DOCKER_HOST:                   tcp://localhost:2375
-    DOCKER_DRIVER:                 overlay2
-    GIT_STRATEGY:                  none
-    PRODUCT:                       subkey
-    DOCKERFILE:                    $PRODUCT.Dockerfile
-    CONTAINER_IMAGE:               parity/$PRODUCT
-  after_script:
-    - docker logout
-=======
     - test "$CI_COMMIT_REF_NAME" = "master" ||
         BRANCH="-$(echo "${CI_COMMIT_REF_NAME}" | sed -r 's/^(v[0-9]+\.[0-9]+)\.[0-9]+$/\1/')"
     - cd ./artifacts
@@ -503,7 +317,6 @@
     - docker logout
     # only VERSION information is needed for the deployment
     - find ./artifacts/ -depth -not -name VERSION -not -name artifacts -delete
->>>>>>> cc1d67e9
 
 publish-s3-release:
   stage:                           publish
@@ -518,11 +331,6 @@
     BUCKET:                        "releases.parity.io"
     PREFIX:                        "substrate/${ARCH}-${DOCKER_OS}"
   script:
-<<<<<<< HEAD
-    - aws s3 sync ./artifacts/ s3://${BUCKET}/${PREFIX}/$(cat ./artifacts/substrate/VERSION)/
-    - echo "update objects in latest path"
-    - aws s3 sync s3://${BUCKET}/${PREFIX}/$(cat ./artifacts/substrate/VERSION)/ s3://${BUCKET}/${PREFIX}/latest/
-=======
     - aws s3 sync ./artifacts/ s3://${BUCKET}/${PREFIX}/$(cat ./artifacts/VERSION)/
     - test "$CI_COMMIT_REF_NAME" = "master" ||
         BRANCH="-$(echo "${CI_COMMIT_REF_NAME}" | sed -r 's/^(v[0-9]+\.[0-9]+)\.[0-9]+$/\1/')"
@@ -533,22 +341,15 @@
         --copy-source ${BUCKET}/${PREFIX}/$(cat ./artifacts/VERSION)/${name}
         --bucket ${BUCKET} --key ${PREFIX}/latest${BRANCH}/${name};
       done
->>>>>>> cc1d67e9
   after_script:
     - aws s3 ls s3://${BUCKET}/${PREFIX}/latest${BRANCH}/
         --recursive --human-readable --summarize
 
 
-<<<<<<< HEAD
-publish-s3-doc:
-  stage:                           publish
-  image:                           parity/awscli:latest
-=======
 
 publish-gh-doc:
   stage:                           publish
   image:                           parity/tools:latest
->>>>>>> cc1d67e9
   allow_failure:                   true
   dependencies:
     - build-rust-doc-release
@@ -583,50 +384,6 @@
     - git commit -m "update rustdoc ${CI_COMMIT_REF_NAME}"
     - git push origin master 2>&1 | sed -r "s|(${GITHUB_USER}):[a-f0-9]+@|\1:REDACTED@|g"
   after_script:
-<<<<<<< HEAD
-    - aws s3 ls s3://${BUCKET}/${PREFIX}/
-        --human-readable --summarize
-
-
-publish-gh-doc:
-  stage:                           publish
-  image:                           parity/tools:latest
-  allow_failure:                   true
-  dependencies:
-    - build-rust-doc-release
-  cache:                           {}
-  <<:                              *build-only
-  <<:                              *kubernetes-build
-  variables:
-    GIT_STRATEGY:                  none
-    GITHUB_API:                    "https://api.github.com"
-  script:
-    - test -r ./crate-docs/index.html || (
-        echo "./crate-docs/index.html not present, build:rust:doc:release job not complete";
-        exit 1
-      )
-    - test "${GITHUB_USER}" -a "${GITHUB_EMAIL}" -a "${GITHUB_TOKEN}" || (
-        echo "environment variables for github insufficient";
-        exit 1
-      )
-    - |
-      cat > ${HOME}/.gitconfig <<EOC
-      [user]
-      name = "${GITHUB_USER}"
-      email = "${GITHUB_EMAIL}"
-
-      [url "https://${GITHUB_USER}:${GITHUB_TOKEN}@github.com/"]
-      insteadOf = "https://github.com/"
-      EOC
-    - unset GITHUB_TOKEN
-    - git clone https://github.com/substrate-developer-hub/rustdocs.git
-    - rsync -ax --delete ./crate-docs/ ./rustdocs/${CI_COMMIT_REF_NAME}/
-    - cd ./rustdocs; git add .
-    - git commit -m "update rustdoc ${CI_COMMIT_REF_NAME}"
-    - git push origin master 2>&1 | sed -r "s|(${GITHUB_USER}):[a-f0-9]+@|\1:REDACTED@|g"
-  after_script:
-=======
->>>>>>> cc1d67e9
     - rm -vrf ${HOME}/.gitconfig
 
 
@@ -711,25 +468,6 @@
   tags:
     - linux-docker
 
-<<<<<<< HEAD
-validator 1 4:
-  <<:                              *validator-deploy
-  script:
-    - ./scripts/flamingfir-deploy.sh flamingfir-validator1
-validator 2 4:
-  <<:                              *validator-deploy
-  script:
-    - ./scripts/flamingfir-deploy.sh flamingfir-validator2
-validator 3 4:
-  <<:                              *validator-deploy
-  script:
-    - ./scripts/flamingfir-deploy.sh flamingfir-validator3
-validator 4 4:
-  <<:                              *validator-deploy
-  script:
-    - ./scripts/flamingfir-deploy.sh flamingfir-validator4
-=======
-
 
 
 .validator-deploy: &validator-deploy
@@ -751,4 +489,3 @@
   <<: *validator-deploy
   script:
     - ansible-playbook -i scripts/ansible/inventory.ini -u gitlab scripts/ansible/alexander.yml -l validator2
->>>>>>> cc1d67e9
