--- conflicted
+++ resolved
@@ -4,11 +4,7 @@
 
 [package]
 name = "totem-meccano"
-<<<<<<< HEAD
-version = "1.1.8"
-=======
 version = "1.1.9"
->>>>>>> 9aee6bf6
 authors = ["Totem Live Accounting <chris.dcosta@totemaccounting.com>"]
 build = "build.rs"
 edition = "2018"
