--- conflicted
+++ resolved
@@ -47,11 +47,7 @@
 use kvdb::{KeyValueDB, DBTransaction};
 use trie::{MemoryDB, PrefixedMemoryDB, prefixed_key};
 use parking_lot::{Mutex, RwLock};
-<<<<<<< HEAD
-use primitives::{H256, Blake2Hasher, ChangesTrieConfiguration, convert_hash, traits::CodeExecutor};
-=======
 use primitives::{H256, Blake2Hasher, ChangesTrieConfiguration, convert_hash};
->>>>>>> cc1d67e9
 use primitives::storage::well_known_keys;
 use sr_primitives::{
 	generic::{BlockId, DigestItem}, Justification, StorageOverlay, ChildrenStorageOverlay,
@@ -594,17 +590,7 @@
 	}
 
 	/// Prune obsolete changes tries.
-<<<<<<< HEAD
-	pub fn prune(
-		&self,
-		config: &ChangesTrieConfiguration,
-		tx: &mut DBTransaction,
-		block_hash: Block::Hash,
-		block_num: NumberFor<Block>,
-	) {
-=======
 	pub fn prune(&self, config: &ChangesTrieConfiguration, tx: &mut DBTransaction, block_hash: Block::Hash, block_num: NumberFor<Block>) {
->>>>>>> cc1d67e9
 		// never prune on archive nodes
 		let min_blocks_to_keep = match self.min_blocks_to_keep {
 			Some(min_blocks_to_keep) => min_blocks_to_keep,
@@ -892,11 +878,7 @@
 				let changes_trie_config = self
 					.state_at(BlockId::Hash(block))?
 					.storage(well_known_keys::CHANGES_TRIE_CONFIG)?
-<<<<<<< HEAD
-					.and_then(|v| Decode::decode(&mut &*v).ok());
-=======
 					.and_then(|v| Decode::decode(&mut &*v));
->>>>>>> cc1d67e9
 				*cached_changes_trie_config = Some(changes_trie_config.clone());
 				Ok(changes_trie_config)
 			},
