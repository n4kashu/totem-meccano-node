// Copyright 2018-2019 Parity Technologies (UK) Ltd.
// This file is part of Substrate.

// Substrate is free software: you can redistribute it and/or modify
// it under the terms of the GNU General Public License as published by
// the Free Software Foundation, either version 3 of the License, or
// (at your option) any later version.

// Substrate is distributed in the hope that it will be useful,
// but WITHOUT ANY WARRANTY; without even the implied warranty of
// MERCHANTABILITY or FITNESS FOR A PARTICULAR PURPOSE.  See the
// GNU General Public License for more details.

// You should have received a copy of the GNU General Public License
// along with Substrate.  If not, see <http://www.gnu.org/licenses/>.

//! Aura (Authority-round) consensus in substrate.
//!
//! Aura works by having a list of authorities A who are expected to roughly
//! agree on the current time. Time is divided up into discrete slots of t
//! seconds each. For each slot s, the author of that slot is A[s % |A|].
//!
//! The author is allowed to issue one block but not more during that slot,
//! and it will be built upon the longest valid chain that has been seen.
//!
//! Blocks from future steps will be either deferred or rejected depending on how
//! far in the future they are.
//!
//! NOTE: Aura itself is designed to be generic over the crypto used.
#![forbid(missing_docs, unsafe_code)]
use std::{sync::Arc, time::Duration, thread, marker::PhantomData, hash::Hash, fmt::Debug, pin::Pin};

use codec::{Encode, Decode, Codec};
use consensus_common::{self, BlockImport, Environment, Proposer,
	ForkChoiceStrategy, BlockImportParams, BlockOrigin, Error as ConsensusError,
	SelectChain, well_known_cache_keys::{self, Id as CacheKeyId}
};
use consensus_common::import_queue::{
	Verifier, BasicQueue, BoxBlockImport, BoxJustificationImport, BoxFinalityProofImport,
};
use client::{
	block_builder::api::BlockBuilder as BlockBuilderApi, blockchain::ProvideCache,
	runtime_api::ApiExt, error::Result as CResult, backend::AuxStore, BlockOf,
};

use sr_primitives::{generic::{BlockId, OpaqueDigestItemId}, Justification};
use sr_primitives::traits::{Block as BlockT, Header, DigestItemFor, ProvideRuntimeApi, Zero, Member};

use primitives::crypto::Pair;
use inherents::{InherentDataProviders, InherentData};

use futures::prelude::*;
use parking_lot::Mutex;
use log::{debug, info, trace};

use srml_aura::{
	InherentType as AuraInherent, AuraInherentData,
	timestamp::{TimestampInherentData, InherentType as TimestampInherent, InherentError as TIError}
};
use substrate_telemetry::{telemetry, CONSENSUS_TRACE, CONSENSUS_DEBUG, CONSENSUS_INFO};

use slots::{CheckedHeader, SlotData, SlotWorker, SlotInfo, SlotCompatible};
use slots::check_equivocation;

use keystore::KeyStorePtr;

pub use aura_primitives::*;
pub use consensus_common::SyncOracle;
pub use digest::CompatibleDigestItem;

mod digest;

type AuthorityId<P> = <P as Pair>::Public;

/// A slot duration. Create with `get_or_compute`.
#[derive(Clone, Copy, Debug, Encode, Decode, Hash, PartialOrd, Ord, PartialEq, Eq)]
pub struct SlotDuration(slots::SlotDuration<u64>);

impl SlotDuration {
	/// Either fetch the slot duration from disk or compute it from the genesis
	/// state.
	pub fn get_or_compute<A, B, C>(client: &C) -> CResult<Self>
	where
		A: Codec,
		B: BlockT,
		C: AuxStore + ProvideRuntimeApi,
		C::Api: AuraApi<B, A>,
	{
		slots::SlotDuration::get_or_compute(client, |a, b| a.slot_duration(b)).map(Self)
	}

	/// Get the slot duration in milliseconds.
	pub fn get(&self) -> u64 {
		self.0.get()
	}
}

/// Get slot author for given block along with authorities.
fn slot_author<P: Pair>(slot_num: u64, authorities: &[AuthorityId<P>]) -> Option<&AuthorityId<P>> {
	if authorities.is_empty() { return None }

	let idx = slot_num % (authorities.len() as u64);
	assert!(
		idx <= usize::max_value() as u64,
		"It is impossible to have a vector with length beyond the address space; qed",
	);

	let current_author = authorities.get(idx as usize)
		.expect("authorities not empty; index constrained to list length;\
				this is a valid index; qed");

	Some(current_author)
}

#[derive(Copy, Clone, Debug, PartialEq, Eq, Hash)]
struct AuraSlotCompatible;

impl SlotCompatible for AuraSlotCompatible {
	fn extract_timestamp_and_slot(
		&self,
		data: &InherentData
	) -> Result<(TimestampInherent, AuraInherent, std::time::Duration), consensus_common::Error> {
		data.timestamp_inherent_data()
			.and_then(|t| data.aura_inherent_data().map(|a| (t, a)))
			.map_err(Into::into)
			.map_err(consensus_common::Error::InherentData)
			.map(|(x, y)| (x, y, Default::default()))
	}
}

/// Start the aura worker. The returned future should be run in a futures executor.
pub fn start_aura<B, C, SC, E, I, P, SO, Error, H>(
	slot_duration: SlotDuration,
	client: Arc<C>,
	select_chain: SC,
	block_import: I,
	env: E,
	sync_oracle: SO,
	inherent_data_providers: InherentDataProviders,
	force_authoring: bool,
	keystore: KeyStorePtr,
) -> Result<impl futures01::Future<Item = (), Error = ()>, consensus_common::Error> where
	B: BlockT<Header=H>,
	C: ProvideRuntimeApi + BlockOf + ProvideCache<B> + AuxStore + Send + Sync,
	C::Api: AuraApi<B, AuthorityId<P>>,
	SC: SelectChain<B>,
	E: Environment<B, Error=Error> + Send + Sync + 'static,
	E::Proposer: Proposer<B, Error=Error>,
	<E::Proposer as Proposer<B>>::Create: Unpin + Send,
	P: Pair + Send + Sync,
	P::Public: Hash + Member + Encode + Decode,
	P::Signature: Hash + Member + Encode + Decode,
	H: Header<Hash=B::Hash>,
	I: BlockImport<B> + Send + Sync + 'static,
	Error: ::std::error::Error + Send + From<::consensus_common::Error> + From<I::Error> + 'static,
	SO: SyncOracle + Send + Sync + Clone,
{
	let worker = AuraWorker {
		client: client.clone(),
		block_import: Arc::new(Mutex::new(block_import)),
		env,
		keystore,
		sync_oracle: sync_oracle.clone(),
		force_authoring,
		_key_type: PhantomData::<P>,
	};
	register_aura_inherent_data_provider(
		&inherent_data_providers,
		slot_duration.0.slot_duration()
	)?;
	Ok(slots::start_slot_worker::<_, _, _, _, _, AuraSlotCompatible>(
		slot_duration.0,
		select_chain,
		worker,
		sync_oracle,
		inherent_data_providers,
		AuraSlotCompatible,
	).map(|()| Ok::<(), ()>(())).compat())
}

struct AuraWorker<C, E, I, P, SO> {
	client: Arc<C>,
	block_import: Arc<Mutex<I>>,
	env: E,
	keystore: KeyStorePtr,
	sync_oracle: SO,
	force_authoring: bool,
	_key_type: PhantomData<P>,
}

impl<H, B, C, E, I, P, Error, SO> slots::SimpleSlotWorker<B> for AuraWorker<C, E, I, P, SO> where
	B: BlockT<Header=H>,
	C: ProvideRuntimeApi + BlockOf + ProvideCache<B> + Sync,
	C::Api: AuraApi<B, AuthorityId<P>>,
	E: Environment<B, Error=Error>,
	E::Proposer: Proposer<B, Error=Error>,
	<E::Proposer as Proposer<B>>::Create: Unpin + Send,
	H: Header<Hash=B::Hash>,
	I: BlockImport<B> + Send + Sync + 'static,
	P: Pair + Send + Sync,
	P::Public: Member + Encode + Decode + Hash,
	P::Signature: Member + Encode + Decode + Hash + Debug,
	SO: SyncOracle + Send + Clone,
	Error: ::std::error::Error + Send + From<::consensus_common::Error> + From<I::Error> + 'static,
{
	type EpochData = Vec<AuthorityId<P>>;
	type Claim = P;
	type SyncOracle = SO;
	type Proposer = E::Proposer;
	type BlockImport = I;

	fn logging_target(&self) -> &'static str {
		"aura"
	}

	fn block_import(&self) -> Arc<Mutex<Self::BlockImport>> {
		self.block_import.clone()
	}

	fn epoch_data(&self, block: &B::Hash) -> Result<Self::EpochData, consensus_common::Error> {
		authorities(self.client.as_ref(), &BlockId::Hash(*block))
	}

	fn authorities_len(&self, epoch_data: &Self::EpochData) -> usize {
		epoch_data.len()
	}

	fn claim_slot(
		&self,
		_header: &B::Header,
		slot_number: u64,
		epoch_data: &Self::EpochData,
	) -> Option<Self::Claim> {
		let expected_author = slot_author::<P>(slot_number, epoch_data);

		expected_author.and_then(|p| {
			self.keystore.read()
				.key_pair_by_type::<P>(&p, app_crypto::key_types::AURA).ok()
		})
	}

	fn pre_digest_data(&self, slot_number: u64, _claim: &Self::Claim) -> Vec<sr_primitives::DigestItem<B::Hash>> {
		vec![
			<DigestItemFor<B> as CompatibleDigestItem<P>>::aura_pre_digest(slot_number),
		]
	}

	fn import_block(&self) -> Box<dyn Fn(
		B::Header,
		&B::Hash,
		Vec<B::Extrinsic>,
		Self::Claim,
	) -> consensus_common::BlockImportParams<B> + Send> {
		Box::new(|header, header_hash, body, pair| {
			// sign the pre-sealed hash of the block and then
			// add it to a digest item.
			let signature = pair.sign(header_hash.as_ref());
			let signature_digest_item = <DigestItemFor<B> as CompatibleDigestItem<P>>::aura_seal(signature);

			BlockImportParams {
				origin: BlockOrigin::Own,
				header,
				justification: None,
				post_digests: vec![signature_digest_item],
				body: Some(body),
				finalized: false,
				auxiliary: Vec::new(),
				fork_choice: ForkChoiceStrategy::LongestChain,
			}
		})
	}

	fn force_authoring(&self) -> bool {
		self.force_authoring
	}

	fn sync_oracle(&mut self) -> &mut Self::SyncOracle {
		&mut self.sync_oracle
	}

	fn proposer(&mut self, block: &B::Header) -> Result<Self::Proposer, consensus_common::Error> {
		self.env.init(block).map_err(|e| {
			consensus_common::Error::ClientImport(format!("{:?}", e)).into()
		})
	}
}

impl<H, B: BlockT, C, E, I, P, Error, SO> SlotWorker<B> for AuraWorker<C, E, I, P, SO> where
	B: BlockT<Header=H>,
	C: ProvideRuntimeApi + BlockOf + ProvideCache<B> + Sync + Send,
	C::Api: AuraApi<B, AuthorityId<P>>,
	E: Environment<B, Error=Error> + Send + Sync,
	E::Proposer: Proposer<B, Error=Error>,
	<E::Proposer as Proposer<B>>::Create: Unpin + Send + 'static,
	H: Header<Hash=B::Hash>,
	I: BlockImport<B> + Send + Sync + 'static,
	P: Pair + Send + Sync,
	P::Public: Member + Encode + Decode + Hash,
	P::Signature: Member + Encode + Decode + Hash + Debug,
	SO: SyncOracle + Send + Sync + Clone,
	Error: ::std::error::Error + Send + From<::consensus_common::Error> + From<I::Error> + 'static,
{
	type OnSlot = Pin<Box<dyn Future<Output = Result<(), consensus_common::Error>> + Send>>;

	fn on_slot(&mut self, chain_head: B::Header, slot_info: SlotInfo) -> Self::OnSlot {
		<Self as slots::SimpleSlotWorker<B>>::on_slot(self, chain_head, slot_info)
	}
}

macro_rules! aura_err {
	($($i: expr),+) => {
		{
			debug!(target: "aura", $( $i ),+);
			format!($( $i ),+)
		}
	};
}

fn find_pre_digest<B: BlockT, P: Pair>(header: &B::Header) -> Result<u64, String>
	where DigestItemFor<B>: CompatibleDigestItem<P>,
		P::Signature: Decode,
		P::Public: Encode + Decode + PartialEq + Clone,
{
	let mut pre_digest: Option<u64> = None;
	for log in header.digest().logs() {
		trace!(target: "aura", "Checking log {:?}", log);
		match (log.as_aura_pre_digest(), pre_digest.is_some()) {
			(Some(_), true) => Err(aura_err!("Multiple AuRa pre-runtime headers, rejecting!"))?,
			(None, _) => trace!(target: "aura", "Ignoring digest not meant for us"),
			(s, false) => pre_digest = s,
		}
	}
	pre_digest.ok_or_else(|| aura_err!("No AuRa pre-runtime digest found"))
}

/// check a header has been signed by the right key. If the slot is too far in the future, an error will be returned.
/// if it's successful, returns the pre-header and the digest item containing the seal.
///
/// This digest item will always return `Some` when used with `as_aura_seal`.
//
// FIXME #1018 needs misbehavior types. The `transaction_pool` parameter will be
// used to submit such misbehavior reports.
fn check_header<C, B: BlockT, P: Pair, T>(
	client: &C,
	slot_now: u64,
	mut header: B::Header,
	hash: B::Hash,
	authorities: &[AuthorityId<P>],
	_transaction_pool: Option<&T>,
) -> Result<CheckedHeader<B::Header, (u64, DigestItemFor<B>)>, String> where
	DigestItemFor<B>: CompatibleDigestItem<P>,
	P::Signature: Decode,
	C: client::backend::AuxStore,
	P::Public: Encode + Decode + PartialEq + Clone,
	T: Send + Sync + 'static,
{
	let seal = match header.digest_mut().pop() {
		Some(x) => x,
		None => return Err(format!("Header {:?} is unsealed", hash)),
	};

	let sig = seal.as_aura_seal().ok_or_else(|| {
		aura_err!("Header {:?} has a bad seal", hash)
	})?;

	let slot_num = find_pre_digest::<B, _>(&header)?;

	if slot_num > slot_now {
		header.digest_mut().push(seal);
		Ok(CheckedHeader::Deferred(header, slot_num))
	} else {
		// check the signature is valid under the expected authority and
		// chain state.
		let expected_author = match slot_author::<P>(slot_num, &authorities) {
			None => return Err("Slot Author not found".to_string()),
			Some(author) => author,
		};

		let pre_hash = header.hash();

		if P::verify(&sig, pre_hash.as_ref(), expected_author) {
			if let Some(equivocation_proof) = check_equivocation(
				client,
				slot_now,
				slot_num,
				&header,
				expected_author,
			).map_err(|e| e.to_string())? {
				info!(
					"Slot author is equivocating at slot {} with headers {:?} and {:?}",
					slot_num,
					equivocation_proof.fst_header().hash(),
					equivocation_proof.snd_header().hash(),
				);
			}

			Ok(CheckedHeader::Checked(header, (slot_num, seal)))
		} else {
			Err(format!("Bad signature on {:?}", hash))
		}
	}
}

/// A verifier for Aura blocks.
pub struct AuraVerifier<C, P, T> {
	client: Arc<C>,
	phantom: PhantomData<P>,
	inherent_data_providers: inherents::InherentDataProviders,
	transaction_pool: Option<Arc<T>>,
}

impl<C, P, T> AuraVerifier<C, P, T>
	where P: Send + Sync + 'static
{
	fn check_inherents<B: BlockT>(
		&self,
		block: B,
		block_id: BlockId<B>,
		inherent_data: InherentData,
		timestamp_now: u64,
	) -> Result<(), String>
		where C: ProvideRuntimeApi, C::Api: BlockBuilderApi<B>
	{
		const MAX_TIMESTAMP_DRIFT_SECS: u64 = 60;

		let inherent_res = self.client.runtime_api().check_inherents(
			&block_id,
			block,
			inherent_data,
		).map_err(|e| format!("{:?}", e))?;

		if !inherent_res.ok() {
			inherent_res
				.into_errors()
				.try_for_each(|(i, e)| match TIError::try_from(&i, &e) {
					Some(TIError::ValidAtTimestamp(timestamp)) => {
						// halt import until timestamp is valid.
						// reject when too far ahead.
						if timestamp > timestamp_now + MAX_TIMESTAMP_DRIFT_SECS {
							return Err("Rejecting block too far in future".into());
						}

						let diff = timestamp.saturating_sub(timestamp_now);
						info!(
							target: "aura",
							"halting for block {} seconds in the future",
							diff
						);
						telemetry!(CONSENSUS_INFO; "aura.halting_for_future_block";
							"diff" => ?diff
						);
						thread::sleep(Duration::from_secs(diff));
						Ok(())
					},
					Some(TIError::Other(e)) => Err(e.into()),
					None => Err(self.inherent_data_providers.error_to_string(&i, &e)),
				})
		} else {
			Ok(())
		}
	}
}

#[forbid(deprecated)]
impl<B: BlockT, C, P, T> Verifier<B> for AuraVerifier<C, P, T> where
	C: ProvideRuntimeApi + Send + Sync + client::backend::AuxStore + ProvideCache<B> + BlockOf,
	C::Api: BlockBuilderApi<B> + AuraApi<B, AuthorityId<P>>,
	DigestItemFor<B>: CompatibleDigestItem<P>,
	P: Pair + Send + Sync + 'static,
	P::Public: Send + Sync + Hash + Eq + Clone + Decode + Encode + Debug + 'static,
	P::Signature: Encode + Decode,
	T: Send + Sync + 'static,
{
	fn verify(
		&mut self,
		origin: BlockOrigin,
		header: B::Header,
		justification: Option<Justification>,
		mut body: Option<Vec<B::Extrinsic>>,
	) -> Result<(BlockImportParams<B>, Option<Vec<(CacheKeyId, Vec<u8>)>>), String> {
		let mut inherent_data = self.inherent_data_providers.create_inherent_data().map_err(String::from)?;
		let (timestamp_now, slot_now, _) = AuraSlotCompatible.extract_timestamp_and_slot(&inherent_data)
			.map_err(|e| format!("Could not extract timestamp and slot: {:?}", e))?;
		let hash = header.hash();
		let parent_hash = *header.parent_hash();
		let authorities = authorities(self.client.as_ref(), &BlockId::Hash(parent_hash))
			.map_err(|e| format!("Could not fetch authorities at {:?}: {:?}", parent_hash, e))?;

		// we add one to allow for some small drift.
		// FIXME #1019 in the future, alter this queue to allow deferring of
		// headers
		let checked_header = check_header::<C, B, P, T>(
			&self.client,
			slot_now + 1,
			header,
			hash,
			&authorities[..],
			self.transaction_pool.as_ref().map(|x| &**x),
		)?;
		match checked_header {
			CheckedHeader::Checked(pre_header, (slot_num, seal)) => {
				// if the body is passed through, we need to use the runtime
				// to check that the internally-set timestamp in the inherents
				// actually matches the slot set in the seal.
				if let Some(inner_body) = body.take() {
					inherent_data.aura_replace_inherent_data(slot_num);
					let block = B::new(pre_header.clone(), inner_body);

					// skip the inherents verification if the runtime API is old.
					if self.client
						.runtime_api()
						.has_api_with::<dyn BlockBuilderApi<B>, _>(&BlockId::Hash(parent_hash), |v| v >= 2)
						.map_err(|e| format!("{:?}", e))?
					{
						self.check_inherents(
							block.clone(),
							BlockId::Hash(parent_hash),
							inherent_data,
							timestamp_now,
						)?;
					}

					let (_, inner_body) = block.deconstruct();
					body = Some(inner_body);
				}

				trace!(target: "aura", "Checked {:?}; importing.", pre_header);
				telemetry!(CONSENSUS_TRACE; "aura.checked_and_importing"; "pre_header" => ?pre_header);

				// Look for an authorities-change log.
				let maybe_keys = pre_header.digest()
					.logs()
					.iter()
					.filter_map(|l| l.try_to::<ConsensusLog<AuthorityId<P>>>(
						OpaqueDigestItemId::Consensus(&AURA_ENGINE_ID)
					))
					.find_map(|l| match l {
						ConsensusLog::AuthoritiesChange(a) => Some(
							vec![(well_known_cache_keys::AUTHORITIES, a.encode())]
						),
						_ => None,
					});

				let import_block = BlockImportParams {
					origin,
					header: pre_header,
					post_digests: vec![seal],
					body,
					finalized: false,
					justification,
					auxiliary: Vec::new(),
					fork_choice: ForkChoiceStrategy::LongestChain,
				};

				Ok((import_block, maybe_keys))
			}
			CheckedHeader::Deferred(a, b) => {
				debug!(target: "aura", "Checking {:?} failed; {:?}, {:?}.", hash, a, b);
				telemetry!(CONSENSUS_DEBUG; "aura.header_too_far_in_future";
					"hash" => ?hash, "a" => ?a, "b" => ?b
				);
				Err(format!("Header {:?} rejected: too far in the future", hash))
			}
		}
	}
}

fn initialize_authorities_cache<A, B, C>(client: &C) -> Result<(), ConsensusError> where
	A: Codec,
	B: BlockT,
	C: ProvideRuntimeApi + BlockOf + ProvideCache<B>,
	C::Api: AuraApi<B, A>,
{
	// no cache => no initialization
	let cache = match client.cache() {
		Some(cache) => cache,
		None => return Ok(()),
	};

	// check if we already have initialized the cache
	let genesis_id = BlockId::Number(Zero::zero());
	let genesis_authorities: Option<Vec<A>> = cache
		.get_at(&well_known_cache_keys::AUTHORITIES, &genesis_id)
		.and_then(|(_, _, v)| Decode::decode(&mut &v[..]).ok());
	if genesis_authorities.is_some() {
		return Ok(());
	}

	let map_err = |error| consensus_common::Error::from(consensus_common::Error::ClientImport(
		format!(
			"Error initializing authorities cache: {}",
			error,
		)));
	let genesis_authorities = authorities(client, &genesis_id)?;
	cache.initialize(&well_known_cache_keys::AUTHORITIES, genesis_authorities.encode())
		.map_err(map_err)?;

	Ok(())
}

#[allow(deprecated)]
fn authorities<A, B, C>(client: &C, at: &BlockId<B>) -> Result<Vec<A>, ConsensusError> where
	A: Codec,
	B: BlockT,
	C: ProvideRuntimeApi + BlockOf + ProvideCache<B>,
	C::Api: AuraApi<B, A>,
{
	client
		.cache()
		.and_then(|cache| cache
			.get_at(&well_known_cache_keys::AUTHORITIES, at)
			.and_then(|(_, _, v)| Decode::decode(&mut &v[..]).ok())
		)
		.or_else(|| AuraApi::authorities(&*client.runtime_api(), at).ok())
		.ok_or_else(|| consensus_common::Error::InvalidAuthoritiesSet.into())
}

/// The Aura import queue type.
pub type AuraImportQueue<B> = BasicQueue<B>;

/// Register the aura inherent data provider, if not registered already.
fn register_aura_inherent_data_provider(
	inherent_data_providers: &InherentDataProviders,
	slot_duration: u64,
) -> Result<(), consensus_common::Error> {
	if !inherent_data_providers.has_provider(&srml_aura::INHERENT_IDENTIFIER) {
		inherent_data_providers
			.register_provider(srml_aura::InherentDataProvider::new(slot_duration))
			.map_err(Into::into)
			.map_err(consensus_common::Error::InherentData)
	} else {
		Ok(())
	}
}

/// Start an import queue for the Aura consensus algorithm.
pub fn import_queue<B, C, P, T>(
	slot_duration: SlotDuration,
	block_import: BoxBlockImport<B>,
	justification_import: Option<BoxJustificationImport<B>>,
	finality_proof_import: Option<BoxFinalityProofImport<B>>,
	client: Arc<C>,
	inherent_data_providers: InherentDataProviders,
<<<<<<< HEAD
	transaction_pool: Option<Arc<T>>,
=======
>>>>>>> cc1d67e9
) -> Result<AuraImportQueue<B>, consensus_common::Error> where
	B: BlockT,
	C: 'static + ProvideRuntimeApi + BlockOf + ProvideCache<B> + Send + Sync + AuxStore,
	C::Api: BlockBuilderApi<B> + AuraApi<B, AuthorityId<P>>,
	DigestItemFor<B>: CompatibleDigestItem<P>,
	P: Pair + Send + Sync + 'static,
	P::Public: Clone + Eq + Send + Sync + Hash + Debug + Encode + Decode,
	P::Signature: Encode + Decode,
	T: Send + Sync + 'static,
{
	register_aura_inherent_data_provider(&inherent_data_providers, slot_duration.get())?;
	initialize_authorities_cache(&*client)?;

<<<<<<< HEAD
	let verifier = AuraVerifier {
		client: client.clone(),
		inherent_data_providers,
		phantom: PhantomData,
		transaction_pool,
	};
	Ok(BasicQueue::new(
		verifier,
		block_import,
		justification_import,
		finality_proof_import,
	))
=======
	let verifier = Arc::new(
		AuraVerifier {
			client: client.clone(),
			extra,
			inherent_data_providers,
			phantom: PhantomData,
			allow_old_seals: false,
		}
	);
	Ok(BasicQueue::new(verifier, block_import, justification_import))
}

/// Start an import queue for the Aura consensus algorithm with backwards compatibility.
#[deprecated(
	note = "should not be used unless backwards compatibility with an older chain is needed."
)]
pub fn import_queue_accept_old_seals<B, C, E, P>(
	slot_duration: SlotDuration,
	block_import: SharedBlockImport<B>,
	justification_import: Option<SharedJustificationImport<B>>,
	client: Arc<C>,
	extra: E,
	inherent_data_providers: InherentDataProviders,
) -> Result<AuraImportQueue<B>, consensus_common::Error> where
	B: Block,
	C: 'static + ProvideRuntimeApi + ProvideCache<B> + Send + Sync,
	C::Api: BlockBuilderApi<B> + AuthoritiesApi<B>,
	DigestItemFor<B>: CompatibleDigestItem<P> + DigestItem<AuthorityId=AuthorityId<P>>,
	E: 'static + ExtraVerification<B>,
	P: Pair + Send + Sync + 'static,
	P::Public: Clone + Eq + Send + Sync + Hash + Debug + Encode + Decode + AsRef<P::Public>,
	P::Signature: Encode + Decode,
{
	register_aura_inherent_data_provider(&inherent_data_providers, slot_duration.get())?;

	let verifier = Arc::new(
		AuraVerifier {
			client: client.clone(),
			extra,
			inherent_data_providers,
			phantom: PhantomData,
			allow_old_seals: true,
		}
	);
	Ok(BasicQueue::new(verifier, block_import, justification_import))
>>>>>>> cc1d67e9
}

#[cfg(test)]
mod tests {
	use super::*;
	use consensus_common::NoNetwork as DummyOracle;
	use network::test::*;
	use network::test::{Block as TestBlock, PeersClient, PeersFullClient};
	use sr_primitives::traits::{Block as BlockT, DigestFor};
	use network::config::ProtocolConfig;
	use parking_lot::Mutex;
	use tokio::runtime::current_thread;
	use keyring::sr25519::Keyring;
	use client::BlockchainEvents;
	use test_client;
	use aura_primitives::sr25519::AuthorityPair;

	type Error = client::error::Error;

	type TestClient = client::Client<
		test_client::Backend,
		test_client::Executor,
		TestBlock,
		test_client::runtime::RuntimeApi
	>;

	struct DummyFactory(Arc<TestClient>);
	struct DummyProposer(u64, Arc<TestClient>);

	impl Environment<TestBlock> for DummyFactory {
		type Proposer = DummyProposer;
		type Error = Error;

		fn init(&mut self, parent_header: &<TestBlock as BlockT>::Header)
			-> Result<DummyProposer, Error>
		{
			Ok(DummyProposer(parent_header.number + 1, self.0.clone()))
		}
	}

	impl Proposer<TestBlock> for DummyProposer {
		type Error = Error;
		type Create = future::Ready<Result<TestBlock, Error>>;

		fn propose(
			&mut self,
			_: InherentData,
			digests: DigestFor<TestBlock>,
			_: Duration,
		) -> Self::Create {
			let r = self.1.new_block(digests).unwrap().bake().map_err(|e| e.into());
			future::ready(r)
		}
	}

	const SLOT_DURATION: u64 = 1000;

	pub struct AuraTestNet {
		peers: Vec<Peer<(), DummySpecialization>>,
	}

	impl TestNetFactory for AuraTestNet {
		type Specialization = DummySpecialization;
		type Verifier = AuraVerifier<PeersFullClient, AuthorityPair, ()>;
		type PeerData = ();

		/// Create new test network with peers and given config.
		fn from_config(_config: &ProtocolConfig) -> Self {
			AuraTestNet {
				peers: Vec::new(),
			}
		}

		fn make_verifier(&self, client: PeersClient, _cfg: &ProtocolConfig)
			-> Self::Verifier
		{
			match client {
				PeersClient::Full(client, _) => {
					let slot_duration = SlotDuration::get_or_compute(&*client)
						.expect("slot duration available");
					let inherent_data_providers = InherentDataProviders::new();
					register_aura_inherent_data_provider(
						&inherent_data_providers,
						slot_duration.get()
					).expect("Registers aura inherent data provider");

					assert_eq!(slot_duration.get(), SLOT_DURATION);
					AuraVerifier {
						client,
						inherent_data_providers,
						transaction_pool: Default::default(),
						phantom: Default::default(),
					}
				},
				PeersClient::Light(_, _) => unreachable!("No (yet) tests for light client + Aura"),
			}
		}

		fn peer(&mut self, i: usize) -> &mut Peer<Self::PeerData, DummySpecialization> {
			&mut self.peers[i]
		}

		fn peers(&self) -> &Vec<Peer<Self::PeerData, DummySpecialization>> {
			&self.peers
		}

		fn mut_peers<F: FnOnce(&mut Vec<Peer<Self::PeerData, DummySpecialization>>)>(&mut self, closure: F) {
			closure(&mut self.peers);
		}
	}

	#[test]
	#[allow(deprecated)]
	fn authoring_blocks() {
		let _ = env_logger::try_init();
		let net = AuraTestNet::new(3);

		let peers = &[
			(0, Keyring::Alice),
			(1, Keyring::Bob),
			(2, Keyring::Charlie),
		];

		let net = Arc::new(Mutex::new(net));
		let mut import_notifications = Vec::new();

		let mut runtime = current_thread::Runtime::new().unwrap();
		let mut keystore_paths = Vec::new();
		for (peer_id, key) in peers {
			let mut net = net.lock();
			let peer = net.peer(*peer_id);
			let client = peer.client().as_full().expect("full clients are created").clone();
			let select_chain = peer.select_chain().expect("full client has a select chain");
			let keystore_path = tempfile::tempdir().expect("Creates keystore path");
			let keystore = keystore::Store::open(keystore_path.path(), None).expect("Creates keystore.");

			keystore.write().insert_ephemeral_from_seed::<AuthorityPair>(&key.to_seed())
				.expect("Creates authority key");
			keystore_paths.push(keystore_path);

			let environ = DummyFactory(client.clone());
			import_notifications.push(
				client.import_notification_stream()
					.take_while(|n| future::ready(!(n.origin != BlockOrigin::Own && n.header.number() < &5)))
					.for_each(move |_| future::ready(()))
			);

			let slot_duration = SlotDuration::get_or_compute(&*client)
				.expect("slot duration available");

			let inherent_data_providers = InherentDataProviders::new();
			register_aura_inherent_data_provider(
				&inherent_data_providers, slot_duration.get()
			).expect("Registers aura inherent data provider");

			let aura = start_aura::<_, _, _, _, _, AuthorityPair, _, _, _>(
				slot_duration,
				client.clone(),
				select_chain,
				client,
				environ,
				DummyOracle,
				inherent_data_providers,
				false,
				keystore,
			).expect("Starts aura");

			runtime.spawn(aura);
		}

<<<<<<< HEAD
		runtime.spawn(futures01::future::poll_fn(move || {
			net.lock().poll();
			Ok::<_, ()>(futures01::Async::NotReady::<()>)
		}));

		runtime.block_on(future::join_all(import_notifications)
			.map(|_| Ok::<(), ()>(())).compat()).unwrap();
=======
		// wait for all finalized on each.
		let wait_for = ::futures::future::join_all(import_notifications)
			.map(|_| ())
			.map_err(|_| ());

		let drive_to_completion = ::tokio::timer::Interval::new_interval(TEST_ROUTING_INTERVAL)
			.for_each(move |_| {
				net.lock().send_import_notifications();
				net.lock().sync_without_disconnects();
				Ok(())
			})
			.map(|_| ())
			.map_err(|_| ());

		runtime.block_on(wait_for.select(drive_to_completion).map_err(|_| ())).unwrap();
>>>>>>> cc1d67e9
	}

	#[test]
	fn authorities_call_works() {
		let client = test_client::new();

		assert_eq!(client.info().chain.best_number, 0);
		assert_eq!(authorities(&client, &BlockId::Number(0)).unwrap(), vec![
			Keyring::Alice.public().into(),
			Keyring::Bob.public().into(),
			Keyring::Charlie.public().into()
		]);
	}
}<|MERGE_RESOLUTION|>--- conflicted
+++ resolved
@@ -641,10 +641,6 @@
 	finality_proof_import: Option<BoxFinalityProofImport<B>>,
 	client: Arc<C>,
 	inherent_data_providers: InherentDataProviders,
-<<<<<<< HEAD
-	transaction_pool: Option<Arc<T>>,
-=======
->>>>>>> cc1d67e9
 ) -> Result<AuraImportQueue<B>, consensus_common::Error> where
 	B: BlockT,
 	C: 'static + ProvideRuntimeApi + BlockOf + ProvideCache<B> + Send + Sync + AuxStore,
@@ -658,20 +654,6 @@
 	register_aura_inherent_data_provider(&inherent_data_providers, slot_duration.get())?;
 	initialize_authorities_cache(&*client)?;
 
-<<<<<<< HEAD
-	let verifier = AuraVerifier {
-		client: client.clone(),
-		inherent_data_providers,
-		phantom: PhantomData,
-		transaction_pool,
-	};
-	Ok(BasicQueue::new(
-		verifier,
-		block_import,
-		justification_import,
-		finality_proof_import,
-	))
-=======
 	let verifier = Arc::new(
 		AuraVerifier {
 			client: client.clone(),
@@ -717,7 +699,6 @@
 		}
 	);
 	Ok(BasicQueue::new(verifier, block_import, justification_import))
->>>>>>> cc1d67e9
 }
 
 #[cfg(test)]
@@ -888,15 +869,6 @@
 			runtime.spawn(aura);
 		}
 
-<<<<<<< HEAD
-		runtime.spawn(futures01::future::poll_fn(move || {
-			net.lock().poll();
-			Ok::<_, ()>(futures01::Async::NotReady::<()>)
-		}));
-
-		runtime.block_on(future::join_all(import_notifications)
-			.map(|_| Ok::<(), ()>(())).compat()).unwrap();
-=======
 		// wait for all finalized on each.
 		let wait_for = ::futures::future::join_all(import_notifications)
 			.map(|_| ())
@@ -912,7 +884,6 @@
 			.map_err(|_| ());
 
 		runtime.block_on(wait_for.select(drive_to_completion).map_err(|_| ())).unwrap();
->>>>>>> cc1d67e9
 	}
 
 	#[test]
