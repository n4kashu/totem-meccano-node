[package]
name = "substrate-consensus-common"
version = "2.0.0"
authors = ["Parity Technologies <admin@parity.io>"]
description = "Common utilities for substrate consensus"
edition = "2018"

[dependencies]
<<<<<<< HEAD
derive_more = "0.14.0"
libp2p = { version = "0.12.0", default-features = false }
=======
crossbeam-channel = "0.3.4"
libp2p = { version = "0.7.0", default-features = false }
>>>>>>> cc1d67e9
log = "0.4"
primitives = { package = "substrate-primitives", path= "../../primitives" }
inherents = { package = "substrate-inherents", path = "../../inherents" }
futures-preview = "=0.3.0-alpha.17"
futures-timer = "0.2.1"
rstd = { package = "sr-std", path = "../../sr-std" }
runtime_version = { package = "sr-version", path = "../../sr-version" }
sr-primitives = {  path = "../../sr-primitives" }
codec = { package = "parity-scale-codec", version = "1.0.0", features = ["derive"] }
parking_lot = "0.9.0"

[dev-dependencies]
<<<<<<< HEAD
test-client = { package = "substrate-test-runtime-client", path = "../../test-runtime/client" }

[features]
default = []
=======
test_client = { package = "substrate-test-client", path = "../../test-client" }

[features]
default = []
test-helpers = []
>>>>>>> cc1d67e9
<|MERGE_RESOLUTION|>--- conflicted
+++ resolved
@@ -6,13 +6,8 @@
 edition = "2018"
 
 [dependencies]
-<<<<<<< HEAD
-derive_more = "0.14.0"
-libp2p = { version = "0.12.0", default-features = false }
-=======
 crossbeam-channel = "0.3.4"
 libp2p = { version = "0.7.0", default-features = false }
->>>>>>> cc1d67e9
 log = "0.4"
 primitives = { package = "substrate-primitives", path= "../../primitives" }
 inherents = { package = "substrate-inherents", path = "../../inherents" }
@@ -25,15 +20,8 @@
 parking_lot = "0.9.0"
 
 [dev-dependencies]
-<<<<<<< HEAD
-test-client = { package = "substrate-test-runtime-client", path = "../../test-runtime/client" }
-
-[features]
-default = []
-=======
 test_client = { package = "substrate-test-client", path = "../../test-client" }
 
 [features]
 default = []
-test-helpers = []
->>>>>>> cc1d67e9
+test-helpers = []