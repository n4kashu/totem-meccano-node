[package]
name = "substrate-executor"
version = "2.0.0"
authors = ["Parity Technologies <admin@parity.io>"]
edition = "2018"

[dependencies]
derive_more = "0.14.0"
codec = { package = "parity-scale-codec", version = "1.0.0" }
runtime_io = { package = "sr-io", path = "../sr-io" }
primitives = { package = "substrate-primitives", path = "../primitives" }
trie = { package = "substrate-trie", path = "../trie" }
serializer = { package = "substrate-serializer", path = "../serializer" }
runtime_version = { package = "sr-version", path = "../sr-version" }
panic-handler = { package = "substrate-panic-handler", path = "../panic-handler" }
<<<<<<< HEAD
wasm-interface = { package = "substrate-wasm-interface", path = "../wasm-interface" }
wasmi = "0.5.0"
parity-wasm = "0.31"
lazy_static = "1.3"
parking_lot = "0.9.0"
=======
wasmi = { version = "0.4.3" }
byteorder = "1.1"
lazy_static = "1.0"
parking_lot = "0.7.1"
>>>>>>> cc1d67e9
log = "0.4"
libsecp256k1 = "0.2.1"
tiny-keccak = "1.4.2"

[dev-dependencies]
assert_matches = "1.1"
wabt = "~0.7.4"
hex-literal = "0.2.0"
runtime-test = { package = "substrate-runtime-test", path = "runtime-test" }
substrate-client = { path = "../client" }
substrate-offchain = { path = "../offchain/" }
state_machine = { package = "substrate-state-machine", path = "../state-machine"  }

[features]
default = []
wasm-extern-trace = []<|MERGE_RESOLUTION|>--- conflicted
+++ resolved
@@ -13,18 +13,10 @@
 serializer = { package = "substrate-serializer", path = "../serializer" }
 runtime_version = { package = "sr-version", path = "../sr-version" }
 panic-handler = { package = "substrate-panic-handler", path = "../panic-handler" }
-<<<<<<< HEAD
-wasm-interface = { package = "substrate-wasm-interface", path = "../wasm-interface" }
-wasmi = "0.5.0"
-parity-wasm = "0.31"
-lazy_static = "1.3"
-parking_lot = "0.9.0"
-=======
 wasmi = { version = "0.4.3" }
 byteorder = "1.1"
 lazy_static = "1.0"
 parking_lot = "0.7.1"
->>>>>>> cc1d67e9
 log = "0.4"
 libsecp256k1 = "0.2.1"
 tiny-keccak = "1.4.2"
