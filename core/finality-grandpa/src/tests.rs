--- conflicted
+++ resolved
@@ -428,9 +428,6 @@
 	}
 
 	// wait for all finalized on each.
-<<<<<<< HEAD
-	let wait_for = ::futures::future::join_all(wait_for)
-=======
 	let wait_for = ::futures::future::join_all(finality_notifications)
 		.map(|_| ())
 		.map_err(|_| ());
@@ -442,7 +439,6 @@
 			net.lock().sync_without_disconnects();
 			Ok(())
 		})
->>>>>>> cc1d67e9
 		.map(|_| ())
 		.map_err(|_| ());
 
@@ -553,16 +549,12 @@
 	}
 
 	// wait for all finalized on each.
-<<<<<<< HEAD
-	let wait_for = futures::future::join_all(finality_notifications)
-=======
 	let wait_for = ::futures::future::join_all(finality_notifications)
 		.map(|_| ())
 		.map_err(|_| ());
 
 	let drive_to_completion = ::tokio::timer::Interval::new_interval(TEST_ROUTING_INTERVAL)
 		.for_each(move |_| { net.lock().sync_without_disconnects(); Ok(()) })
->>>>>>> cc1d67e9
 		.map(|_| ())
 		.map_err(|_| ());
 
@@ -731,10 +723,6 @@
 		.map(|_| ())
 		.map_err(|_| ());
 
-<<<<<<< HEAD
-	let drive_to_completion = futures::future::poll_fn(|| { net.lock().poll(); Ok(Async::NotReady) });
-	let _ = runtime.block_on(wait_for.select(drive_to_completion).map_err(|_| ())).unwrap();
-=======
 	let drive_to_completion = ::tokio::timer::Interval::new_interval(TEST_ROUTING_INTERVAL)
 		.for_each(move |_| {
 			net.lock().send_import_notifications();
@@ -746,7 +734,6 @@
 		.map_err(|_| ());
 
 	runtime.block_on(wait_for.select(drive_to_completion).map_err(|_| ())).unwrap();
->>>>>>> cc1d67e9
 }
 
 #[test]
@@ -850,20 +837,9 @@
 	}
 
 	// the last peer should get the justification by syncing from other peers
-<<<<<<< HEAD
-	runtime.block_on(futures::future::poll_fn(move || -> std::result::Result<_, ()> {
-		if net.lock().peer(3).client().justification(&BlockId::Number(21)).unwrap().is_none() {
-			net.lock().poll();
-			Ok(Async::NotReady)
-		} else {
-			Ok(Async::Ready(()))
-		}
-	})).unwrap()
-=======
 	while net.lock().peer(3).client().justification(&BlockId::Number(21)).unwrap().is_none() {
 		net.lock().sync_without_disconnects();
 	}
->>>>>>> cc1d67e9
 }
 
 #[test]
