--- conflicted
+++ resolved
@@ -17,166 +17,11 @@
 #![warn(unused_extern_crates)]
 #![warn(missing_docs)]
 
-<<<<<<< HEAD
-//! Substrate-specific P2P networking.
-//!
-//! **Important**: This crate is unstable and the API and usage may change.
-//!
-//! # Node identities and addresses
-//!
-//! In a decentralized network, each node possesses a network private key and a network public key.
-//! In Substrate, the keys are based on the ed25519 curve. As of the writing of this documentation,
-//! the secp256k1 curve can also be used, but is deprecated. Our local node's keypair must be
-//! passed as part of the network configuration.
-//!
-//! From a node's public key, we can derive its *identity*. In Substrate and libp2p, a node's
-//! identity is represented with the [`PeerId`] struct. All network communications between nodes on
-//! the network use encryption derived from both sides's keys, which means that **identities cannot
-//! be faked**.
-//!
-//! A node's identity uniquely identifies a machine on the network. If you start two or more
-//! clients using the same network key, large interferences will happen.
-//!
-//! # Substrate's network protocol
-//!
-//! Substrate's networking protocol is based upon libp2p. It is at the moment not possible and not
-//! planned to permit using something else than the libp2p network stack and the rust-libp2p
-//! library. However the libp2p framework is very flexible and the rust-libp2p library could be
-//! extended to support a wider range of protocols than what is offered by libp2p.
-//!
-//! ## Discovery mechanisms
-//!
-//! In order for our node to join a peer-to-peer network, it has to know a list of nodes that are
-//! part of said network. This includes nodes identities and their address (how to reach them).
-//! Building such a list is called the **discovery** mechanism. There are three mechanisms that
-//! Substrate uses:
-//!
-//! - Bootstrap nodes. These are hard-coded node identities and addresses passed alongside with
-//! the network configuration.
-//! - mDNS. We perform a UDP broadcast on the local network. Nodes that listen may respond with
-//! their identity. More info [here](https://github.com/libp2p/specs/blob/master/discovery/mdns.md).
-//! mDNS can be disabled in the network configuration.
-//! - Kademlia random walk. Once connected, we perform random Kademlia `FIND_NODE` requests in
-//! order for nodes to propagate to us their view of the network. More information about Kademlia
-//! can be found [on Wikipedia](https://en.wikipedia.org/wiki/Kademlia).
-//!
-//! ## Connection establishment
-//!
-//! When node Alice knows node Bob's identity and address, it can establish a connection with Bob.
-//! All connections must always use encryption and multiplexing. While some node addresses (eg.
-//! addresses using `/quic`) already imply which encryption and/or multiplexing to use, for others
-//! the **multistream-select** protocol is used in order to negotiate an encryption layer and/or a
-//! multiplexing layer.
-//!
-//! The connection establishment mechanism is called the **transport**.
-//!
-//! As of the writing of this documentation, the following base-layer protocols are supported by
-//! Substrate:
-//!
-//! - TCP/IP for addresses of the form `/ip4/1.2.3.4/tcp/5`. Once the TCP connection is open, an
-//! encryption and a multiplexing layer are negotiated on top.
-//! - WebSockets for addresses of the form `/ip4/1.2.3.4/tcp/5/ws`. A TCP/IP connection is open and
-//! the WebSockets protocol is negotiated on top. Communications then happen inside WebSockets data
-//! frames. Encryption and multiplexing are additionally negotiated again inside this channel.
-//! - DNS for addresses of the form `/dns4/example.com/tcp/5` or `/dns4/example.com/tcp/5/ws`. A
-//! node's address can contain a domain name.
-//!
-//! The following encryption protocols are supported:
-//!
-//! - [Secio](https://github.com/libp2p/specs/tree/master/secio). A TLS-1.2-like protocol but
-//! without certificates. Support for secio will likely be deprecated in the far future.
-//! - [Noise](https://noiseprotocol.org/). Support for noise is very experimental. The details are
-//! very blurry and may change at any moment.
-//!
-//! The following multiplexing protocols are supported:
-//!
-//! - [Mplex](https://github.com/libp2p/specs/tree/master/mplex). Support for mplex will likely
-//! be deprecated in the future.
-//! - [Yamux](https://github.com/hashicorp/yamux/blob/master/spec.md).
-//!
-//! ## Substreams
-//!
-//! Once a connection has been established and uses multiplexing, substreams can be opened. When
-//! a substream is open, the **multistream-select** protocol is used to negotiate which protocol to
-//! use on that given substream. In practice, Substrate opens the following substreams:
-//!
-//! - We periodically open an ephemeral substream in order to ping the remote and check whether the
-//! connection is still alive. Failure for the remote to reply leads to a disconnection. This uses
-//! the libp2p ping protocol.
-//! - We periodically open an ephemeral substream in order to ask information from the remote. This
-//! is called [the `identify` protocol](https://github.com/libp2p/specs/tree/master/identify).
-//! - We periodically open ephemeral substreams for Kademlia random walk queries. Each Kademlia
-//! query is done in a new separate substream. This uses the
-//! [standard libp2p Kademlia protocol](https://github.com/libp2p/specs/pull/108).
-//! - We optionally keep a substream alive for all Substrate-based communications. The name of the
-//! protocol negotiated is based on the *protocol ID* passed as part of the network configuration.
-//! This protocol ID should be unique for each chain and prevents nodes from different chains from
-//! connecting to each other. More information below.
-//!
-//! ## The Substrate substream
-//!
-//! Substrate uses a component named the **peerset manager (PSM)**. Through the discovery
-//! mechanism, the PSM is aware of the nodes that are part of the network and decides which nodes
-//! we should perform Substrate-based communications with. For these nodes, we open a connection
-//! if necessary and open a unique substream for Substrate-based communications. If the PSM decides
-//! that we should disconnect a node, then that substream is closed.
-//!
-//! For more information about the PSM, see the *substrate-peerset* crate.
-//!
-//! Note that at the moment there is no mechanism in place to solve the issues that arise where the
-//! two sides of a connection open the unique substream simultaneously. In order to not run into
-//! issues, only the dialer of a connection is allowed to open the unique substream. When the
-//! substream is closed, the entire connection is closed as well. This is a bug, and should be
-//! fixed by improving the protocol.
-//!
-//! Within the unique Substrate substream, messages encoded using
-//! [*parity-scale-codec*](https://github.com/paritytech/parity-scale-codec) are exchanged.
-//! The detail of theses messages is not totally in place, but they can be found in the
-//! `message.rs` file.
-//!
-//! Once the substream is open, the first step is an exchange of a *status* message from both
-//! sides, containing information such as the chain root hash, head of chain, and so on.
-//!
-//! Communications within this substream include:
-//!
-//! - Syncing. Blocks are announced and requested from other nodes.
-//! - Light-client requests. When a light client requires information, a random node we have a
-//! substream open with is chosen, and the information is requested from it.
-//! - Gossiping. Used for example by grandpa.
-//! - Network specialization. The network protocol can be specialized through a template parameter
-//! of the network service. This specialization is free to send and receive messages with the
-//! remote. This is meant to be used by the chain that is being built on top of Substrate
-//! (eg. Polkadot).
-//!
-//! It is intended that in the future each of these components gets more isolated, so that they
-//! are free to open and close their own substreams, and so that syncing and light client requests
-//! are able to communicate with nodes outside of the range of the PSM.
-//!
-//! # Usage
-//!
-//! Using the `substrate-network` crate is done through the [`NetworkWorker`] struct. Create this
-//! struct by passing a [`config::Params`], then poll it as if it was a `Future`. You can extract an
-//! `Arc<NetworkService>` from the `NetworkWorker`, which can be shared amongst multiple places
-//! in order to give orders to the networking.
-//!
-//! See the [`config`] module for more information about how to configure the networking.
-//!
-//! After the `NetworkWorker` has been created, the important things to do are:
-//!
-//! - Calling `NetworkWorker::poll` in order to advance the network.
-//! - Calling `on_block_import` whenever a block is added to the client.
-//! - Calling `on_block_finalized` whenever a block is finalized.
-//! - Calling `trigger_repropagate` when a transaction is added to the pool.
-//!
-//! More precise usage details are still being worked on and will likely change in the future.
-//!
-=======
 //! Substrate-specific P2P networking: synchronizing blocks, propagating BFT messages.
 //! Allows attachment of an optional subprotocol for chain-specific requests.
 //! 
 //! **Important**: This crate is unstable and the API and usage may change.
 //!
->>>>>>> cc1d67e9
 
 mod behaviour;
 mod chain;
