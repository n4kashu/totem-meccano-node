// Copyright 2017-2019 Parity Technologies (UK) Ltd.
// This file is part of Substrate.

// Substrate is free software: you can redistribute it and/or modify
// it under the terms of the GNU General Public License as published by
// the Free Software Foundation, either version 3 of the License, or
// (at your option) any later version.

// Substrate is distributed in the hope that it will be useful,
// but WITHOUT ANY WARRANTY; without even the implied warranty of
// MERCHANTABILITY or FITNESS FOR A PARTICULAR PURPOSE.  See the
// GNU General Public License for more details.

// You should have received a copy of the GNU General Public License
// along with Substrate.  If not, see <http://www.gnu.org/licenses/>.

use crate::{DiscoveryNetBehaviour, config::ProtocolId};
use crate::legacy_proto::{LegacyProto, LegacyProtoOut};
use futures::prelude::*;
use futures03::{StreamExt as _, TryStreamExt as _};
use libp2p::{Multiaddr, PeerId};
use libp2p::core::{ConnectedPoint, nodes::Substream, muxing::StreamMuxerBox};
use libp2p::swarm::{ProtocolsHandler, IntoProtocolsHandler};
use libp2p::swarm::{NetworkBehaviour, NetworkBehaviourAction, PollParameters};
use primitives::storage::StorageKey;
<<<<<<< HEAD
use consensus::{import_queue::IncomingBlock, import_queue::Origin, BlockOrigin};
use sr_primitives::{generic::BlockId, ConsensusEngineId, Justification};
use sr_primitives::traits::{
	Block as BlockT, Header as HeaderT, NumberFor, One, Zero,
	CheckedSub, SaturatedConversion
};
use consensus::import_queue::{BlockImportResult, BlockImportError};
use message::{BlockAttributes, Direction, FromBlock, Message, RequestId};
use message::generic::{Message as GenericMessage, ConsensusMessage};
use event::Event;
use consensus_gossip::{ConsensusGossip, MessageRecipient as GossipMessageRecipient};
use light_dispatch::{LightDispatch, LightDispatchNetwork, RequestData};
use specialization::NetworkSpecialization;
use sync::{ChainSync, SyncState};
use crate::service::{TransactionPool, ExHashT};
use crate::config::{BoxFinalityProofRequestBuilder, Roles};
=======
use runtime_primitives::{generic::BlockId, ConsensusEngineId};
use runtime_primitives::traits::{As, Block as BlockT, Header as HeaderT, NumberFor, Zero};
use consensus::import_queue::ImportQueue;
use crate::message::{self, BlockRequest as BlockRequestMessage, Message};
use crate::message::generic::{Message as GenericMessage, ConsensusMessage};
use crate::consensus_gossip::ConsensusGossip;
use crate::on_demand::OnDemandService;
use crate::specialization::NetworkSpecialization;
use crate::sync::{ChainSync, Status as SyncStatus, SyncState};
use crate::service::{NetworkChan, NetworkMsg, TransactionPool, ExHashT};
use crate::config::{ProtocolConfig, Roles};
use parking_lot::RwLock;
>>>>>>> cc1d67e9
use rustc_hex::ToHex;
use std::collections::{BTreeMap, HashMap};
use std::sync::Arc;
use std::{cmp, num::NonZeroUsize, time};
use log::{trace, debug, warn, error};
use crate::chain::{Client, FinalityProofProvider};
use client::light::fetcher::{FetchChecker, ChangesProof};
use crate::error;
use util::LruHashSet;

mod util;
pub mod consensus_gossip;
pub mod message;
pub mod event;
pub mod light_dispatch;
pub mod specialization;
pub mod sync;

const REQUEST_TIMEOUT_SEC: u64 = 40;
/// Interval at which we perform time based maintenance
const TICK_TIMEOUT: time::Duration = time::Duration::from_millis(1100);
/// Interval at which we propagate exstrinsics;
const PROPAGATE_TIMEOUT: time::Duration = time::Duration::from_millis(2900);

/// Current protocol version.
pub(crate) const CURRENT_VERSION: u32 = 3;
/// Lowest version we support
pub(crate) const MIN_VERSION: u32 = 2;

// Maximum allowed entries in `BlockResponse`
const MAX_BLOCK_DATA_RESPONSE: u32 = 128;
/// When light node connects to the full node and the full node is behind light node
/// for at least `LIGHT_MAXIMAL_BLOCKS_DIFFERENCE` blocks, we consider it unuseful
/// and disconnect to free connection slot.
const LIGHT_MAXIMAL_BLOCKS_DIFFERENCE: u64 = 8192;

/// Reputation change when a peer is "clogged", meaning that it's not fast enough to process our
/// messages.
const CLOGGED_PEER_REPUTATION_CHANGE: i32 = -(1 << 12);
/// Reputation change when a peer doesn't respond in time to our messages.
const TIMEOUT_REPUTATION_CHANGE: i32 = -(1 << 10);
/// Reputation change when a peer sends us a status message while we already received one.
const UNEXPECTED_STATUS_REPUTATION_CHANGE: i32 = -(1 << 20);
/// Reputation change when we are a light client and a peer is behind us.
const PEER_BEHIND_US_LIGHT_REPUTATION_CHANGE: i32 = -(1 << 8);
/// Reputation change when a peer sends us an extrinsic that we didn't know about.
const NEW_EXTRINSIC_REPUTATION_CHANGE: i32 = 1 << 7;
/// We sent an RPC query to the given node, but it failed.
const RPC_FAILED_REPUTATION_CHANGE: i32 = -(1 << 12);

// Lock must always be taken in order declared here.
pub struct Protocol<B: BlockT, S: NetworkSpecialization<B>, H: ExHashT> {
	/// Interval at which we call `tick`.
	tick_timeout: Box<dyn Stream<Item = (), Error = ()> + Send>,
	/// Interval at which we call `propagate_extrinsics`.
	propagate_timeout: Box<dyn Stream<Item = (), Error = ()> + Send>,
	config: ProtocolConfig,
	/// Handler for light client requests.
	light_dispatch: LightDispatch<B>,
	genesis_hash: B::Hash,
	sync: ChainSync<B>,
	specialization: S,
	consensus_gossip: ConsensusGossip<B>,
	context_data: ContextData<B, H>,
	// Connected peers pending Status message.
	handshaking_peers: HashMap<PeerId, HandshakingPeer>,
	/// Used to report reputation changes.
	peerset_handle: peerset::PeersetHandle,
	transaction_pool: Arc<dyn TransactionPool<H, B>>,
	/// When asked for a proof of finality, we use this struct to build one.
	finality_proof_provider: Option<Arc<dyn FinalityProofProvider<B>>>,
	/// Handles opening the unique substream and sending and receiving raw messages.
	behaviour: LegacyProto<B, Substream<StreamMuxerBox>>,
}

/// A peer that we are connected to
/// and from whom we have not yet received a Status message.
struct HandshakingPeer {
	timestamp: time::Instant,
}

/// Peer information
#[derive(Debug, Clone)]
struct Peer<B: BlockT, H: ExHashT> {
	info: PeerInfo<B>,
	/// Current block request, if any.
	block_request: Option<(time::Instant, message::BlockRequest<B>)>,
	/// Requests we are no longer insterested in.
	obsolete_requests: HashMap<message::RequestId, time::Instant>,
	/// Holds a set of transactions known to this peer.
	known_extrinsics: LruHashSet<H>,
	/// Holds a set of blocks known to this peer.
	known_blocks: LruHashSet<B::Hash>,
	/// Request counter,
	next_request_id: message::RequestId,
}

/// Info about a peer's known state.
#[derive(Clone, Debug)]
pub struct PeerInfo<B: BlockT> {
	/// Roles
	pub roles: Roles,
	/// Protocol version
	pub protocol_version: u32,
	/// Peer best block hash
	pub best_hash: B::Hash,
	/// Peer best block number
	pub best_number: <B::Header as HeaderT>::Number,
}

struct LightDispatchIn<'a, B: BlockT> {
	behaviour: &'a mut LegacyProto<B, Substream<StreamMuxerBox>>,
	peerset: peerset::PeersetHandle,
}

impl<'a, B: BlockT> LightDispatchNetwork<B> for LightDispatchIn<'a, B> {
	fn report_peer(&mut self, who: &PeerId, reputation: i32) {
		self.peerset.report_peer(who.clone(), reputation)
	}

	fn disconnect_peer(&mut self, who: &PeerId) {
		self.behaviour.disconnect_peer(who)
	}

	fn send_header_request(&mut self, who: &PeerId, id: RequestId, block: <<B as BlockT>::Header as HeaderT>::Number) {
		let message = message::generic::Message::RemoteHeaderRequest(message::RemoteHeaderRequest {
			id,
			block,
		});

		self.behaviour.send_packet(who, message)
	}

	fn send_read_request(&mut self, who: &PeerId, id: RequestId, block: <B as BlockT>::Hash, key: Vec<u8>) {
		let message = message::generic::Message::RemoteReadRequest(message::RemoteReadRequest {
			id,
			block,
			key,
		});

		self.behaviour.send_packet(who, message)
	}

	fn send_read_child_request(
		&mut self,
		who: &PeerId,
		id: RequestId,
		block: <B as BlockT>::Hash,
		storage_key: Vec<u8>,
		key: Vec<u8>
	) {
		let message = message::generic::Message::RemoteReadChildRequest(message::RemoteReadChildRequest {
			id,
			block,
			storage_key,
			key,
		});

		self.behaviour.send_packet(who, message)
	}

	fn send_call_request(
		&mut self,
		who: &PeerId,
		id: RequestId,
		block: <B as BlockT>::Hash,
		method: String,
		data: Vec<u8>
	) {
		let message = message::generic::Message::RemoteCallRequest(message::RemoteCallRequest {
			id,
			block,
			method,
			data,
		});

		self.behaviour.send_packet(who, message)
	}

	fn send_changes_request(
		&mut self,
		who: &PeerId,
		id: RequestId,
		first: <B as BlockT>::Hash,
		last: <B as BlockT>::Hash,
		min: <B as BlockT>::Hash,
		max: <B as BlockT>::Hash,
		storage_key: Option<Vec<u8>>,
		key: Vec<u8>,
	) {
		let message = message::generic::Message::RemoteChangesRequest(message::RemoteChangesRequest {
			id,
			first,
			last,
			min,
			max,
			storage_key,
			key,
		});

		self.behaviour.send_packet(who, message)
	}

	fn send_body_request(
		&mut self,
		who: &PeerId,
		id: RequestId,
		fields: BlockAttributes,
		from: FromBlock<<B as BlockT>::Hash, <<B as BlockT>::Header as HeaderT>::Number>,
		to: Option<<B as BlockT>::Hash>,
		direction: Direction,
		max: Option<u32>
	) {
		let message = message::generic::Message::BlockRequest(message::BlockRequest::<B> {
			id,
			fields,
			from,
			to,
			direction,
			max,
		});

		self.behaviour.send_packet(who, message)
	}
}

/// Context for a network-specific handler.
pub trait Context<B: BlockT> {
	/// Adjusts the reputation of the peer. Use this to point out that a peer has been malign or
	/// irresponsible or appeared lazy.
	fn report_peer(&mut self, who: PeerId, reputation: i32);

	/// Force disconnecting from a peer. Use this when a peer misbehaved.
	fn disconnect_peer(&mut self, who: PeerId);

	/// Send a consensus message to a peer.
	fn send_consensus(&mut self, who: PeerId, consensus: ConsensusMessage);

<<<<<<< HEAD
=======
	/// Request a block from a peer.
	fn send_block_request(&mut self, who: PeerId, request: BlockRequestMessage<B>);

	/// Send a consensus message to a peer.
	fn send_consensus(&mut self, who: PeerId, consensus: ConsensusMessage);

>>>>>>> cc1d67e9
	/// Send a chain-specific message to a peer.
	fn send_chain_specific(&mut self, who: PeerId, message: Vec<u8>);
}

/// Protocol context.
struct ProtocolContext<'a, B: 'a + BlockT, H: 'a + ExHashT> {
	behaviour: &'a mut LegacyProto<B, Substream<StreamMuxerBox>>,
	context_data: &'a mut ContextData<B, H>,
	peerset_handle: &'a peerset::PeersetHandle,
}

impl<'a, B: BlockT + 'a, H: 'a + ExHashT> ProtocolContext<'a, B, H> {
	fn new(
		context_data: &'a mut ContextData<B, H>,
		behaviour: &'a mut LegacyProto<B, Substream<StreamMuxerBox>>,
		peerset_handle: &'a peerset::PeersetHandle,
	) -> Self {
		ProtocolContext { context_data, peerset_handle, behaviour }
	}
}

impl<'a, B: BlockT + 'a, H: ExHashT + 'a> Context<B> for ProtocolContext<'a, B, H> {
<<<<<<< HEAD
	fn report_peer(&mut self, who: PeerId, reputation: i32) {
		self.peerset_handle.report_peer(who, reputation)
	}

	fn disconnect_peer(&mut self, who: PeerId) {
		self.behaviour.disconnect_peer(&who)
=======
	fn report_peer(&mut self, who: PeerId, reason: Severity) {
		self.network_chan.send(NetworkMsg::ReportPeer(who, reason))
>>>>>>> cc1d67e9
	}

	fn send_consensus(&mut self, who: PeerId, consensus: ConsensusMessage) {
		send_message(
			self.behaviour,
			&mut self.context_data.peers,
			who,
			GenericMessage::Consensus(consensus)
		)
	}

	fn send_chain_specific(&mut self, who: PeerId, message: Vec<u8>) {
		send_message(
			self.behaviour,
			&mut self.context_data.peers,
			who,
			GenericMessage::ChainSpecific(message)
		)
	}

	fn send_block_request(&mut self, who: PeerId, request: BlockRequestMessage<B>) {
		send_message(&mut self.context_data.peers, &self.network_chan, who,
			GenericMessage::BlockRequest(request)
		)
	}

	fn send_consensus(&mut self, who: PeerId, consensus: ConsensusMessage) {
		send_message(&mut self.context_data.peers, &self.network_chan, who,
			GenericMessage::Consensus(consensus)
		)
	}

	fn send_chain_specific(&mut self, who: PeerId, message: Vec<u8>) {
		send_message(&mut self.context_data.peers, &self.network_chan, who,
			GenericMessage::ChainSpecific(message)
		)
	}
}

/// Data necessary to create a context.
struct ContextData<B: BlockT, H: ExHashT> {
	// All connected peers
	peers: HashMap<PeerId, Peer<B, H>>,
	pub chain: Arc<dyn Client<B>>,
}

<<<<<<< HEAD
/// Configuration for the Substrate-specific part of the networking layer.
#[derive(Clone)]
pub struct ProtocolConfig {
	/// Assigned roles.
	pub roles: Roles,
=======
/// A task, consisting of a user-provided closure, to be executed on the Protocol thread.
pub trait SpecTask<B: BlockT, S: NetworkSpecialization<B>> {
	fn call_box(self: Box<Self>, spec: &mut S, context: &mut Context<B>);
}

impl<B: BlockT, S: NetworkSpecialization<B>, F: FnOnce(&mut S, &mut Context<B>)> SpecTask<B, S> for F {
	fn call_box(self: Box<F>, spec: &mut S, context: &mut Context<B>) {
		(*self)(spec, context)
	}
}

/// A task, consisting of a user-provided closure, to be executed on the Protocol thread.
pub trait GossipTask<B: BlockT> {
	fn call_box(self: Box<Self>, gossip: &mut ConsensusGossip<B>, context: &mut Context<B>);
}

impl<B: BlockT, F: FnOnce(&mut ConsensusGossip<B>, &mut Context<B>)> GossipTask<B> for F {
	fn call_box(self: Box<F>, gossip: &mut ConsensusGossip<B>, context: &mut Context<B>) {
		(*self)(gossip, context)
	}
}

/// Messages sent to Protocol from elsewhere inside the system.
pub enum ProtocolMsg<B: BlockT, S: NetworkSpecialization<B>> {
	/// A batch of blocks has been processed, with or without errors.
	BlocksProcessed(Vec<B::Hash>, bool),
	/// Tell protocol to restart sync.
	RestartSync,
	/// Propagate status updates.
	Status,
	/// Tell protocol to propagate extrinsics.
	PropagateExtrinsics,
	/// Tell protocol that a block was imported (sent by the import-queue).
	BlockImportedSync(B::Hash, NumberFor<B>),
	/// Tell protocol to clear all pending justification requests.
	ClearJustificationRequests,
	/// Tell protocol to request justification for a block.
	RequestJustification(B::Hash, NumberFor<B>),
	/// Inform protocol whether a justification was successfully imported.
	JustificationImportResult(B::Hash, NumberFor<B>, bool),
	/// Propagate a block to peers.
	AnnounceBlock(B::Hash),
	/// A block has been imported (sent by the client).
	BlockImported(B::Hash, B::Header),
	/// A block has been finalized (sent by the client).
	BlockFinalized(B::Hash, B::Header),
	/// Execute a closure with the chain-specific network specialization.
	ExecuteWithSpec(Box<SpecTask<B, S> + Send + 'static>),
	/// Execute a closure with the consensus gossip.
	ExecuteWithGossip(Box<GossipTask<B> + Send + 'static>),
	/// Incoming gossip consensus message.
	GossipConsensusMessage(B::Hash, ConsensusEngineId, Vec<u8>, bool),
	/// Tell protocol to abort sync (does not stop protocol).
	/// Only used in tests.
	#[cfg(any(test, feature = "test-helpers"))]
	Abort,
	/// Tell protocol to abort sync and stop.
	Stop,
	/// Tell protocol to perform regular maintenance.
	Tick,
	/// Synchronization request.
	#[cfg(any(test, feature = "test-helpers"))]
	Synchronize,
}

/// Messages sent to Protocol from Network-libp2p.
pub enum FromNetworkMsg<B: BlockT> {
	/// A peer connected, with debug info.
	PeerConnected(PeerId, String),
	/// A peer disconnected, with debug info.
	PeerDisconnected(PeerId, String),
	/// A custom message from another peer.
	CustomMessage(PeerId, Message<B>),
	/// Let protocol know a peer is currenlty clogged.
	PeerClogged(PeerId, Option<Message<B>>),
	/// Synchronization request.
	#[cfg(any(test, feature = "test-helpers"))]
	Synchronize,
>>>>>>> cc1d67e9
}

impl Default for ProtocolConfig {
	fn default() -> ProtocolConfig {
		ProtocolConfig {
			roles: Roles::FULL,
		}
	}
}

impl<B: BlockT, S: NetworkSpecialization<B>, H: ExHashT> Protocol<B, S, H> {
	/// Create a new instance.
	pub fn new(
		config: ProtocolConfig,
		chain: Arc<dyn Client<B>>,
		checker: Arc<dyn FetchChecker<B>>,
		specialization: S,
		transaction_pool: Arc<dyn TransactionPool<H, B>>,
		finality_proof_provider: Option<Arc<dyn FinalityProofProvider<B>>>,
		finality_proof_request_builder: Option<BoxFinalityProofRequestBuilder<B>>,
		protocol_id: ProtocolId,
		peerset_config: peerset::PeersetConfig,
	) -> error::Result<(Protocol<B, S, H>, peerset::PeersetHandle)> {
		let info = chain.info();
		let sync = ChainSync::new(config.roles, chain.clone(), &info, finality_proof_request_builder);
		let (peerset, peerset_handle) = peerset::Peerset::from_config(peerset_config);
		let versions = &((MIN_VERSION as u8)..=(CURRENT_VERSION as u8)).collect::<Vec<u8>>();
		let behaviour = LegacyProto::new(protocol_id, versions, peerset);

		let protocol = Protocol {
			tick_timeout: Box::new(futures_timer::Interval::new(TICK_TIMEOUT).map(|v| Ok::<_, ()>(v)).compat()),
			propagate_timeout: Box::new(futures_timer::Interval::new(PROPAGATE_TIMEOUT).map(|v| Ok::<_, ()>(v)).compat()),
			config: config,
			context_data: ContextData {
				peers: HashMap::new(),
				chain,
			},
			light_dispatch: LightDispatch::new(checker),
			genesis_hash: info.chain.genesis_hash,
			sync,
			specialization: specialization,
			consensus_gossip: ConsensusGossip::new(),
			handshaking_peers: HashMap::new(),
			transaction_pool,
			finality_proof_provider,
			peerset_handle: peerset_handle.clone(),
			behaviour,
		};

		Ok((protocol, peerset_handle))
	}

	/// Returns the list of all the peers we have an open channel to.
	pub fn open_peers(&self) -> impl Iterator<Item = &PeerId> {
		self.behaviour.open_peers()
	}

<<<<<<< HEAD
	/// Returns true if we have a channel open with this node.
	pub fn is_open(&self, peer_id: &PeerId) -> bool {
		self.behaviour.is_open(peer_id)
	}

	/// Disconnects the given peer if we are connected to it.
	pub fn disconnect_peer(&mut self, peer_id: &PeerId) {
		self.behaviour.disconnect_peer(peer_id)
	}

	/// Returns true if we try to open protocols with the given peer.
	pub fn is_enabled(&self, peer_id: &PeerId) -> bool {
		self.behaviour.is_enabled(peer_id)
	}

	/// Returns the state of the peerset manager, for debugging purposes.
	pub fn peerset_debug_info(&mut self) -> serde_json::Value {
		self.behaviour.peerset_debug_info()
=======
	fn handle_client_msg(&mut self, msg: ProtocolMsg<B, S>) -> bool {
		match msg {
			ProtocolMsg::Status => self.on_status(),
			ProtocolMsg::BlockImported(hash, header) => self.on_block_imported(hash, &header),
			ProtocolMsg::BlockFinalized(hash, header) => self.on_block_finalized(hash, &header),
			ProtocolMsg::ExecuteWithSpec(task) => {
				let mut context =
					ProtocolContext::new(&mut self.context_data, &self.network_chan);
				task.call_box(&mut self.specialization, &mut context);
			},
			ProtocolMsg::ExecuteWithGossip(task) => {
				let mut context =
					ProtocolContext::new(&mut self.context_data, &self.network_chan);
				task.call_box(&mut self.consensus_gossip, &mut context);
			}
			ProtocolMsg::GossipConsensusMessage(topic, engine_id, message, force) => {
				self.gossip_consensus_message(topic, engine_id, message, force)
			}
			ProtocolMsg::BlocksProcessed(hashes, has_error) => {
				self.sync.blocks_processed(hashes, has_error);
				let mut context =
					ProtocolContext::new(&mut self.context_data, &self.network_chan);
				self.sync.maintain_sync(&mut context);
			},
			ProtocolMsg::RestartSync => {
				let mut context =
					ProtocolContext::new(&mut self.context_data, &self.network_chan);
				self.sync.restart(&mut context);
			}
			ProtocolMsg::AnnounceBlock(hash) => self.announce_block(hash),
			ProtocolMsg::BlockImportedSync(hash, number) => self.sync.block_imported(&hash, number),
			ProtocolMsg::ClearJustificationRequests => self.sync.clear_justification_requests(),
			ProtocolMsg::RequestJustification(hash, number) => {
				let mut context =
					ProtocolContext::new(&mut self.context_data, &self.network_chan);
				self.sync.request_justification(&hash, number, &mut context);
			},
			ProtocolMsg::JustificationImportResult(hash, number, success) => self.sync.justification_import_result(hash, number, success),
			ProtocolMsg::PropagateExtrinsics => self.propagate_extrinsics(),
			ProtocolMsg::Tick => self.tick(),
			#[cfg(any(test, feature = "test-helpers"))]
			ProtocolMsg::Abort => self.abort(),
			ProtocolMsg::Stop => {
				self.stop();
				return false;
			},
			#[cfg(any(test, feature = "test-helpers"))]
			ProtocolMsg::Synchronize => self.network_chan.send(NetworkMsg::Synchronized),
		}
		true
	}

	fn handle_network_msg(&mut self, msg: FromNetworkMsg<B>) -> bool {
		match msg {
			FromNetworkMsg::PeerDisconnected(who, debug_info) => self.on_peer_disconnected(who, debug_info),
			FromNetworkMsg::PeerConnected(who, debug_info) => self.on_peer_connected(who, debug_info),
			FromNetworkMsg::PeerClogged(who, message) => self.on_clogged_peer(who, message),
			FromNetworkMsg::CustomMessage(who, message) => {
				self.on_custom_message(who, message)
			},
			#[cfg(any(test, feature = "test-helpers"))]
			FromNetworkMsg::Synchronize => self.network_chan.send(NetworkMsg::Synchronized),
		}
		true
>>>>>>> cc1d67e9
	}

	/// Returns the number of peers we're connected to.
	pub fn num_connected_peers(&self) -> usize {
		self.context_data.peers.values().count()
	}

	/// Returns the number of peers we're connected to and that are being queried.
	pub fn num_active_peers(&self) -> usize {
		self.context_data
			.peers
			.values()
			.filter(|p| p.block_request.is_some())
			.count()
	}

	/// Current global sync state.
	pub fn sync_state(&self) -> SyncState {
		self.sync.status().state
	}

	/// Target sync block number.
	pub fn best_seen_block(&self) -> Option<NumberFor<B>> {
		self.sync.status().best_seen_block
	}

	/// Number of peers participating in syncing.
	pub fn num_sync_peers(&self) -> u32 {
		self.sync.status().num_peers
	}

	/// Number of blocks in the import queue.
	pub fn num_queued_blocks(&self) -> u32 {
		self.sync.status().queued_blocks
	}

	/// Starts a new data demand request.
	///
	/// The parameter contains a `Sender` where the result, once received, must be sent.
	pub(crate) fn add_light_client_request(&mut self, rq: RequestData<B>) {
		self.light_dispatch.add_request(LightDispatchIn {
			behaviour: &mut self.behaviour,
			peerset: self.peerset_handle.clone(),
		}, rq);
	}

	fn is_light_response(&self, who: &PeerId, response_id: message::RequestId) -> bool {
		self.light_dispatch.is_light_response(&who, response_id)
	}

	fn handle_response(
		&mut self,
		who: PeerId,
		response: &message::BlockResponse<B>
	) -> Option<message::BlockRequest<B>> {
		if let Some(ref mut peer) = self.context_data.peers.get_mut(&who) {
			if let Some(_) = peer.obsolete_requests.remove(&response.id) {
				trace!(target: "sync", "Ignoring obsolete block response packet from {} ({})", who, response.id);
				return None;
			}
			// Clear the request. If the response is invalid peer will be disconnected anyway.
			let request = peer.block_request.take();
			if request.as_ref().map_or(false, |(_, r)| r.id == response.id) {
				return request.map(|(_, r)| r)
			}
			trace!(target: "sync", "Unexpected response packet from {} ({})", who, response.id);
			self.peerset_handle.report_peer(who.clone(), i32::min_value());
			self.behaviour.disconnect_peer(&who);
		}
		None
	}

	fn update_peer_info(&mut self, who: &PeerId) {
		if let Some(info) = self.sync.peer_info(who) {
			if let Some(ref mut peer) = self.context_data.peers.get_mut(who) {
				peer.info.best_hash = info.best_hash;
				peer.info.best_number = info.best_number;
			}
		}
	}

	/// Returns information about all the peers we are connected to after the handshake message.
	pub fn peers_info(&self) -> impl Iterator<Item = (&PeerId, &PeerInfo<B>)> {
		self.context_data.peers.iter().map(|(id, peer)| (id, &peer.info))
	}

	pub fn on_event(&mut self, event: Event) {
		self.specialization.on_event(event);
	}

	pub fn on_custom_message(
		&mut self,
		who: PeerId,
		message: Message<B>,
	) -> CustomMessageOutcome<B> {
		match message {
			GenericMessage::Status(s) => self.on_status_message(who, s),
			GenericMessage::BlockRequest(r) => self.on_block_request(who, r),
			GenericMessage::BlockResponse(r) => {
				// Note, this is safe because only `ordinary bodies` and `remote bodies` are received in this matter.
				if self.is_light_response(&who, r.id) {
					self.on_remote_body_response(who, r);
				} else {
					if let Some(request) = self.handle_response(who.clone(), &r) {
						let outcome = self.on_block_response(who.clone(), request, r);
						self.update_peer_info(&who);
						return outcome
					}
				}
			},
			GenericMessage::BlockAnnounce(announce) => {
				let outcome = self.on_block_announce(who.clone(), announce);
				self.update_peer_info(&who);
				return outcome;
			},
			GenericMessage::Transactions(m) =>
				self.on_extrinsics(who, m),
			GenericMessage::RemoteCallRequest(request) => self.on_remote_call_request(who, request),
			GenericMessage::RemoteCallResponse(response) =>
				self.on_remote_call_response(who, response),
			GenericMessage::RemoteReadRequest(request) =>
				self.on_remote_read_request(who, request),
			GenericMessage::RemoteReadResponse(response) =>
				self.on_remote_read_response(who, response),
			GenericMessage::RemoteHeaderRequest(request) =>
				self.on_remote_header_request(who, request),
			GenericMessage::RemoteHeaderResponse(response) =>
				self.on_remote_header_response(who, response),
			GenericMessage::RemoteChangesRequest(request) =>
				self.on_remote_changes_request(who, request),
			GenericMessage::RemoteChangesResponse(response) =>
				self.on_remote_changes_response(who, response),
			GenericMessage::FinalityProofRequest(request) =>
				self.on_finality_proof_request(who, request),
			GenericMessage::FinalityProofResponse(response) =>
				return self.on_finality_proof_response(who, response),
			GenericMessage::RemoteReadChildRequest(request) =>
				self.on_remote_read_child_request(who, request),
			GenericMessage::Consensus(msg) => {
				if self.context_data.peers.get(&who).map_or(false, |peer| peer.info.protocol_version > 2) {
					self.consensus_gossip.on_incoming(
						&mut ProtocolContext::new(&mut self.context_data, &mut self.behaviour, &self.peerset_handle),
						who,
						msg,
					);
				}
			}
			GenericMessage::ChainSpecific(msg) => self.specialization.on_message(
				&mut ProtocolContext::new(&mut self.context_data, &mut self.behaviour, &self.peerset_handle),
				who,
				msg,
			),
		}

		CustomMessageOutcome::None
	}

	fn send_message(&mut self, who: PeerId, message: Message<B>) {
		send_message::<B, H>(
			&mut self.behaviour,
			&mut self.context_data.peers,
			who,
			message,
		);
	}

	/// Locks `self` and returns a context plus the `ConsensusGossip` struct.
	pub fn consensus_gossip_lock<'a>(
		&'a mut self,
	) -> (impl Context<B> + 'a, &'a mut ConsensusGossip<B>) {
		let context = ProtocolContext::new(&mut self.context_data, &mut self.behaviour, &self.peerset_handle);
		(context, &mut self.consensus_gossip)
	}

	/// Locks `self` and returns a context plus the network specialization.
	pub fn specialization_lock<'a>(
		&'a mut self,
	) -> (impl Context<B> + 'a, &'a mut S) {
		let context = ProtocolContext::new(&mut self.context_data, &mut self.behaviour, &self.peerset_handle);
		(context, &mut self.specialization)
	}

	/// Gossip a consensus message to the network.
	pub fn gossip_consensus_message(
		&mut self,
		topic: B::Hash,
		engine_id: ConsensusEngineId,
		message: Vec<u8>,
		recipient: GossipMessageRecipient,
	) {
		let mut context = ProtocolContext::new(&mut self.context_data, &mut self.behaviour, &self.peerset_handle);
		let message = ConsensusMessage { data: message, engine_id };
		match recipient {
			GossipMessageRecipient::BroadcastToAll =>
				self.consensus_gossip.multicast(&mut context, topic, message, true),
			GossipMessageRecipient::BroadcastNew =>
				self.consensus_gossip.multicast(&mut context, topic, message, false),
			GossipMessageRecipient::Peer(who) =>
				self.send_message(who, GenericMessage::Consensus(message)),
		}
	}

	/// Called when a new peer is connected
	pub fn on_peer_connected(&mut self, who: PeerId) {
		trace!(target: "sync", "Connecting {}", who);
		self.handshaking_peers.insert(who.clone(), HandshakingPeer { timestamp: time::Instant::now() });
		self.send_status(who);
	}

	/// Called by peer when it is disconnecting
	pub fn on_peer_disconnected(&mut self, peer: PeerId) {
		trace!(target: "sync", "Disconnecting {}", peer);
		// lock all the the peer lists so that add/remove peer events are in order
		let removed = {
			self.handshaking_peers.remove(&peer);
			self.context_data.peers.remove(&peer)
		};
		if let Some(peer_data) = removed {
			let mut context = ProtocolContext::new(&mut self.context_data, &mut self.behaviour, &self.peerset_handle);
			if peer_data.info.protocol_version > 2 {
				self.consensus_gossip.peer_disconnected(&mut context, peer.clone());
			}
			self.sync.peer_disconnected(peer.clone());
			self.specialization.on_disconnect(&mut context, peer.clone());
			self.light_dispatch.on_disconnect(LightDispatchIn {
				behaviour: &mut self.behaviour,
				peerset: self.peerset_handle.clone(),
			}, peer);
		}
	}

	/// Called as a back-pressure mechanism if the networking detects that the peer cannot process
	/// our messaging rate fast enough.
	pub fn on_clogged_peer(&self, who: PeerId, _msg: Option<Message<B>>) {
		self.peerset_handle.report_peer(who.clone(), CLOGGED_PEER_REPUTATION_CHANGE);

		// Print some diagnostics.
		if let Some(peer) = self.context_data.peers.get(&who) {
			debug!(target: "sync", "Clogged peer {} (protocol_version: {:?}; roles: {:?}; \
				known_extrinsics: {:?}; known_blocks: {:?}; best_hash: {:?}; best_number: {:?})",
				who, peer.info.protocol_version, peer.info.roles, peer.known_extrinsics, peer.known_blocks,
				peer.info.best_hash, peer.info.best_number);
		} else {
			debug!(target: "sync", "Peer clogged before being properly connected");
		}
	}

	fn on_block_request(
		&mut self,
		peer: PeerId,
		request: message::BlockRequest<B>
	) {
		trace!(target: "sync", "BlockRequest {} from {}: from {:?} to {:?} max {:?}",
			request.id,
			peer,
			request.from,
			request.to,
			request.max);

		// sending block requests to the node that is unable to serve it is considered a bad behavior
		if !self.config.roles.is_full() {
			trace!(target: "sync", "Peer {} is trying to sync from the light node", peer);
			self.behaviour.disconnect_peer(&peer);
			self.peerset_handle.report_peer(peer, i32::min_value());
			return;
		}

		let mut blocks = Vec::new();
		let mut id = match request.from {
			message::FromBlock::Hash(h) => BlockId::Hash(h),
			message::FromBlock::Number(n) => BlockId::Number(n),
		};
		let max = cmp::min(request.max.unwrap_or(u32::max_value()), MAX_BLOCK_DATA_RESPONSE) as usize;
		let get_header = request.fields.contains(message::BlockAttributes::HEADER);
		let get_body = request.fields.contains(message::BlockAttributes::BODY);
		let get_justification = request
			.fields
			.contains(message::BlockAttributes::JUSTIFICATION);
		while let Some(header) = self.context_data.chain.header(&id).unwrap_or(None) {
			if blocks.len() >= max {
				break;
			}
			let number = header.number().clone();
			let hash = header.hash();
			let parent_hash = header.parent_hash().clone();
			let justification = if get_justification {
				self.context_data.chain.justification(&BlockId::Hash(hash)).unwrap_or(None)
			} else {
				None
			};
			let block_data = message::generic::BlockData {
				hash: hash,
				header: if get_header { Some(header) } else { None },
				body: if get_body {
					self.context_data
						.chain
						.body(&BlockId::Hash(hash))
						.unwrap_or(None)
				} else {
					None
				},
				receipt: None,
				message_queue: None,
				justification,
			};
			blocks.push(block_data);
			match request.direction {
				message::Direction::Ascending => id = BlockId::Number(number + One::one()),
				message::Direction::Descending => {
					if number.is_zero() {
						break;
					}
					id = BlockId::Hash(parent_hash)
				}
			}
		}
		let response = message::generic::BlockResponse {
			id: request.id,
			blocks: blocks,
		};
		trace!(target: "sync", "Sending BlockResponse with {} blocks", response.blocks.len());
		self.send_message(peer, GenericMessage::BlockResponse(response))
	}

	/// Adjusts the reputation of a node.
	pub fn report_peer(&self, who: PeerId, reputation: i32) {
		self.peerset_handle.report_peer(who, reputation)
	}

	fn on_block_response(
		&mut self,
		peer: PeerId,
		request: message::BlockRequest<B>,
		response: message::BlockResponse<B>,
	) -> CustomMessageOutcome<B> {
		let blocks_range = match (
			response.blocks.first().and_then(|b| b.header.as_ref().map(|h| h.number())),
			response.blocks.last().and_then(|b| b.header.as_ref().map(|h| h.number())),
		) {
			(Some(first), Some(last)) if first != last => format!(" ({}..{})", first, last),
			(Some(first), Some(_)) => format!(" ({})", first),
			_ => Default::default(),
		};
		trace!(target: "sync", "BlockResponse {} from {} with {} blocks {}",
			response.id,
			peer,
			response.blocks.len(),
			blocks_range
		);

		// TODO [andre]: move this logic to the import queue so that
		// justifications are imported asynchronously (#1482)
		if request.fields == message::BlockAttributes::JUSTIFICATION {
			match self.sync.on_block_justification(peer, response) {
				Ok(sync::OnBlockJustification::Nothing) => CustomMessageOutcome::None,
				Ok(sync::OnBlockJustification::Import { peer, hash, number, justification }) =>
					CustomMessageOutcome::JustificationImport(peer, hash, number, justification),
				Err(sync::BadPeer(id, repu)) => {
					self.behaviour.disconnect_peer(&id);
					self.peerset_handle.report_peer(id, repu);
					CustomMessageOutcome::None
				}
			}
		} else {
			match self.sync.on_block_data(peer, request, response) {
				Ok(sync::OnBlockData::Import(origin, blocks)) =>
					CustomMessageOutcome::BlockImport(origin, blocks),
				Ok(sync::OnBlockData::Request(peer, req)) => {
					self.send_message(peer, GenericMessage::BlockRequest(req));
					CustomMessageOutcome::None
				}
				Err(sync::BadPeer(id, repu)) => {
					self.behaviour.disconnect_peer(&id);
					self.peerset_handle.report_peer(id, repu);
					CustomMessageOutcome::None
				}
			}
		}
	}

	/// Perform time based maintenance.
	///
	/// > **Note**: This method normally doesn't have to be called except for testing purposes.
	pub fn tick(&mut self) {
		self.consensus_gossip.tick(
			&mut ProtocolContext::new(&mut self.context_data, &mut self.behaviour, &self.peerset_handle)
		);
		self.maintain_peers();
		self.light_dispatch.maintain_peers(LightDispatchIn {
			behaviour: &mut self.behaviour,
			peerset: self.peerset_handle.clone(),
		});
	}

	fn maintain_peers(&mut self) {
		let tick = time::Instant::now();
		let mut aborting = Vec::new();
		{
			for (who, peer) in self.context_data.peers.iter() {
				if peer.block_request.as_ref().map_or(false, |(t, _)| (tick - *t).as_secs() > REQUEST_TIMEOUT_SEC) {
					trace!(target: "sync", "Request timeout {}", who);
					aborting.push(who.clone());
				} else if peer.obsolete_requests.values().any(|t| (tick - *t).as_secs() > REQUEST_TIMEOUT_SEC) {
					trace!(target: "sync", "Obsolete timeout {}", who);
					aborting.push(who.clone());
				}
			}
			for (who, _) in self.handshaking_peers.iter()
				.filter(|(_, handshaking)| (tick - handshaking.timestamp).as_secs() > REQUEST_TIMEOUT_SEC)
			{
				trace!(target: "sync", "Handshake timeout {}", who);
				aborting.push(who.clone());
			}
		}

		self.specialization.maintain_peers(
			&mut ProtocolContext::new(&mut self.context_data, &mut self.behaviour, &self.peerset_handle)
		);
		for p in aborting {
			self.behaviour.disconnect_peer(&p);
			self.peerset_handle.report_peer(p, TIMEOUT_REPUTATION_CHANGE);
		}
	}

	/// Called by peer to report status
	fn on_status_message(&mut self, who: PeerId, status: message::Status<B>) {
		trace!(target: "sync", "New peer {} {:?}", who, status);
		let protocol_version = {
			if self.context_data.peers.contains_key(&who) {
				debug!("Unexpected status packet from {}", who);
				self.peerset_handle.report_peer(who, UNEXPECTED_STATUS_REPUTATION_CHANGE);
				return;
			}
			if status.genesis_hash != self.genesis_hash {
				trace!(
					target: "protocol",
					"Peer is on different chain (our genesis: {} theirs: {})",
					self.genesis_hash, status.genesis_hash
				);
				self.peerset_handle.report_peer(who.clone(), i32::min_value());
				self.behaviour.disconnect_peer(&who);
				return;
			}
			if status.version < MIN_VERSION && CURRENT_VERSION < status.min_supported_version {
				trace!(target: "protocol", "Peer {:?} using unsupported protocol version {}", who, status.version);
				self.peerset_handle.report_peer(who.clone(), i32::min_value());
				self.behaviour.disconnect_peer(&who);
				return;
			}

			if self.config.roles.is_light() {
				// we're not interested in light peers
				if status.roles.is_light() {
					debug!(target: "sync", "Peer {} is unable to serve light requests", who);
					self.peerset_handle.report_peer(who.clone(), i32::min_value());
					self.behaviour.disconnect_peer(&who);
					return;
				}

				// we don't interested in peers that are far behind us
				let self_best_block = self
					.context_data
					.chain
					.info()
					.chain.best_number;
				let blocks_difference = self_best_block
					.checked_sub(&status.best_number)
					.unwrap_or_else(Zero::zero)
					.saturated_into::<u64>();
				if blocks_difference > LIGHT_MAXIMAL_BLOCKS_DIFFERENCE {
					debug!(target: "sync", "Peer {} is far behind us and will unable to serve light requests", who);
					self.peerset_handle.report_peer(who.clone(), PEER_BEHIND_US_LIGHT_REPUTATION_CHANGE);
					self.behaviour.disconnect_peer(&who);
					return;
				}
			}

			let cache_limit = NonZeroUsize::new(1_000_000).expect("1_000_000 > 0; qed");

			let info = match self.handshaking_peers.remove(&who) {
				Some(_handshaking) => {
					PeerInfo {
						protocol_version: status.version,
						roles: status.roles,
						best_hash: status.best_hash,
						best_number: status.best_number
					}
				},
				None => {
					error!(target: "sync", "Received status from previously unconnected node {}", who);
					return;
				},
			};

			let peer = Peer {
				info,
				block_request: None,
				known_extrinsics: LruHashSet::new(cache_limit),
				known_blocks: LruHashSet::new(cache_limit),
				next_request_id: 0,
				obsolete_requests: HashMap::new(),
			};
			self.context_data.peers.insert(who.clone(), peer);

			debug!(target: "sync", "Connected {}", who);
			status.version
		};

		let info = self.context_data.peers.get(&who).expect("We just inserted above; QED").info.clone();
		self.light_dispatch.on_connect(LightDispatchIn {
			behaviour: &mut self.behaviour,
			peerset: self.peerset_handle.clone(),
		}, who.clone(), status.roles, status.best_number);
		match self.sync.new_peer(who.clone(), info) {
			Ok(None) => (),
			Ok(Some(req)) => self.send_message(who.clone(), GenericMessage::BlockRequest(req)),
			Err(sync::BadPeer(id, repu)) => {
				self.behaviour.disconnect_peer(&id);
				self.peerset_handle.report_peer(id, repu)
			}
		}
		let mut context = ProtocolContext::new(&mut self.context_data, &mut self.behaviour, &self.peerset_handle);
		if protocol_version > 2 {
			self.consensus_gossip.new_peer(&mut context, who.clone(), status.roles);
		}
		self.specialization.on_connect(&mut context, who, status);
	}

	/// Called when peer sends us new extrinsics
	fn on_extrinsics(
		&mut self,
		who: PeerId,
		extrinsics: message::Transactions<B::Extrinsic>
	) {
		// Accept extrinsics only when fully synced
		if self.sync.status().state != SyncState::Idle {
			trace!(target: "sync", "{} Ignoring extrinsics while syncing", who);
			return;
		}
		trace!(target: "sync", "Received {} extrinsics from {}", extrinsics.len(), who);
		if let Some(ref mut peer) = self.context_data.peers.get_mut(&who) {
			for t in extrinsics {
				if let Some(hash) = self.transaction_pool.import(&t) {
					self.peerset_handle.report_peer(who.clone(), NEW_EXTRINSIC_REPUTATION_CHANGE);
					peer.known_extrinsics.insert(hash);
				} else {
					trace!(target: "sync", "Extrinsic rejected");
				}
			}
		}
	}

	/// Call when we must propagate ready extrinsics to peers.
	pub fn propagate_extrinsics(
		&mut self,
	) {
		debug!(target: "sync", "Propagating extrinsics");

		// Accept transactions only when fully synced
		if self.sync.status().state != SyncState::Idle {
			return;
		}

		let extrinsics = self.transaction_pool.transactions();
		let mut propagated_to = HashMap::new();
		for (who, peer) in self.context_data.peers.iter_mut() {
			let (hashes, to_send): (Vec<_>, Vec<_>) = extrinsics
				.iter()
				.filter(|&(ref hash, _)| peer.known_extrinsics.insert(hash.clone()))
				.cloned()
				.unzip();

			if !to_send.is_empty() {
				for hash in hashes {
					propagated_to
						.entry(hash)
						.or_insert_with(Vec::new)
						.push(who.to_base58());
				}
				trace!(target: "sync", "Sending {} transactions to {}", to_send.len(), who);
				self.behaviour.send_packet(who, GenericMessage::Transactions(to_send))
			}
		}

		self.transaction_pool.on_broadcasted(propagated_to);
	}

	/// Make sure an important block is propagated to peers.
	///
	/// In chain-based consensus, we often need to make sure non-best forks are
	/// at least temporarily synced.
	pub fn announce_block(&mut self, hash: B::Hash) {
		let header = match self.context_data.chain.header(&BlockId::Hash(hash)) {
			Ok(Some(header)) => header,
			Ok(None) => {
				warn!("Trying to announce unknown block: {}", hash);
				return;
			}
			Err(e) => {
				warn!("Error reading block header {}: {:?}", hash, e);
				return;
			}
		};

		// don't announce genesis block since it will be ignored
		if header.number().is_zero() {
			return;
		}

		let hash = header.hash();

		let message = GenericMessage::BlockAnnounce(message::BlockAnnounce { header: header.clone() });

		for (who, ref mut peer) in self.context_data.peers.iter_mut() {
			trace!(target: "sync", "Reannouncing block {:?} to {}", hash, who);
			peer.known_blocks.insert(hash);
			self.behaviour.send_packet(who, message.clone())
		}
	}

	/// Send Status message
	fn send_status(&mut self, who: PeerId) {
		let info = self.context_data.chain.info();
		let status = message::generic::Status {
			version: CURRENT_VERSION,
			min_supported_version: MIN_VERSION,
			genesis_hash: info.chain.genesis_hash,
			roles: self.config.roles.into(),
			best_number: info.chain.best_number,
			best_hash: info.chain.best_hash,
			chain_status: self.specialization.status(),
		};

		self.send_message(who, GenericMessage::Status(status))
	}

	fn on_block_announce(
		&mut self,
		who: PeerId,
		announce: message::BlockAnnounce<B::Header>
	) -> CustomMessageOutcome<B>  {
		let header = announce.header;
		let hash = header.hash();
		{
			if let Some(ref mut peer) = self.context_data.peers.get_mut(&who) {
				peer.known_blocks.insert(hash.clone());
			}
		}
		self.light_dispatch.update_best_number(LightDispatchIn {
			behaviour: &mut self.behaviour,
			peerset: self.peerset_handle.clone(),
		}, who.clone(), *header.number());

		match self.sync.on_block_announce(who.clone(), hash, &header) {
			sync::OnBlockAnnounce::Request(peer, req) => {
				self.send_message(peer, GenericMessage::BlockRequest(req));
				return CustomMessageOutcome::None
			}
			sync::OnBlockAnnounce::Nothing => {
				// try_import is only true when we have all data required to import block
				// in the BlockAnnounce message. This is only when:
				// 1) we're on light client;
				// AND
				// - EITHER 2.1) announced block is stale;
				// - OR 2.2) announced block is NEW and we normally only want to download this single block (i.e.
				//           there are no ascendants of this block scheduled for retrieval)
				return CustomMessageOutcome::None
			}
			sync::OnBlockAnnounce::ImportHeader => () // We proceed with the import.
		}

		// to import header from announced block let's construct response to request that normally would have
		// been sent over network (but it is not in our case)
		let blocks_to_import = self.sync.on_block_data(
			who.clone(),
			message::generic::BlockRequest {
				id: 0,
				fields: BlockAttributes::HEADER,
				from: message::FromBlock::Hash(hash),
				to: None,
				direction: message::Direction::Ascending,
				max: Some(1),
			},
			message::generic::BlockResponse {
				id: 0,
				blocks: vec![
					message::generic::BlockData {
						hash: hash,
						header: Some(header),
						body: None,
						receipt: None,
						message_queue: None,
						justification: None,
					},
				],
			},
		);
		match blocks_to_import {
			Ok(sync::OnBlockData::Import(origin, blocks)) => CustomMessageOutcome::BlockImport(origin, blocks),
			Ok(sync::OnBlockData::Request(peer, req)) => {
				self.send_message(peer, GenericMessage::BlockRequest(req));
				CustomMessageOutcome::None
			}
			Err(sync::BadPeer(id, repu)) => {
				self.behaviour.disconnect_peer(&id);
				self.peerset_handle.report_peer(id, repu);
				CustomMessageOutcome::None
			}
		}
	}

	/// Call this when a block has been imported in the import queue and we should announce it on
	/// the network.
	pub fn on_block_imported(&mut self, hash: B::Hash, header: &B::Header) {
		self.sync.update_chain_info(header);
		self.specialization.on_block_imported(
			&mut ProtocolContext::new(&mut self.context_data, &mut self.behaviour, &self.peerset_handle),
			hash.clone(),
			header,
		);

		// blocks are not announced by light clients
		if self.config.roles.is_light() {
			return;
		}

		// send out block announcements

		let message = GenericMessage::BlockAnnounce(message::BlockAnnounce { header: header.clone() });

		for (who, ref mut peer) in self.context_data.peers.iter_mut() {
			if peer.known_blocks.insert(hash.clone()) {
				trace!(target: "sync", "Announcing block {:?} to {}", hash, who);
				self.behaviour.send_packet(who, message.clone())
			}
		}
	}

	/// Call this when a block has been finalized. The sync layer may have some additional
	/// requesting to perform.
	pub fn on_block_finalized(&mut self, hash: B::Hash, header: &B::Header) {
		self.sync.on_block_finalized(&hash, *header.number())
	}

	fn on_remote_call_request(
		&mut self,
		who: PeerId,
		request: message::RemoteCallRequest<B::Hash>,
	) {
		trace!(target: "sync", "Remote call request {} from {} ({} at {})",
			request.id,
			who,
			request.method,
			request.block
		);
		let proof = match self.context_data.chain.execution_proof(
			&request.block,
			&request.method,
			&request.data,
		) {
			Ok((_, proof)) => proof,
			Err(error) => {
				trace!(target: "sync", "Remote call request {} from {} ({} at {}) failed with: {}",
					request.id,
					who,
					request.method,
					request.block,
					error
				);
				self.peerset_handle.report_peer(who.clone(), RPC_FAILED_REPUTATION_CHANGE);
				Default::default()
			}
		};

		self.send_message(
			who,
			GenericMessage::RemoteCallResponse(message::RemoteCallResponse {
				id: request.id,
				proof,
			}),
		);
	}

	/// Request a justification for the given block.
	///
	/// Uses `protocol` to queue a new justification request and tries to dispatch all pending
	/// requests.
	pub fn request_justification(&mut self, hash: &B::Hash, number: NumberFor<B>) {
		self.sync.request_justification(&hash, number)
	}

	/// A batch of blocks have been processed, with or without errors.
	/// Call this when a batch of blocks have been processed by the importqueue, with or without
	/// errors.
	pub fn blocks_processed(
		&mut self,
		imported: usize,
		count: usize,
		results: Vec<(Result<BlockImportResult<NumberFor<B>>, BlockImportError>, B::Hash)>
	) {
		let peers = self.context_data.peers.clone();
		let results = self.sync.on_blocks_processed(
			imported,
			count,
			results,
			|peer_id| peers.get(peer_id).map(|i| i.info.clone())
		);
		for result in results {
			match result {
				Ok((id, req)) => {
					let msg = GenericMessage::BlockRequest(req);
					send_message(&mut self.behaviour, &mut self.context_data.peers, id, msg)
				}
				Err(sync::BadPeer(id, repu)) => {
					self.behaviour.disconnect_peer(&id);
					self.peerset_handle.report_peer(id, repu)
				}
			}
		}
	}

	/// Call this when a justification has been processed by the import queue, with or without
	/// errors.
	pub fn justification_import_result(&mut self, hash: B::Hash, number: NumberFor<B>, success: bool) {
		self.sync.on_justification_import(hash, number, success)
	}

	/// Request a finality proof for the given block.
	///
	/// Queues a new finality proof request and tries to dispatch all pending requests.
	pub fn request_finality_proof(&mut self, hash: &B::Hash, number: NumberFor<B>) {
		self.sync.request_finality_proof(&hash, number)
	}

	pub fn finality_proof_import_result(
		&mut self,
		request_block: (B::Hash, NumberFor<B>),
		finalization_result: Result<(B::Hash, NumberFor<B>), ()>,
	) {
		self.sync.on_finality_proof_import(request_block, finalization_result)
	}

	fn on_remote_call_response(
		&mut self,
		who: PeerId,
		response: message::RemoteCallResponse
	) {
		trace!(target: "sync", "Remote call response {} from {}", response.id, who);
		self.light_dispatch.on_remote_call_response(LightDispatchIn {
			behaviour: &mut self.behaviour,
			peerset: self.peerset_handle.clone(),
		}, who, response);
	}

	fn on_remote_read_request(
		&mut self,
		who: PeerId,
		request: message::RemoteReadRequest<B::Hash>,
	) {
		trace!(target: "sync", "Remote read request {} from {} ({} at {})",
			request.id, who, request.key.to_hex::<String>(), request.block);
		let proof = match self.context_data.chain.read_proof(&request.block, &request.key) {
			Ok(proof) => proof,
			Err(error) => {
				trace!(target: "sync", "Remote read request {} from {} ({} at {}) failed with: {}",
					request.id,
					who,
					request.key.to_hex::<String>(),
					request.block,
					error
				);
				Default::default()
			}
		};
		self.send_message(
			who,
			GenericMessage::RemoteReadResponse(message::RemoteReadResponse {
				id: request.id,
				proof,
			}),
		);
	}

	fn on_remote_read_child_request(
		&mut self,
		who: PeerId,
		request: message::RemoteReadChildRequest<B::Hash>,
	) {
		trace!(target: "sync", "Remote read child request {} from {} ({} {} at {})",
			request.id, who, request.storage_key.to_hex::<String>(), request.key.to_hex::<String>(), request.block);
		let proof = match self.context_data.chain.read_child_proof(&request.block, &request.storage_key, &request.key) {
			Ok(proof) => proof,
			Err(error) => {
				trace!(target: "sync", "Remote read child request {} from {} ({} {} at {}) failed with: {}",
					request.id,
					who,
					request.storage_key.to_hex::<String>(),
					request.key.to_hex::<String>(),
					request.block,
					error
				);
				Default::default()
			}
		};
		self.send_message(
			who,
			GenericMessage::RemoteReadResponse(message::RemoteReadResponse {
				id: request.id,
				proof,
			}),
		);
	}

	fn on_remote_read_response(
		&mut self,
		who: PeerId,
		response: message::RemoteReadResponse
	) {
		trace!(target: "sync", "Remote read response {} from {}", response.id, who);
		self.light_dispatch.on_remote_read_response(LightDispatchIn {
			behaviour: &mut self.behaviour,
			peerset: self.peerset_handle.clone(),
		}, who, response);
	}

	fn on_remote_header_request(
		&mut self,
		who: PeerId,
		request: message::RemoteHeaderRequest<NumberFor<B>>,
	) {
		trace!(target: "sync", "Remote header proof request {} from {} ({})",
			request.id, who, request.block);
		let (header, proof) = match self.context_data.chain.header_proof(request.block) {
			Ok((header, proof)) => (Some(header), proof),
			Err(error) => {
				trace!(target: "sync", "Remote header proof request {} from {} ({}) failed with: {}",
					request.id,
					who,
					request.block,
					error
				);
				(Default::default(), Default::default())
			}
		};
		self.send_message(
			who,
			GenericMessage::RemoteHeaderResponse(message::RemoteHeaderResponse {
				id: request.id,
				header,
				proof,
			}),
		);
	}

	fn on_remote_header_response(
		&mut self,
		who: PeerId,
		response: message::RemoteHeaderResponse<B::Header>,
	) {
		trace!(target: "sync", "Remote header proof response {} from {}", response.id, who);
		self.light_dispatch.on_remote_header_response(LightDispatchIn {
			behaviour: &mut self.behaviour,
			peerset: self.peerset_handle.clone(),
		}, who, response);
	}

	fn on_remote_changes_request(
		&mut self,
		who: PeerId,
		request: message::RemoteChangesRequest<B::Hash>,
	) {
		trace!(target: "sync", "Remote changes proof request {} from {} for key {} ({}..{})",
			request.id,
			who,
			if let Some(sk) = request.storage_key.as_ref() {
				format!("{} : {}", sk.to_hex::<String>(), request.key.to_hex::<String>())
			} else {
				request.key.to_hex::<String>()
			},
			request.first,
			request.last
		);
		let storage_key = request.storage_key.map(|sk| StorageKey(sk));
		let key = StorageKey(request.key);
		let proof = match self.context_data.chain.key_changes_proof(
			request.first,
			request.last,
			request.min,
			request.max,
			storage_key.as_ref(),
			&key,
		) {
			Ok(proof) => proof,
			Err(error) => {
				trace!(target: "sync", "Remote changes proof request {} from {} for key {} ({}..{}) failed with: {}",
					request.id,
					who,
					if let Some(sk) = storage_key {
						format!("{} : {}", sk.0.to_hex::<String>(), key.0.to_hex::<String>())
					} else {
						key.0.to_hex::<String>()
					},
					request.first,
					request.last,
					error
				);
				ChangesProof::<B::Header> {
					max_block: Zero::zero(),
					proof: vec![],
					roots: BTreeMap::new(),
					roots_proof: vec![],
				}
			}
		};
		self.send_message(
			who,
			GenericMessage::RemoteChangesResponse(message::RemoteChangesResponse {
				id: request.id,
				max: proof.max_block,
				proof: proof.proof,
				roots: proof.roots.into_iter().collect(),
				roots_proof: proof.roots_proof,
			}),
		);
	}

	fn on_remote_changes_response(
		&mut self,
		who: PeerId,
		response: message::RemoteChangesResponse<NumberFor<B>, B::Hash>,
	) {
		trace!(target: "sync", "Remote changes proof response {} from {} (max={})",
			response.id,
			who,
			response.max
		);
		self.light_dispatch.on_remote_changes_response(LightDispatchIn {
			behaviour: &mut self.behaviour,
			peerset: self.peerset_handle.clone(),
		}, who, response);
	}

	fn on_finality_proof_request(
		&mut self,
		who: PeerId,
		request: message::FinalityProofRequest<B::Hash>,
	) {
		trace!(target: "sync", "Finality proof request from {} for {}", who, request.block);
		let finality_proof = self.finality_proof_provider.as_ref()
			.ok_or_else(|| String::from("Finality provider is not configured"))
			.and_then(|provider|
				provider.prove_finality(request.block, &request.request).map_err(|e| e.to_string())
			);
		let finality_proof = match finality_proof {
			Ok(finality_proof) => finality_proof,
			Err(error) => {
				trace!(target: "sync", "Finality proof request from {} for {} failed with: {}",
					who,
					request.block,
					error
				);
				None
			},
		};
 		self.send_message(
			who,
			GenericMessage::FinalityProofResponse(message::FinalityProofResponse {
				id: 0,
				block: request.block,
				proof: finality_proof,
			}),
		);
	}

	fn on_finality_proof_response(
		&mut self,
		who: PeerId,
		response: message::FinalityProofResponse<B::Hash>,
	) -> CustomMessageOutcome<B> {
		trace!(target: "sync", "Finality proof response from {} for {}", who, response.block);
		match self.sync.on_block_finality_proof(who, response) {
			Ok(sync::OnBlockFinalityProof::Nothing) => CustomMessageOutcome::None,
			Ok(sync::OnBlockFinalityProof::Import { peer, hash, number, proof }) =>
				CustomMessageOutcome::FinalityProofImport(peer, hash, number, proof),
			Err(sync::BadPeer(id, repu)) => {
				self.behaviour.disconnect_peer(&id);
				self.peerset_handle.report_peer(id, repu);
				CustomMessageOutcome::None
			}
		}
	}

	fn on_remote_body_response(
		&mut self,
		peer: PeerId,
		response: message::BlockResponse<B>
	) {
		self.light_dispatch.on_remote_body_response(LightDispatchIn {
			behaviour: &mut self.behaviour,
			peerset: self.peerset_handle.clone(),
		}, peer, response);
	}
}

/// Outcome of an incoming custom message.
#[derive(Debug)]
pub enum CustomMessageOutcome<B: BlockT> {
	BlockImport(BlockOrigin, Vec<IncomingBlock<B>>),
	JustificationImport(Origin, B::Hash, NumberFor<B>, Justification),
	FinalityProofImport(Origin, B::Hash, NumberFor<B>, Vec<u8>),
	None,
}

fn send_message<B: BlockT, H: ExHashT>(
	behaviour: &mut LegacyProto<B, Substream<StreamMuxerBox>>,
	peers: &mut HashMap<PeerId, Peer<B, H>>,
	who: PeerId,
	mut message: Message<B>,
) {
	if let GenericMessage::BlockRequest(ref mut r) = message {
		if let Some(ref mut peer) = peers.get_mut(&who) {
			r.id = peer.next_request_id;
			peer.next_request_id = peer.next_request_id + 1;
			if let Some((timestamp, request)) = peer.block_request.take() {
				trace!(target: "sync", "Request {} for {} is now obsolete.", request.id, who);
				peer.obsolete_requests.insert(request.id, timestamp);
			}
			peer.block_request = Some((time::Instant::now(), r.clone()));
		}
	}
	behaviour.send_packet(&who, message);
}

impl<B: BlockT, S: NetworkSpecialization<B>, H: ExHashT> NetworkBehaviour for
Protocol<B, S, H> {
	type ProtocolsHandler = <LegacyProto<B, Substream<StreamMuxerBox>> as NetworkBehaviour>::ProtocolsHandler;
	type OutEvent = CustomMessageOutcome<B>;

	fn new_handler(&mut self) -> Self::ProtocolsHandler {
		self.behaviour.new_handler()
	}

	fn addresses_of_peer(&mut self, peer_id: &PeerId) -> Vec<Multiaddr> {
		self.behaviour.addresses_of_peer(peer_id)
	}

	fn inject_connected(&mut self, peer_id: PeerId, endpoint: ConnectedPoint) {
		self.behaviour.inject_connected(peer_id, endpoint)
	}

	fn inject_disconnected(&mut self, peer_id: &PeerId, endpoint: ConnectedPoint) {
		self.behaviour.inject_disconnected(peer_id, endpoint)
	}

	fn inject_node_event(
		&mut self,
		peer_id: PeerId,
		event: <<Self::ProtocolsHandler as IntoProtocolsHandler>::Handler as ProtocolsHandler>::OutEvent,
	) {
		self.behaviour.inject_node_event(peer_id, event)
	}

	fn poll(
		&mut self,
		params: &mut impl PollParameters,
	) -> Async<
		NetworkBehaviourAction<
			<<Self::ProtocolsHandler as IntoProtocolsHandler>::Handler as ProtocolsHandler>::InEvent,
			Self::OutEvent
		>
	> {
		while let Ok(Async::Ready(_)) = self.tick_timeout.poll() {
			self.tick();
		}

		while let Ok(Async::Ready(_)) = self.propagate_timeout.poll() {
			self.propagate_extrinsics();
		}

		for (id, r) in self.sync.block_requests() {
			send_message(&mut self.behaviour, &mut self.context_data.peers, id, GenericMessage::BlockRequest(r))
		}
		for (id, r) in self.sync.justification_requests() {
			send_message(&mut self.behaviour, &mut self.context_data.peers, id, GenericMessage::BlockRequest(r))
		}
		for (id, r) in self.sync.finality_proof_requests() {
			send_message(&mut self.behaviour, &mut self.context_data.peers, id, GenericMessage::FinalityProofRequest(r))
		}

		let event = match self.behaviour.poll(params) {
			Async::NotReady => return Async::NotReady,
			Async::Ready(NetworkBehaviourAction::GenerateEvent(ev)) => ev,
			Async::Ready(NetworkBehaviourAction::DialAddress { address }) =>
				return Async::Ready(NetworkBehaviourAction::DialAddress { address }),
			Async::Ready(NetworkBehaviourAction::DialPeer { peer_id }) =>
				return Async::Ready(NetworkBehaviourAction::DialPeer { peer_id }),
			Async::Ready(NetworkBehaviourAction::SendEvent { peer_id, event }) =>
				return Async::Ready(NetworkBehaviourAction::SendEvent { peer_id, event }),
			Async::Ready(NetworkBehaviourAction::ReportObservedAddr { address }) =>
				return Async::Ready(NetworkBehaviourAction::ReportObservedAddr { address }),
		};

		let outcome = match event {
			LegacyProtoOut::CustomProtocolOpen { peer_id, version, .. } => {
				debug_assert!(
					version <= CURRENT_VERSION as u8
					&& version >= MIN_VERSION as u8
				);
				self.on_peer_connected(peer_id);
				CustomMessageOutcome::None
			}
			LegacyProtoOut::CustomProtocolClosed { peer_id, .. } => {
				self.on_peer_disconnected(peer_id);
				CustomMessageOutcome::None
			},
			LegacyProtoOut::CustomMessage { peer_id, message } =>
				self.on_custom_message(peer_id, message),
			LegacyProtoOut::Clogged { peer_id, messages } => {
				debug!(target: "sync", "{} clogging messages:", messages.len());
				for msg in messages.into_iter().take(5) {
					debug!(target: "sync", "{:?}", msg);
					self.on_clogged_peer(peer_id.clone(), Some(msg));
				}
				CustomMessageOutcome::None
			}
		};

		if let CustomMessageOutcome::None = outcome {
			Async::NotReady
		} else {
			Async::Ready(NetworkBehaviourAction::GenerateEvent(outcome))
		}
	}

	fn inject_replaced(&mut self, peer_id: PeerId, closed_endpoint: ConnectedPoint, new_endpoint: ConnectedPoint) {
		self.behaviour.inject_replaced(peer_id, closed_endpoint, new_endpoint)
	}

	fn inject_addr_reach_failure(
		&mut self,
		peer_id: Option<&PeerId>,
		addr: &Multiaddr,
		error: &dyn std::error::Error
	) {
		self.behaviour.inject_addr_reach_failure(peer_id, addr, error)
	}

	fn inject_dial_failure(&mut self, peer_id: &PeerId) {
		self.behaviour.inject_dial_failure(peer_id)
	}

	fn inject_new_listen_addr(&mut self, addr: &Multiaddr) {
		self.behaviour.inject_new_listen_addr(addr)
	}

	fn inject_expired_listen_addr(&mut self, addr: &Multiaddr) {
		self.behaviour.inject_expired_listen_addr(addr)
	}

	fn inject_new_external_addr(&mut self, addr: &Multiaddr) {
		self.behaviour.inject_new_external_addr(addr)
	}
}

impl<B: BlockT, S: NetworkSpecialization<B>, H: ExHashT> DiscoveryNetBehaviour for Protocol<B, S, H> {
	fn add_discovered_nodes(&mut self, peer_ids: impl Iterator<Item = PeerId>) {
		self.behaviour.add_discovered_nodes(peer_ids)
	}
}<|MERGE_RESOLUTION|>--- conflicted
+++ resolved
@@ -23,24 +23,6 @@
 use libp2p::swarm::{ProtocolsHandler, IntoProtocolsHandler};
 use libp2p::swarm::{NetworkBehaviour, NetworkBehaviourAction, PollParameters};
 use primitives::storage::StorageKey;
-<<<<<<< HEAD
-use consensus::{import_queue::IncomingBlock, import_queue::Origin, BlockOrigin};
-use sr_primitives::{generic::BlockId, ConsensusEngineId, Justification};
-use sr_primitives::traits::{
-	Block as BlockT, Header as HeaderT, NumberFor, One, Zero,
-	CheckedSub, SaturatedConversion
-};
-use consensus::import_queue::{BlockImportResult, BlockImportError};
-use message::{BlockAttributes, Direction, FromBlock, Message, RequestId};
-use message::generic::{Message as GenericMessage, ConsensusMessage};
-use event::Event;
-use consensus_gossip::{ConsensusGossip, MessageRecipient as GossipMessageRecipient};
-use light_dispatch::{LightDispatch, LightDispatchNetwork, RequestData};
-use specialization::NetworkSpecialization;
-use sync::{ChainSync, SyncState};
-use crate::service::{TransactionPool, ExHashT};
-use crate::config::{BoxFinalityProofRequestBuilder, Roles};
-=======
 use runtime_primitives::{generic::BlockId, ConsensusEngineId};
 use runtime_primitives::traits::{As, Block as BlockT, Header as HeaderT, NumberFor, Zero};
 use consensus::import_queue::ImportQueue;
@@ -53,7 +35,6 @@
 use crate::service::{NetworkChan, NetworkMsg, TransactionPool, ExHashT};
 use crate::config::{ProtocolConfig, Roles};
 use parking_lot::RwLock;
->>>>>>> cc1d67e9
 use rustc_hex::ToHex;
 use std::collections::{BTreeMap, HashMap};
 use std::sync::Arc;
@@ -292,15 +273,12 @@
 	/// Send a consensus message to a peer.
 	fn send_consensus(&mut self, who: PeerId, consensus: ConsensusMessage);
 
-<<<<<<< HEAD
-=======
 	/// Request a block from a peer.
 	fn send_block_request(&mut self, who: PeerId, request: BlockRequestMessage<B>);
 
 	/// Send a consensus message to a peer.
 	fn send_consensus(&mut self, who: PeerId, consensus: ConsensusMessage);
 
->>>>>>> cc1d67e9
 	/// Send a chain-specific message to a peer.
 	fn send_chain_specific(&mut self, who: PeerId, message: Vec<u8>);
 }
@@ -323,17 +301,8 @@
 }
 
 impl<'a, B: BlockT + 'a, H: ExHashT + 'a> Context<B> for ProtocolContext<'a, B, H> {
-<<<<<<< HEAD
-	fn report_peer(&mut self, who: PeerId, reputation: i32) {
-		self.peerset_handle.report_peer(who, reputation)
-	}
-
-	fn disconnect_peer(&mut self, who: PeerId) {
-		self.behaviour.disconnect_peer(&who)
-=======
 	fn report_peer(&mut self, who: PeerId, reason: Severity) {
 		self.network_chan.send(NetworkMsg::ReportPeer(who, reason))
->>>>>>> cc1d67e9
 	}
 
 	fn send_consensus(&mut self, who: PeerId, consensus: ConsensusMessage) {
@@ -380,13 +349,6 @@
 	pub chain: Arc<dyn Client<B>>,
 }
 
-<<<<<<< HEAD
-/// Configuration for the Substrate-specific part of the networking layer.
-#[derive(Clone)]
-pub struct ProtocolConfig {
-	/// Assigned roles.
-	pub roles: Roles,
-=======
 /// A task, consisting of a user-provided closure, to be executed on the Protocol thread.
 pub trait SpecTask<B: BlockT, S: NetworkSpecialization<B>> {
 	fn call_box(self: Box<Self>, spec: &mut S, context: &mut Context<B>);
@@ -465,7 +427,6 @@
 	/// Synchronization request.
 	#[cfg(any(test, feature = "test-helpers"))]
 	Synchronize,
->>>>>>> cc1d67e9
 }
 
 impl Default for ProtocolConfig {
@@ -523,26 +484,6 @@
 		self.behaviour.open_peers()
 	}
 
-<<<<<<< HEAD
-	/// Returns true if we have a channel open with this node.
-	pub fn is_open(&self, peer_id: &PeerId) -> bool {
-		self.behaviour.is_open(peer_id)
-	}
-
-	/// Disconnects the given peer if we are connected to it.
-	pub fn disconnect_peer(&mut self, peer_id: &PeerId) {
-		self.behaviour.disconnect_peer(peer_id)
-	}
-
-	/// Returns true if we try to open protocols with the given peer.
-	pub fn is_enabled(&self, peer_id: &PeerId) -> bool {
-		self.behaviour.is_enabled(peer_id)
-	}
-
-	/// Returns the state of the peerset manager, for debugging purposes.
-	pub fn peerset_debug_info(&mut self) -> serde_json::Value {
-		self.behaviour.peerset_debug_info()
-=======
 	fn handle_client_msg(&mut self, msg: ProtocolMsg<B, S>) -> bool {
 		match msg {
 			ProtocolMsg::Status => self.on_status(),
@@ -607,7 +548,6 @@
 			FromNetworkMsg::Synchronize => self.network_chan.send(NetworkMsg::Synchronized),
 		}
 		true
->>>>>>> cc1d67e9
 	}
 
 	/// Returns the number of peers we're connected to.
