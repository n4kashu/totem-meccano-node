--- conflicted
+++ resolved
@@ -14,22 +14,6 @@
 // You should have received a copy of the GNU General Public License
 // along with Substrate.  If not, see <http://www.gnu.org/licenses/>.
 
-<<<<<<< HEAD
-//! Main entry point of the substrate-network crate.
-//!
-//! There are two main structs in this module: [`NetworkWorker`] and [`NetworkService`].
-//! The [`NetworkWorker`] *is* the network and implements the `Future` trait. It must be polled in
-//! order fo the network to advance.
-//! The [`NetworkService`] is merely a shared version of the [`NetworkWorker`]. You can obtain an
-//! `Arc<NetworkService>` by calling [`NetworkWorker::service`].
-//!
-//! The methods of the [`NetworkService`] are implemented by sending a message over a channel,
-//! which is then processed by [`NetworkWorker::poll`].
-
-use std::{collections::{HashMap, HashSet}, fs, marker::PhantomData, io, path::Path};
-use std::sync::{Arc, atomic::{AtomicBool, AtomicUsize, Ordering}};
-
-=======
 use std::collections::HashMap;
 use std::sync::Arc;
 use std::sync::atomic::{AtomicBool, Ordering};
@@ -41,7 +25,6 @@
 use network_libp2p::{start_service, parse_str_addr, Service as NetworkService, ServiceEvent as NetworkServiceEvent};
 use network_libp2p::{RegisteredProtocol, NetworkState};
 use peerset::PeersetHandle;
->>>>>>> cc1d67e9
 use consensus::import_queue::{ImportQueue, Link};
 use consensus::import_queue::{BlockImportResult, BlockImportError};
 use futures::{prelude::*, sync::mpsc};
@@ -114,20 +97,12 @@
 	/// Peerset manager (PSM); manages the reputation of nodes and indicates the network which
 	/// nodes it should be connected to or not.
 	peerset: PeersetHandle,
-<<<<<<< HEAD
-	/// Channel that sends messages to the actual worker.
-	to_worker: mpsc::UnboundedSender<ServerToWorkerMsg<B, S>>,
-	/// Marker to pin the `H` generic. Serves no purpose except to not break backwards
-	/// compatibility.
-	_marker: PhantomData<H>,
-=======
 	/// Protocol sender
 	protocol_sender: Sender<ProtocolMsg<B, S>>,
 	/// Sender for messages to the background service task, and handle for the background thread.
 	/// Dropping the sender should close the task and the thread.
 	/// This is an `Option` because we need to extract it in the destructor.
 	bg_thread: Option<(oneshot::Sender<()>, thread::JoinHandle<()>)>,
->>>>>>> cc1d67e9
 }
 
 impl<B: BlockT + 'static, S: NetworkSpecialization<B>, H: ExHashT> NetworkWorker<B, S, H> {
@@ -526,10 +501,6 @@
 			parse_addr(p).map_err(|e| format!("{:?}", e))
 		}).collect::<Result<Vec<(PeerId, Multiaddr)>, String>>()?;
 
-<<<<<<< HEAD
-		let peer_ids = peers.iter().map(|(peer_id, _addr)| peer_id.clone()).collect();
-		self.peerset.set_priority_group(group_id, peer_ids);
-=======
 /// Trait for managing network
 pub trait ManageNetwork {
 	/// Set to allow unreserved peers to connect
@@ -541,7 +512,6 @@
 	/// Add reserved peer
 	fn add_reserved_peer(&self, peer: String) -> Result<(), String>;
 }
->>>>>>> cc1d67e9
 
 		for (peer_id, addr) in peers.into_iter() {
 			let _ = self
@@ -557,14 +527,8 @@
 		self.num_connected.load(Ordering::Relaxed)
 	}
 
-<<<<<<< HEAD
-	/// Returns the local external addresses.
-	pub fn external_addresses(&self) -> Vec<Multiaddr> {
-		self.external_addresses.lock().clone()
-=======
 	fn remove_reserved_peer(&self, peer: PeerId) {
 		self.peerset.remove_reserved_peer(peer);
->>>>>>> cc1d67e9
 	}
 }
 
@@ -573,13 +537,6 @@
 	fn is_major_syncing(&mut self) -> bool {
 		NetworkService::is_major_syncing(self)
 	}
-<<<<<<< HEAD
-
-	fn is_offline(&mut self) -> bool {
-		self.num_connected.load(Ordering::Relaxed) == 0
-	}
-=======
->>>>>>> cc1d67e9
 }
 
 impl<'a, B: BlockT + 'static, S: NetworkSpecialization<B>, H: ExHashT>
@@ -755,17 +712,6 @@
 			SyncState::Downloading => true,
 		}, Ordering::Relaxed);
 
-<<<<<<< HEAD
-		Ok(Async::NotReady)
-	}
-}
-
-/// The libp2p swarm, customized for our needs.
-type Swarm<B, S, H> = libp2p::swarm::Swarm<
-	Boxed<(PeerId, StreamMuxerBox), io::Error>,
-	Behaviour<B, S, H>
->;
-=======
 /// Messages to be handled by NetworkService.
 #[derive(Debug)]
 pub enum NetworkMsg<B: BlockT + 'static> {
@@ -811,50 +757,12 @@
 			Err(err) => error!(target: "sub-libp2p", "Error while running libp2p: {:?}", err),
 		};
 	})?;
->>>>>>> cc1d67e9
 
 // Implementation of `import_queue::Link` trait using the available local variables.
 struct NetworkLink<'a, B: BlockT, S: NetworkSpecialization<B>, H: ExHashT> {
 	protocol: &'a mut Swarm<B, S, H>,
 }
 
-<<<<<<< HEAD
-impl<'a, B: BlockT, S: NetworkSpecialization<B>, H: ExHashT> Link<B> for NetworkLink<'a, B, S, H> {
-	fn blocks_processed(
-		&mut self,
-		imported: usize,
-		count: usize,
-		results: Vec<(Result<BlockImportResult<NumberFor<B>>, BlockImportError>, B::Hash)>
-	) {
-		self.protocol.user_protocol_mut().blocks_processed(imported, count, results)
-	}
-	fn justification_imported(&mut self, who: PeerId, hash: &B::Hash, number: NumberFor<B>, success: bool) {
-		self.protocol.user_protocol_mut().justification_import_result(hash.clone(), number, success);
-		if !success {
-			info!("Invalid justification provided by {} for #{}", who, hash);
-			self.protocol.user_protocol_mut().disconnect_peer(&who);
-			self.protocol.user_protocol_mut().report_peer(who, i32::min_value());
-		}
-	}
-	fn request_justification(&mut self, hash: &B::Hash, number: NumberFor<B>) {
-		self.protocol.user_protocol_mut().request_justification(hash, number)
-	}
-	fn request_finality_proof(&mut self, hash: &B::Hash, number: NumberFor<B>) {
-		self.protocol.user_protocol_mut().request_finality_proof(hash, number)
-	}
-	fn finality_proof_imported(
-		&mut self,
-		who: PeerId,
-		request_block: (B::Hash, NumberFor<B>),
-		finalization_result: Result<(B::Hash, NumberFor<B>), ()>,
-	) {
-		let success = finalization_result.is_ok();
-		self.protocol.user_protocol_mut().finality_proof_import_result(request_block, finalization_result);
-		if !success {
-			info!("Invalid finality proof provided by {} for #{}", who, request_block.0);
-			self.protocol.user_protocol_mut().disconnect_peer(&who);
-			self.protocol.user_protocol_mut().report_peer(who, i32::min_value());
-=======
 /// Runs the background thread that handles the networking.
 fn run_thread<B: BlockT + 'static>(
 	protocol_sender: Sender<FromNetworkMsg<B>>,
@@ -900,7 +808,6 @@
 			},
 			#[cfg(any(test, feature = "test-helpers"))]
 			NetworkMsg::Synchronized => (),
->>>>>>> cc1d67e9
 		}
 	}
 }