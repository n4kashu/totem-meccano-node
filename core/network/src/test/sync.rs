--- conflicted
+++ resolved
@@ -16,13 +16,7 @@
 
 use crate::config::Roles;
 use consensus::BlockOrigin;
-<<<<<<< HEAD
-use futures03::TryFutureExt as _;
-use std::time::Duration;
-use tokio::runtime::current_thread;
-=======
 use std::collections::HashSet;
->>>>>>> cc1d67e9
 use super::*;
 
 fn test_ancestor_search_when_common_is(n: usize) {
@@ -48,14 +42,6 @@
 	let _ = ::env_logger::try_init();
 	let mut runtime = current_thread::Runtime::new().unwrap();
 	let mut net = TestNet::new(3);
-<<<<<<< HEAD
-
-	runtime.block_on(futures::future::poll_fn::<(), (), _>(|| -> Result<_, ()> {
-		net.poll();
-		for peer in 0..3 {
-			if net.peer(peer).num_peers() != 2 {
-				return Ok(Async::NotReady)
-=======
 	net.sync();
 	for peer in 0..3 {
 		// Assert peers is up to date.
@@ -64,7 +50,6 @@
 		for other in 0..3 {
 			if other != peer {
 				net.peer(peer).on_disconnect(net.peer(other));
->>>>>>> cc1d67e9
 			}
 		}
 		Ok(Async::Ready(()))
@@ -84,8 +69,6 @@
 
 	// Generate blocks.
 	net.peer(2).push_blocks(100, false);
-<<<<<<< HEAD
-=======
 	net.start();
 	for peer in 0..3 {
 		// Online
@@ -100,7 +83,6 @@
 		// All done syncing.
 		assert!(!net.peer(peer).is_major_syncing());
 	}
->>>>>>> cc1d67e9
 
 	// Block until all nodes are online and nodes 0 and 1 and major syncing.
 	runtime.block_on(futures::future::poll_fn::<(), (), _>(|| -> Result<_, ()> {
@@ -117,37 +99,9 @@
 				}
 			}
 		}
-<<<<<<< HEAD
-		Ok(Async::Ready(()))
-	})).unwrap();
-
-	// Block until all nodes are done syncing.
-	runtime.block_on(futures::future::poll_fn::<(), (), _>(|| -> Result<_, ()> {
-		net.poll();
-		for peer in 0..3 {
-			if net.peer(peer).is_major_syncing() {
-				return Ok(Async::NotReady)
-			}
-		}
-		Ok(Async::Ready(()))
-	})).unwrap();
-
-	// Now drop nodes 1 and 2, and check that node 0 is offline.
-	net.peers.remove(2);
-	net.peers.remove(1);
-	runtime.block_on(futures::future::poll_fn::<(), (), _>(|| -> Result<_, ()> {
-		net.poll();
-		if !net.peer(0).is_offline() {
-			Ok(Async::NotReady)
-		} else {
-			Ok(Async::Ready(()))
-		}
-	})).unwrap();
-=======
 		assert!(net.peer(peer).is_offline());
 		assert!(!net.peer(peer).is_major_syncing());
 	}
->>>>>>> cc1d67e9
 }
 
 #[test]
@@ -158,8 +112,6 @@
 
 	// Generate blocks.
 	net.peer(2).push_blocks(100, false);
-<<<<<<< HEAD
-=======
 	net.start();
 	net.sync_step();
 
@@ -169,7 +121,6 @@
 	// Disconnect peer 1 form everyone else.
 	net.peer(1).on_disconnect(net.peer(0));
 	net.peer(1).on_disconnect(net.peer(2));
->>>>>>> cc1d67e9
 
 	// Check that we're not major syncing when disconnected.
 	assert!(!net.peer(1).is_major_syncing());
@@ -439,23 +390,6 @@
 
 	// Sync between 0 and 1.
 	net.peer(0).push_blocks(1, false);
-<<<<<<< HEAD
-	assert_eq!(net.peer(0).client.info().chain.best_number, 1);
-	net.block_until_sync(&mut runtime);
-	assert_eq!(net.peer(1).client.info().chain.best_number, 1);
-
-	// Add another node and remove node 0.
-	net.add_full_peer(&ProtocolConfig::default());
-	net.peers.remove(0);
-
-	// Poll for a few seconds and make sure 1 and 2 (now 0 and 1) don't sync together.
-	let mut delay = futures_timer::Delay::new(Duration::from_secs(5)).compat();
-	runtime.block_on(futures::future::poll_fn::<(), (), _>(|| {
-		net.poll();
-		delay.poll().map_err(|_| ())
-	})).unwrap();
-	assert_eq!(net.peer(1).client.info().chain.best_number, 0);
-=======
 	net.peer(0).start();
 	net.peer(1).start();
 	net.peer(2).start();
@@ -474,7 +408,6 @@
 	assert_eq!(net.peer(0).client.backend().blockchain().info().unwrap().best_number, 1);
 	assert_eq!(net.peer(1).client.backend().blockchain().info().unwrap().best_number, 1);
 	assert_eq!(net.peer(2).client.backend().blockchain().info().unwrap().best_number, 0);
->>>>>>> cc1d67e9
 }
 
 #[test]
