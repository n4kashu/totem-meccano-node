--- conflicted
+++ resolved
@@ -8,21 +8,9 @@
 edition = "2018"
 
 [dependencies]
-<<<<<<< HEAD
-futures-preview = "=0.3.0-alpha.17"
-libp2p = { version = "0.12.0", default-features = false }
-linked-hash-map = "0.5"
-log = "0.4"
-lru-cache = "0.1.2"
-serde_json = "1.0.24"
-
-[dev-dependencies]
-rand = "0.6"
-=======
 futures = "0.1"
 libp2p = { version = "0.7.0", default-features = false }
 linked-hash-map = "0.5"
 log = "0.4"
 lru-cache = "0.1.2"
-serde_json = "1.0.24"
->>>>>>> cc1d67e9
+serde_json = "1.0.24"