[package]
name = "substrate-primitives"
version = "2.0.0"
authors = ["Parity Technologies <admin@parity.io>"]
edition = "2018"

[dependencies]
rstd = { package = "sr-std", path = "../sr-std", default-features = false }
codec = { package = "parity-scale-codec", version = "1.0.0", default-features = false, features = ["derive"] }
rustc-hex = { version = "2.0", default-features = false }
serde = { version = "1.0", optional = true, features = ["derive"] }
<<<<<<< HEAD
twox-hash = { version = "1.2.0", optional = true }
byteorder = { version = "1.3.1", default-features = false }
primitive-types = { version = "0.5.0", default-features = false, features = ["codec"] }
=======
twox-hash = { version = "1.1.0", optional = true }
byteorder = { version = "1.1", default-features = false }
primitive-types = { version = "0.2", default-features = false, features = ["codec"] }
>>>>>>> cc1d67e9
impl-serde = { version = "0.1", optional = true }
log = { version = "0.4", optional = true }
wasmi = { version = "0.5.0", optional = true }
hash-db = { version = "0.15.2", default-features = false }
hash256-std-hasher = { version = "0.15.2", default-features = false }
ed25519-dalek = { version = "1.0.0-pre.1", optional = true }
base58 = { version = "0.1", optional = true }
blake2-rfc = { version = "0.2.18", optional = true }
schnorrkel = { version = "0.8.4", features = ["preaudit_deprecated"], optional = true }
rand = { version = "0.6", optional = true }
sha2 = { version = "0.8", optional = true }
<<<<<<< HEAD
substrate-bip39 = { version = "0.3.1", optional = true }
tiny-bip39 = { version = "0.6.1", optional = true }
=======
substrate-bip39 = { version = "0.2.2", optional = true }
tiny-bip39 = { version = "0.6.0", optional = true }
>>>>>>> cc1d67e9
hex = { version = "0.3", optional = true }
regex = { version = "1.1", optional = true }
num-traits = { version = "0.2", default-features = false }
zeroize = { version = "0.9.2", default-features = false }
lazy_static = { version = "1.3", optional = true }
parking_lot = { version = "0.9.0", optional = true }

[dev-dependencies]
substrate-serializer = { path = "../serializer" }
<<<<<<< HEAD
pretty_assertions = "0.6"
hex-literal = "0.2"
rand = "0.6"
criterion = "0.2"

[[bench]]
name = "benches"
harness = false

[lib]
bench = false
=======
pretty_assertions = "0.5"
heapsize = "0.4"
hex-literal = "0.1"
rand = "0.6"
>>>>>>> cc1d67e9

[features]
default = ["std"]
std = [
	"log",
	"wasmi",
	"lazy_static",
    "parking_lot",
	"primitive-types/std",
	"primitive-types/serde",
	"primitive-types/byteorder",
	"primitive-types/rustc-hex",
	"primitive-types/libc",
	"impl-serde",
	"codec/std",
	"hash256-std-hasher/std",
	"hash-db/std",
	"rstd/std",
	"serde",
	"rustc-hex/std",
	"twox-hash",
	"blake2-rfc",
	"ed25519-dalek",
	"hex",
	"base58",
	"substrate-bip39",
	"tiny-bip39",
	"serde",
	"byteorder/std",
	"rand",
	"sha2",
	"schnorrkel",
	"regex",
	"num-traits/std",
	"zeroize/std"
]<|MERGE_RESOLUTION|>--- conflicted
+++ resolved
@@ -9,15 +9,9 @@
 codec = { package = "parity-scale-codec", version = "1.0.0", default-features = false, features = ["derive"] }
 rustc-hex = { version = "2.0", default-features = false }
 serde = { version = "1.0", optional = true, features = ["derive"] }
-<<<<<<< HEAD
-twox-hash = { version = "1.2.0", optional = true }
-byteorder = { version = "1.3.1", default-features = false }
-primitive-types = { version = "0.5.0", default-features = false, features = ["codec"] }
-=======
 twox-hash = { version = "1.1.0", optional = true }
 byteorder = { version = "1.1", default-features = false }
 primitive-types = { version = "0.2", default-features = false, features = ["codec"] }
->>>>>>> cc1d67e9
 impl-serde = { version = "0.1", optional = true }
 log = { version = "0.4", optional = true }
 wasmi = { version = "0.5.0", optional = true }
@@ -29,13 +23,8 @@
 schnorrkel = { version = "0.8.4", features = ["preaudit_deprecated"], optional = true }
 rand = { version = "0.6", optional = true }
 sha2 = { version = "0.8", optional = true }
-<<<<<<< HEAD
-substrate-bip39 = { version = "0.3.1", optional = true }
-tiny-bip39 = { version = "0.6.1", optional = true }
-=======
 substrate-bip39 = { version = "0.2.2", optional = true }
 tiny-bip39 = { version = "0.6.0", optional = true }
->>>>>>> cc1d67e9
 hex = { version = "0.3", optional = true }
 regex = { version = "1.1", optional = true }
 num-traits = { version = "0.2", default-features = false }
@@ -45,24 +34,10 @@
 
 [dev-dependencies]
 substrate-serializer = { path = "../serializer" }
-<<<<<<< HEAD
-pretty_assertions = "0.6"
-hex-literal = "0.2"
-rand = "0.6"
-criterion = "0.2"
-
-[[bench]]
-name = "benches"
-harness = false
-
-[lib]
-bench = false
-=======
 pretty_assertions = "0.5"
 heapsize = "0.4"
 hex-literal = "0.1"
 rand = "0.6"
->>>>>>> cc1d67e9
 
 [features]
 default = ["std"]
