--- conflicted
+++ resolved
@@ -18,12 +18,7 @@
 
 #[cfg(any(feature = "std", test))]
 use serde::{Serialize, Deserialize};
-<<<<<<< HEAD
-use codec::{Encode, Decode};
-use num_traits::Zero;
-=======
 use parity_codec::{Encode, Decode};
->>>>>>> cc1d67e9
 
 /// Substrate changes trie configuration.
 #[cfg_attr(any(feature = "std", test), derive(Serialize, Deserialize))]
