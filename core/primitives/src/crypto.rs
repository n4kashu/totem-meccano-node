--- conflicted
+++ resolved
@@ -294,10 +294,6 @@
 	/// Derive a child key from a series of given junctions.
 	///
 	/// Will be `None` for public keys if there are any hard junctions in there.
-<<<<<<< HEAD
-	#[cfg(feature = "std")]
-=======
->>>>>>> cc1d67e9
 	fn derive<Iter: Iterator<Item=DeriveJunction>>(&self, _path: Iter) -> Option<Self> {
 		None
 	}
@@ -444,115 +440,6 @@
 			addr.derive(path)
 				.ok_or(PublicError::InvalidPath)
 		}
-<<<<<<< HEAD
-	}
-
-	fn from_string_with_version(s: &str) -> Result<(Self, Ss58AddressFormat), PublicError> {
-		let re = Regex::new(r"^(?P<ss58>[\w\d]+)?(?P<path>(//?[^/]+)*)$")
-			.expect("constructed from known-good static value; qed");
-		let cap = re.captures(s).ok_or(PublicError::InvalidFormat)?;
-		let re_junction = Regex::new(r"/(/?[^/]+)")
-			.expect("constructed from known-good static value; qed");
-		let (addr, v) = Self::from_ss58check_with_version(
-			cap.name("ss58")
-				.map(|r| r.as_str())
-				.unwrap_or(DEV_ADDRESS)
-		)?;
-		if cap["path"].is_empty() {
-			Ok((addr, v))
-		} else {
-			let path = re_junction.captures_iter(&cap["path"])
-				.map(|f| DeriveJunction::from(&f[1]));
-			addr.derive(path)
-				.ok_or(PublicError::InvalidPath)
-				.map(|a| (a, v))
-		}
-	}
-}
-
-/// Trait suitable for typical cryptographic PKI key public type.
-pub trait Public: AsRef<[u8]> + AsMut<[u8]> + Default + Derive + CryptoType + PartialEq + Eq + Clone + Send + Sync {
-	/// A new instance from the given slice.
-	///
-	/// NOTE: No checking goes on to ensure this is a real public key. Only use it if
-	/// you are certain that the array actually is a pubkey. GIGO!
-	fn from_slice(data: &[u8]) -> Self;
-
-	/// Return a `Vec<u8>` filled with raw data.
-	#[cfg(feature = "std")]
-	fn to_raw_vec(&self) -> Vec<u8> { self.as_slice().to_owned() }
-
-	/// Return a slice filled with raw data.
-	fn as_slice(&self) -> &[u8] { self.as_ref() }
-}
-
-#[cfg(feature = "std")]
-pub use self::dummy::*;
-
-#[cfg(feature = "std")]
-mod dummy {
-	use super::*;
-
-	/// Dummy cryptography. Doesn't do anything.
-	#[derive(Clone, Hash, Default, Eq, PartialEq)]
-	pub struct Dummy;
-
-	impl AsRef<[u8]> for Dummy {
-		fn as_ref(&self) -> &[u8] { &b""[..] }
-	}
-
-	impl AsMut<[u8]> for Dummy {
-		fn as_mut(&mut self) -> &mut[u8] {
-			unsafe {
-				#[allow(mutable_transmutes)]
-				rstd::mem::transmute::<_, &'static mut [u8]>(&b""[..])
-			}
-		}
-	}
-
-	impl CryptoType for Dummy {
-		type Pair = Dummy;
-	}
-
-	impl Derive for Dummy {}
-
-	impl Public for Dummy {
-		fn from_slice(_: &[u8]) -> Self { Self }
-		#[cfg(feature = "std")]
-		fn to_raw_vec(&self) -> Vec<u8> { vec![] }
-		fn as_slice(&self) -> &[u8] { b"" }
-	}
-
-	impl Pair for Dummy {
-		type Public = Dummy;
-		type Seed = Dummy;
-		type Signature = Dummy;
-		type DeriveError = ();
-		fn generate_with_phrase(_: Option<&str>) -> (Self, String, Self::Seed) { Default::default() }
-		fn from_phrase(_: &str, _: Option<&str>)
-			-> Result<(Self, Self::Seed), SecretStringError>
-		{
-			Ok(Default::default())
-		}
-		fn derive<
-			Iter: Iterator<Item=DeriveJunction>
-		>(&self, _: Iter) -> Result<Self, Self::DeriveError> { Ok(Self) }
-		fn from_seed(_: &Self::Seed) -> Self { Self }
-		fn from_seed_slice(_: &[u8]) -> Result<Self, SecretStringError> { Ok(Self) }
-		fn from_standard_components<
-			I: Iterator<Item=DeriveJunction>
-		>(
-			_: &str,
-			_: Option<&str>,
-			_: I
-		) -> Result<Self, SecretStringError> { Ok(Self) }
-		fn sign(&self, _: &[u8]) -> Self::Signature { Self }
-		fn verify<M: AsRef<[u8]>>(_: &Self::Signature, _: M, _: &Self::Public) -> bool { true }
-		fn verify_weak<P: AsRef<[u8]>, M: AsRef<[u8]>>(_: &[u8], _: M, _: P) -> bool { true }
-		fn public(&self) -> Self::Public { Self }
-		fn to_raw_vec(&self) -> Vec<u8> { vec![] }
-=======
->>>>>>> cc1d67e9
 	}
 }
 
