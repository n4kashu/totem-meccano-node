// Copyright 2017-2019 Parity Technologies (UK) Ltd.
// This file is part of Substrate.

// Substrate is free software: you can redistribute it and/or modify
// it under the terms of the GNU General Public License as published by
// the Free Software Foundation, either version 3 of the License, or
// (at your option) any later version.

// Substrate is distributed in the hope that it will be useful,
// but WITHOUT ANY WARRANTY; without even the implied warranty of
// MERCHANTABILITY or FITNESS FOR A PARTICULAR PURPOSE.  See the
// GNU General Public License for more details.

// You should have received a copy of the GNU General Public License
// along with Substrate.  If not, see <http://www.gnu.org/licenses/>.

// tag::description[]
//! Simple Ed25519 API.
// end::description[]


use crate::{hash::H256, hash::H512};
use codec::{Encode, Decode};

#[cfg(feature = "std")]
use blake2_rfc;
#[cfg(feature = "std")]
<<<<<<< HEAD
=======
use ring::{signature, signature::KeyPair, rand::{SecureRandom, SystemRandom}};
#[cfg(feature = "std")]
>>>>>>> cc1d67e9
use substrate_bip39::seed_from_entropy;
#[cfg(feature = "std")]
use bip39::{Mnemonic, Language, MnemonicType};
#[cfg(feature = "std")]
<<<<<<< HEAD
use crate::crypto::{Pair as TraitPair, DeriveJunction, SecretStringError, Ss58Codec};
=======
use crate::crypto::{Pair as TraitPair, DeriveJunction, SecretStringError, Derive, Ss58Codec};
>>>>>>> cc1d67e9
#[cfg(feature = "std")]
use serde::{de, Serializer, Serialize, Deserializer, Deserialize};
use crate::{crypto::{Public as TraitPublic, UncheckedFrom, CryptoType, Derive}};

/// A secret seed. It's not called a "secret key" because ring doesn't expose the secret keys
/// of the key pair (yeah, dumb); as such we're forced to remember the seed manually if we
/// will need it later (such as for HDKD).
#[cfg(feature = "std")]
type Seed = [u8; 32];

/// A public key.
#[derive(PartialEq, Eq, PartialOrd, Ord, Clone, Encode, Decode, Default)]
pub struct Public(pub [u8; 32]);

/// A key pair.
#[cfg(feature = "std")]
pub struct Pair(ed25519_dalek::Keypair);

#[cfg(feature = "std")]
impl Clone for Pair {
	fn clone(&self) -> Self {
		Pair(ed25519_dalek::Keypair {
			public: self.0.public.clone(),
			secret: ed25519_dalek::SecretKey::from_bytes(self.0.secret.as_bytes())
				.expect("key is always the correct size; qed")
		})
	}
}

impl AsRef<[u8; 32]> for Public {
	fn as_ref(&self) -> &[u8; 32] {
		&self.0
	}
}

impl AsRef<[u8]> for Public {
	fn as_ref(&self) -> &[u8] {
		&self.0[..]
	}
}

impl AsMut<[u8]> for Public {
	fn as_mut(&mut self) -> &mut [u8] {
		&mut self.0[..]
	}
}

impl rstd::convert::TryFrom<&[u8]> for Public {
	type Error = ();

	fn try_from(data: &[u8]) -> Result<Self, Self::Error> {
		if data.len() == 32 {
			let mut inner = [0u8; 32];
			inner.copy_from_slice(data);
			Ok(Public(inner))
		} else {
			Err(())
		}
	}
}

impl From<Public> for [u8; 32] {
	fn from(x: Public) -> Self {
		x.0
	}
}

#[cfg(feature = "std")]
impl From<Pair> for Public {
	fn from(x: Pair) -> Self {
		x.public()
	}
}

impl From<Public> for H256 {
	fn from(x: Public) -> Self {
		x.0.into()
	}
}

impl UncheckedFrom<[u8; 32]> for Public {
	fn unchecked_from(x: [u8; 32]) -> Self {
		Public::from_raw(x)
	}
}

impl UncheckedFrom<H256> for Public {
	fn unchecked_from(x: H256) -> Self {
		Public::from_h256(x)
	}
}

#[cfg(feature = "std")]
impl std::fmt::Display for Public {
	fn fmt(&self, f: &mut std::fmt::Formatter) -> std::fmt::Result {
		write!(f, "{}", self.to_ss58check())
	}
}

#[cfg(feature = "std")]
impl std::fmt::Debug for Public {
	fn fmt(&self, f: &mut std::fmt::Formatter) -> std::fmt::Result {
		let s = self.to_ss58check();
		write!(f, "{} ({}...)", crate::hexdisplay::HexDisplay::from(&self.0), &s[0..8])
	}
}

#[cfg(feature = "std")]
impl Serialize for Public {
	fn serialize<S>(&self, serializer: S) -> Result<S::Ok, S::Error> where S: Serializer {
		serializer.serialize_str(&self.to_ss58check())
	}
}

#[cfg(feature = "std")]
impl<'de> Deserialize<'de> for Public {
	fn deserialize<D>(deserializer: D) -> Result<Self, D::Error> where D: Deserializer<'de> {
		Public::from_ss58check(&String::deserialize(deserializer)?)
			.map_err(|e| de::Error::custom(format!("{:?}", e)))
	}
}

#[cfg(feature = "std")]
impl std::hash::Hash for Public {
	fn hash<H: std::hash::Hasher>(&self, state: &mut H) {
		self.0.hash(state);
	}
}

/// A signature (a 512-bit value).
#[derive(Encode, Decode)]
pub struct Signature(pub [u8; 64]);

impl rstd::convert::TryFrom<&[u8]> for Signature {
	type Error = ();

	fn try_from(data: &[u8]) -> Result<Self, Self::Error> {
		if data.len() == 64 {
			let mut inner = [0u8; 64];
			inner.copy_from_slice(data);
			Ok(Signature(inner))
		} else {
			Err(())
		}
	}
}

impl Clone for Signature {
	fn clone(&self) -> Self {
		let mut r = [0u8; 64];
		r.copy_from_slice(&self.0[..]);
		Signature(r)
	}
}

impl Default for Signature {
	fn default() -> Self {
		Signature([0u8; 64])
	}
}

impl PartialEq for Signature {
	fn eq(&self, b: &Self) -> bool {
		self.0[..] == b.0[..]
	}
}

impl Eq for Signature {}

impl From<Signature> for H512 {
	fn from(v: Signature) -> H512 {
		H512::from(v.0)
	}
}

impl From<Signature> for [u8; 64] {
	fn from(v: Signature) -> [u8; 64] {
		v.0
	}
}

impl AsRef<[u8; 64]> for Signature {
	fn as_ref(&self) -> &[u8; 64] {
		&self.0
	}
}

impl AsRef<[u8]> for Signature {
	fn as_ref(&self) -> &[u8] {
		&self.0[..]
	}
}

impl AsMut<[u8]> for Signature {
	fn as_mut(&mut self) -> &mut [u8] {
		&mut self.0[..]
	}
}

#[cfg(feature = "std")]
impl std::fmt::Debug for Signature {
	fn fmt(&self, f: &mut std::fmt::Formatter) -> std::fmt::Result {
		write!(f, "{}", crate::hexdisplay::HexDisplay::from(&self.0))
	}
}

#[cfg(feature = "std")]
impl std::hash::Hash for Signature {
	fn hash<H: std::hash::Hasher>(&self, state: &mut H) {
		std::hash::Hash::hash(&self.0[..], state);
	}
}

impl Signature {
	/// A new instance from the given 64-byte `data`.
	///
	/// NOTE: No checking goes on to ensure this is a real signature. Only use it if
	/// you are certain that the array actually is a signature. GIGO!
	pub fn from_raw(data: [u8; 64]) -> Signature {
		Signature(data)
	}

	/// A new instance from the given slice that should be 64 bytes long.
	///
	/// NOTE: No checking goes on to ensure this is a real signature. Only use it if
	/// you are certain that the array actually is a signature. GIGO!
	pub fn from_slice(data: &[u8]) -> Self {
		let mut r = [0u8; 64];
		r.copy_from_slice(data);
		Signature(r)
	}

	/// A new instance from an H512.
	///
	/// NOTE: No checking goes on to ensure this is a real signature. Only use it if
	/// you are certain that the array actually is a signature. GIGO!
	pub fn from_h512(v: H512) -> Signature {
		Signature(v.into())
	}
}

/// A localized signature also contains sender information.
#[cfg(feature = "std")]
#[derive(PartialEq, Eq, Clone, Debug, Encode, Decode)]
pub struct LocalizedSignature {
	/// The signer of the signature.
	pub signer: Public,
	/// The signature itself.
	pub signature: Signature,
}

/// An error type for SS58 decoding.
#[cfg(feature = "std")]
#[derive(Clone, Copy, Eq, PartialEq, Debug)]
pub enum PublicError {
	/// Bad alphabet.
	BadBase58,
	/// Bad length.
	BadLength,
	/// Unknown version.
	UnknownVersion,
	/// Invalid checksum.
	InvalidChecksum,
}

impl Public {
	/// A new instance from the given 32-byte `data`.
	///
	/// NOTE: No checking goes on to ensure this is a real public key. Only use it if
	/// you are certain that the array actually is a pubkey. GIGO!
	pub fn from_raw(data: [u8; 32]) -> Self {
		Public(data)
	}

	/// A new instance from an H256.
	///
	/// NOTE: No checking goes on to ensure this is a real public key. Only use it if
	/// you are certain that the array actually is a pubkey. GIGO!
	pub fn from_h256(x: H256) -> Self {
		Public(x.into())
	}

	/// Return a slice filled with raw data.
	pub fn as_array_ref(&self) -> &[u8; 32] {
		self.as_ref()
	}
}

<<<<<<< HEAD
impl TraitPublic for Public {
	/// A new instance from the given slice that should be 32 bytes long.
	///
	/// NOTE: No checking goes on to ensure this is a real public key. Only use it if
	/// you are certain that the array actually is a pubkey. GIGO!
	fn from_slice(data: &[u8]) -> Self {
		let mut r = [0u8; 32];
		r.copy_from_slice(data);
		Public(r)
	}
}

impl Derive for Public {}
=======
#[cfg(feature = "std")]
impl Derive for Public {}

#[cfg(feature = "std")]
impl AsRef<Pair> for Pair {
	fn as_ref(&self) -> &Pair {
		&self
	}
}
>>>>>>> cc1d67e9

/// Derive a single hard junction.
#[cfg(feature = "std")]
fn derive_hard_junction(secret_seed: &Seed, cc: &[u8; 32]) -> Seed {
	("Ed25519HDKD", secret_seed, cc).using_encoded(|data| {
		let mut res = [0u8; 32];
		res.copy_from_slice(blake2_rfc::blake2b::blake2b(32, &[], data).as_bytes());
		res
	})
}

/// An error when deriving a key.
#[cfg(feature = "std")]
pub enum DeriveError {
	/// A soft key was found in the path (and is unsupported).
	SoftKeyInPath,
}

#[cfg(feature = "std")]
impl TraitPair for Pair {
	type Public = Public;
	type Seed = Seed;
	type Signature = Signature;
	type DeriveError = DeriveError;

	/// Generate new secure (random) key pair and provide the recovery phrase.
	///
	/// You can recover the same key later with `from_phrase`.
	fn generate_with_phrase(password: Option<&str>) -> (Pair, String, Seed) {
		let mnemonic = Mnemonic::new(MnemonicType::Words12, Language::English);
		let phrase = mnemonic.phrase();
		let (pair, seed) = Self::from_phrase(phrase, password)
			.expect("All phrases generated by Mnemonic are valid; qed");
		(
			pair,
			phrase.to_owned(),
			seed,
		)
	}

	/// Generate key pair from given recovery phrase and password.
	fn from_phrase(phrase: &str, password: Option<&str>) -> Result<(Pair, Seed), SecretStringError> {
		let big_seed = seed_from_entropy(
			Mnemonic::from_phrase(phrase, Language::English)
				.map_err(|_| SecretStringError::InvalidPhrase)?.entropy(),
			password.unwrap_or(""),
		).map_err(|_| SecretStringError::InvalidSeed)?;
		let mut seed = Seed::default();
		seed.copy_from_slice(&big_seed[0..32]);
		Self::from_seed_slice(&big_seed[0..32]).map(|x| (x, seed))
	}

	/// Make a new key pair from secret seed material.
	///
	/// You should never need to use this; generate(), generate_with_phrasee
	fn from_seed(seed: &Seed) -> Pair {
		Self::from_seed_slice(&seed[..]).expect("seed has valid length; qed")
	}

	/// Make a new key pair from secret seed material. The slice must be 32 bytes long or it
	/// will return `None`.
	///
	/// You should never need to use this; generate(), generate_with_phrase
	fn from_seed_slice(seed_slice: &[u8]) -> Result<Pair, SecretStringError> {
		let secret = ed25519_dalek::SecretKey::from_bytes(seed_slice)
			.map_err(|_| SecretStringError::InvalidSeedLength)?;
		let public = ed25519_dalek::PublicKey::from(&secret);
		Ok(Pair(ed25519_dalek::Keypair { secret, public }))
	}

	/// Derive a child key from a series of given junctions.
	fn derive<Iter: Iterator<Item=DeriveJunction>>(&self, path: Iter) -> Result<Pair, DeriveError> {
		let mut acc = self.0.secret.to_bytes();
		for j in path {
			match j {
				DeriveJunction::Soft(_cc) => return Err(DeriveError::SoftKeyInPath),
				DeriveJunction::Hard(cc) => acc = derive_hard_junction(&acc, &cc),
			}
		}
		Ok(Self::from_seed(&acc))
	}

	/// Generate a key from the phrase, password and derivation path.
	fn from_standard_components<I: Iterator<Item=DeriveJunction>>(
		phrase: &str,
		password: Option<&str>,
		path: I
	) -> Result<Pair, SecretStringError> {
		Self::from_phrase(phrase, password)?.0
			.derive(path)
			.map_err(|_| SecretStringError::InvalidPath)
	}

	/// Get the public key.
	fn public(&self) -> Public {
		let mut r = [0u8; 32];
		let pk = self.0.public.as_bytes();
		r.copy_from_slice(pk);
		Public(r)
	}

	/// Sign a message.
	fn sign(&self, message: &[u8]) -> Signature {
		let r = self.0.sign(message).to_bytes();
		Signature::from_raw(r)
	}

	/// Verify a signature on a message. Returns true if the signature is good.
	fn verify<M: AsRef<[u8]>>(sig: &Self::Signature, message: M, pubkey: &Self::Public) -> bool {
		Self::verify_weak(&sig.0[..], message.as_ref(), pubkey)
	}

	/// Verify a signature on a message. Returns true if the signature is good.
	///
	/// This doesn't use the type system to ensure that `sig` and `pubkey` are the correct
	/// size. Use it only if you're coming from byte buffers and need the speed.
	fn verify_weak<P: AsRef<[u8]>, M: AsRef<[u8]>>(sig: &[u8], message: M, pubkey: P) -> bool {
		let public_key = match ed25519_dalek::PublicKey::from_bytes(pubkey.as_ref()) {
			Ok(pk) => pk,
			Err(_) => return false,
		};

		let sig = match ed25519_dalek::Signature::from_bytes(sig) {
			Ok(s) => s,
			Err(_) => return false
		};

		match public_key.verify(message.as_ref(), &sig) {
			Ok(_) => true,
			_ => false,
		}
	}

	/// Return a vec filled with raw data.
	fn to_raw_vec(&self) -> Vec<u8> {
		self.seed().to_vec()
	}
}

#[cfg(feature = "std")]
impl Pair {
	/// Get the seed for this key.
	pub fn seed(&self) -> &Seed {
		self.0.secret.as_bytes()
	}

	/// Exactly as `from_string` except that if no matches are found then, the the first 32
	/// characters are taken (padded with spaces as necessary) and used as the MiniSecretKey.
	pub fn from_legacy_string(s: &str, password_override: Option<&str>) -> Pair {
		Self::from_string(s, password_override).unwrap_or_else(|_| {
			let mut padded_seed: Seed = [' ' as u8; 32];
			let len = s.len().min(32);
			padded_seed[..len].copy_from_slice(&s.as_bytes()[..len]);
			Self::from_seed(&padded_seed)
		})
	}
}

impl CryptoType for Public {
	#[cfg(feature="std")]
	type Pair = Pair;
}

impl CryptoType for Signature {
	#[cfg(feature="std")]
	type Pair = Pair;
}

#[cfg(feature = "std")]
impl CryptoType for Pair {
	type Pair = Pair;
}

#[cfg(test)]
mod test {
	use super::*;
	use hex_literal::hex;
	use crate::crypto::DEV_PHRASE;

	#[test]
	fn default_phrase_should_be_used() {
		assert_eq!(
			Pair::from_string("//Alice///password", None).unwrap().public(),
			Pair::from_string(&format!("{}//Alice", DEV_PHRASE), Some("password")).unwrap().public(),
		);
	}

	#[test]
	fn seed_and_derive_should_work() {
		let seed = hex!("9d61b19deffd5a60ba844af492ec2cc44449c5697b326919703bac031cae7f60");
		let pair = Pair::from_seed(&seed);
		assert_eq!(pair.seed(), &seed);
		let path = vec![DeriveJunction::Hard([0u8; 32])];
		let derived = pair.derive(path.into_iter()).ok().unwrap();
		assert_eq!(
			derived.seed(),
			&hex!("ede3354e133f9c8e337ddd6ee5415ed4b4ffe5fc7d21e933f4930a3730e5b21c")
		);
	}

	#[test]
	fn test_vector_should_work() {
		let pair = Pair::from_seed(
			&hex!("9d61b19deffd5a60ba844af492ec2cc44449c5697b326919703bac031cae7f60")
		);
		let public = pair.public();
		assert_eq!(public, Public::from_raw(
			hex!("d75a980182b10ab7d54bfed3c964073a0ee172f3daa62325af021a68f707511a")
		));
		let message = b"";
		let signature = hex!("e5564300c360ac729086e2cc806e828a84877f1eb8e5d974d873e065224901555fb8821590a33bacc61e39701cf9b46bd25bf5f0595bbe24655141438e7a100b");
		let signature = Signature::from_raw(signature);
		assert!(&pair.sign(&message[..]) == &signature);
		assert!(Pair::verify(&signature, &message[..], &public));
	}

	#[test]
	fn test_vector_by_string_should_work() {
		let pair = Pair::from_string(
			"0x9d61b19deffd5a60ba844af492ec2cc44449c5697b326919703bac031cae7f60",
			None
		).unwrap();
		let public = pair.public();
		assert_eq!(public, Public::from_raw(
			hex!("d75a980182b10ab7d54bfed3c964073a0ee172f3daa62325af021a68f707511a")
		));
		let message = b"";
		let signature = hex!("e5564300c360ac729086e2cc806e828a84877f1eb8e5d974d873e065224901555fb8821590a33bacc61e39701cf9b46bd25bf5f0595bbe24655141438e7a100b");
		let signature = Signature::from_raw(signature);
		assert!(&pair.sign(&message[..]) == &signature);
		assert!(Pair::verify(&signature, &message[..], &public));
	}

	#[test]
	fn generated_pair_should_work() {
		let (pair, _) = Pair::generate();
		let public = pair.public();
		let message = b"Something important";
		let signature = pair.sign(&message[..]);
		assert!(Pair::verify(&signature, &message[..], &public));
		assert!(!Pair::verify(&signature, b"Something else", &public));
	}

	#[test]
	fn seeded_pair_should_work() {
		let pair = Pair::from_seed(b"12345678901234567890123456789012");
		let public = pair.public();
		assert_eq!(public, Public::from_raw(
			hex!("2f8c6129d816cf51c374bc7f08c3e63ed156cf78aefb4a6550d97b87997977ee")
		));
		let message = hex!("2f8c6129d816cf51c374bc7f08c3e63ed156cf78aefb4a6550d97b87997977ee00000000000000000200d75a980182b10ab7d54bfed3c964073a0ee172f3daa62325af021a68f707511a4500000000000000");
		let signature = pair.sign(&message[..]);
		println!("Correct signature: {:?}", signature);
		assert!(Pair::verify(&signature, &message[..], &public));
		assert!(!Pair::verify(&signature, "Other message", &public));
	}

	#[test]
	fn generate_with_phrase_recovery_possible() {
		let (pair1, phrase, _) = Pair::generate_with_phrase(None);
		let (pair2, _) = Pair::from_phrase(&phrase, None).unwrap();

		assert_eq!(pair1.public(), pair2.public());
	}

	#[test]
	fn generate_with_password_phrase_recovery_possible() {
		let (pair1, phrase, _) = Pair::generate_with_phrase(Some("password"));
		let (pair2, _) = Pair::from_phrase(&phrase, Some("password")).unwrap();

		assert_eq!(pair1.public(), pair2.public());
	}

	#[test]
	fn password_does_something() {
		let (pair1, phrase, _) = Pair::generate_with_phrase(Some("password"));
		let (pair2, _) = Pair::from_phrase(&phrase, None).unwrap();

		assert_ne!(pair1.public(), pair2.public());
	}

	#[test]
	fn ss58check_roundtrip_works() {
		let pair = Pair::from_seed(b"12345678901234567890123456789012");
		let public = pair.public();
		let s = public.to_ss58check();
		println!("Correct: {}", s);
		let cmp = Public::from_ss58check(&s).unwrap();
		assert_eq!(cmp, public);
	}
}<|MERGE_RESOLUTION|>--- conflicted
+++ resolved
@@ -25,20 +25,13 @@
 #[cfg(feature = "std")]
 use blake2_rfc;
 #[cfg(feature = "std")]
-<<<<<<< HEAD
-=======
 use ring::{signature, signature::KeyPair, rand::{SecureRandom, SystemRandom}};
 #[cfg(feature = "std")]
->>>>>>> cc1d67e9
 use substrate_bip39::seed_from_entropy;
 #[cfg(feature = "std")]
 use bip39::{Mnemonic, Language, MnemonicType};
 #[cfg(feature = "std")]
-<<<<<<< HEAD
-use crate::crypto::{Pair as TraitPair, DeriveJunction, SecretStringError, Ss58Codec};
-=======
 use crate::crypto::{Pair as TraitPair, DeriveJunction, SecretStringError, Derive, Ss58Codec};
->>>>>>> cc1d67e9
 #[cfg(feature = "std")]
 use serde::{de, Serializer, Serialize, Deserializer, Deserialize};
 use crate::{crypto::{Public as TraitPublic, UncheckedFrom, CryptoType, Derive}};
@@ -327,21 +320,6 @@
 	}
 }
 
-<<<<<<< HEAD
-impl TraitPublic for Public {
-	/// A new instance from the given slice that should be 32 bytes long.
-	///
-	/// NOTE: No checking goes on to ensure this is a real public key. Only use it if
-	/// you are certain that the array actually is a pubkey. GIGO!
-	fn from_slice(data: &[u8]) -> Self {
-		let mut r = [0u8; 32];
-		r.copy_from_slice(data);
-		Public(r)
-	}
-}
-
-impl Derive for Public {}
-=======
 #[cfg(feature = "std")]
 impl Derive for Public {}
 
@@ -351,7 +329,6 @@
 		&self
 	}
 }
->>>>>>> cc1d67e9
 
 /// Derive a single hard junction.
 #[cfg(feature = "std")]
