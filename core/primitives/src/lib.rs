// Copyright 2017-2019 Parity Technologies (UK) Ltd.
// This file is part of Substrate.

// Substrate is free software: you can redistribute it and/or modify
// it under the terms of the GNU General Public License as published by
// the Free Software Foundation, either version 3 of the License, or
// (at your option) any later version.

// Substrate is distributed in the hope that it will be useful,
// but WITHOUT ANY WARRANTY; without even the implied warranty of
// MERCHANTABILITY or FITNESS FOR A PARTICULAR PURPOSE.  See the
// GNU General Public License for more details.

// You should have received a copy of the GNU General Public License
// along with Substrate.  If not, see <http://www.gnu.org/licenses/>.

//! Shareable Substrate types.

#![warn(missing_docs)]

#![cfg_attr(not(feature = "std"), no_std)]

/// Initialize a key-value collection from array.
///
/// Creates a vector of given pairs and calls `collect` on the iterator from it.
/// Can be used to create a `HashMap`.
#[macro_export]
macro_rules! map {
	($( $name:expr => $value:expr ),*) => (
		vec![ $( ( $name, $value ) ),* ].into_iter().collect()
	)
}

use rstd::prelude::*;
use rstd::ops::Deref;
#[cfg(feature = "std")]
use std::borrow::Cow;
#[cfg(feature = "std")]
use serde::{Serialize, Deserialize};
<<<<<<< HEAD
#[cfg(feature = "std")]
pub use serde;// << for macro
pub use codec::{Encode, Decode};// << for macro
=======
>>>>>>> cc1d67e9

#[cfg(feature = "std")]
pub use impl_serde::serialize as bytes;

#[cfg(feature = "std")]
pub mod hashing;
#[cfg(feature = "std")]
pub use hashing::{blake2_128, blake2_256, twox_64, twox_128, twox_256};
#[cfg(feature = "std")]
pub mod hexdisplay;
pub mod crypto;

pub mod u32_trait;

pub mod child_storage_key;
pub mod ed25519;
pub mod sr25519;
pub mod hash;
mod hasher;
pub mod offchain;
pub mod sandbox;
pub mod storage;
pub mod uint;
mod changes_trie;
pub mod traits;
pub mod testing;

#[cfg(test)]
mod tests;

pub use self::hash::{H160, H256, H512, convert_hash};
pub use self::uint::U256;
pub use changes_trie::ChangesTrieConfiguration;
#[cfg(feature = "std")]
pub use crypto::{DeriveJunction, Pair, Public};

pub use hash_db::Hasher;
// Switch back to Blake after PoC-3 is out
// pub use self::hasher::blake::BlakeHasher;
pub use self::hasher::blake2::Blake2Hasher;

/// Context for executing a call into the runtime.
pub enum ExecutionContext {
	/// Context for general importing (including own blocks).
	Importing,
	/// Context used when syncing the blockchain.
	Syncing,
	/// Context used for block construction.
	BlockConstruction,
	/// Context used for offchain calls.
	///
	/// This allows passing offchain extension and customizing available capabilities.
	OffchainCall(Option<(Box<dyn offchain::Externalities>, offchain::Capabilities)>),
}

impl ExecutionContext {
	/// Returns the capabilities of particular context.
	pub fn capabilities(&self) -> offchain::Capabilities {
		use ExecutionContext::*;

		match self {
			Importing | Syncing | BlockConstruction =>
				offchain::Capabilities::none(),
			// Enable keystore by default for offchain calls. CC @bkchr
			OffchainCall(None) => [offchain::Capability::Keystore][..].into(),
			OffchainCall(Some((_, capabilities))) => *capabilities,
		}
	}
}

/// Hex-serialized shim for `Vec<u8>`.
#[derive(PartialEq, Eq, Clone)]
#[cfg_attr(feature = "std", derive(Serialize, Deserialize, Debug, Hash, PartialOrd, Ord))]
pub struct Bytes(#[cfg_attr(feature = "std", serde(with="bytes"))] pub Vec<u8>);

impl From<Vec<u8>> for Bytes {
	fn from(s: Vec<u8>) -> Self { Bytes(s) }
}

impl From<OpaqueMetadata> for Bytes {
	fn from(s: OpaqueMetadata) -> Self { Bytes(s.0) }
}

impl Deref for Bytes {
	type Target = [u8];
	fn deref(&self) -> &[u8] { &self.0[..] }
}

/// Stores the encoded `RuntimeMetadata` for the native side as opaque type.
#[derive(Encode, Decode, PartialEq)]
pub struct OpaqueMetadata(Vec<u8>);

impl OpaqueMetadata {
	/// Creates a new instance with the given metadata blob.
	pub fn new(metadata: Vec<u8>) -> Self {
		OpaqueMetadata(metadata)
	}
}

impl rstd::ops::Deref for OpaqueMetadata {
	type Target = Vec<u8>;

	fn deref(&self) -> &Self::Target {
		&self.0
	}
}

/// Something that is either a native or an encoded value.
#[cfg(feature = "std")]
pub enum NativeOrEncoded<R> {
	/// The native representation.
	Native(R),
	/// The encoded representation.
	Encoded(Vec<u8>)
}

#[cfg(feature = "std")]
impl<R: codec::Encode> ::std::fmt::Debug for NativeOrEncoded<R> {
	fn fmt(&self, f: &mut ::std::fmt::Formatter) -> ::std::fmt::Result {
		self.as_encoded().as_ref().fmt(f)
	}
}

#[cfg(feature = "std")]
impl<R: codec::Encode> NativeOrEncoded<R> {
	/// Return the value as the encoded format.
	pub fn as_encoded(&self) -> Cow<'_, [u8]> {
		match self {
			NativeOrEncoded::Encoded(e) => Cow::Borrowed(e.as_slice()),
			NativeOrEncoded::Native(n) => Cow::Owned(n.encode()),
		}
	}

	/// Return the value as the encoded format.
	pub fn into_encoded(self) -> Vec<u8> {
		match self {
			NativeOrEncoded::Encoded(e) => e,
			NativeOrEncoded::Native(n) => n.encode(),
		}
	}
}

#[cfg(feature = "std")]
impl<R: PartialEq + codec::Decode> PartialEq for NativeOrEncoded<R> {
	fn eq(&self, other: &Self) -> bool {
		match (self, other) {
			(NativeOrEncoded::Native(l), NativeOrEncoded::Native(r)) => l == r,
			(NativeOrEncoded::Native(n), NativeOrEncoded::Encoded(e)) |
			(NativeOrEncoded::Encoded(e), NativeOrEncoded::Native(n)) =>
				Some(n) == codec::Decode::decode(&mut &e[..]).ok().as_ref(),
			(NativeOrEncoded::Encoded(l), NativeOrEncoded::Encoded(r)) => l == r,
		}
	}
}

/// A value that is never in a native representation.
/// This is type is useful in conjuction with `NativeOrEncoded`.
#[cfg(feature = "std")]
#[derive(PartialEq)]
pub enum NeverNativeValue {}

#[cfg(feature = "std")]
impl codec::Encode for NeverNativeValue {
	fn encode(&self) -> Vec<u8> {
		// The enum is not constructable, so this function should never be callable!
		unreachable!()
	}
}

#[cfg(feature = "std")]
impl codec::EncodeLike for NeverNativeValue {}

#[cfg(feature = "std")]
impl codec::Decode for NeverNativeValue {
	fn decode<I: codec::Input>(_: &mut I) -> Result<Self, codec::Error> {
		Err("`NeverNativeValue` should never be decoded".into())
	}
}
<|MERGE_RESOLUTION|>--- conflicted
+++ resolved
@@ -37,12 +37,6 @@
 use std::borrow::Cow;
 #[cfg(feature = "std")]
 use serde::{Serialize, Deserialize};
-<<<<<<< HEAD
-#[cfg(feature = "std")]
-pub use serde;// << for macro
-pub use codec::{Encode, Decode};// << for macro
-=======
->>>>>>> cc1d67e9
 
 #[cfg(feature = "std")]
 pub use impl_serde::serialize as bytes;
