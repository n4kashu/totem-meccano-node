--- conflicted
+++ resolved
@@ -17,10 +17,6 @@
 exit-future = "0.1"
 serde = { version = "1.0", features = ["derive"] }
 serde_json = "1.0"
-<<<<<<< HEAD
-sysinfo = "0.9.0"
-=======
->>>>>>> cc1d67e9
 target_info = "0.1"
 keystore = { package = "substrate-keystore", path = "../../core/keystore" }
 sr-io = { path = "../../core/sr-io" }
