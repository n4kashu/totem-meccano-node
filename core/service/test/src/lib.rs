--- conflicted
+++ resolved
@@ -33,35 +33,21 @@
 	Roles,
 	Error,
 };
-<<<<<<< HEAD
-use network::{multiaddr, Multiaddr};
-use network::config::{NetworkConfiguration, TransportConfig, NodeKeyConfig, Secret, NonReservedPeerMode};
-use sr_primitives::{generic::BlockId, traits::Block as BlockT};
-use consensus::{BlockImportParams, BlockImport};
-=======
 use network::{multiaddr, Multiaddr, SyncProvider, ManageNetwork};
 use network::config::{NetworkConfiguration, NodeKeyConfig, Secret, NonReservedPeerMode};
 use sr_primitives::traits::As;
 use sr_primitives::generic::BlockId;
 use consensus::{ImportBlock, BlockImport};
->>>>>>> cc1d67e9
 
 /// Maximum duration of single wait call.
 const MAX_WAIT_TIME: Duration = Duration::from_secs(60 * 3);
 
 struct TestNet<G, F, L, U> {
 	runtime: Runtime,
-<<<<<<< HEAD
-	authority_nodes: Vec<(usize, SyncService<F>, U, Multiaddr)>,
-	full_nodes: Vec<(usize, SyncService<F>, U, Multiaddr)>,
-	light_nodes: Vec<(usize, SyncService<L>, Multiaddr)>,
-	chain_spec: ChainSpec<G>,
-=======
 	authority_nodes: Vec<(u32, Arc<F::FullService>, Multiaddr)>,
 	full_nodes: Vec<(u32, Arc<F::FullService>, Multiaddr)>,
 	_light_nodes: Vec<(u32, Arc<F::LightService>)>,
 	chain_spec: FactoryChainSpec<F>,
->>>>>>> cc1d67e9
 	base_port: u16,
 	nodes: usize,
 }
@@ -109,37 +95,6 @@
 			LP: Send + Fn(usize, &SyncService<L>) -> bool + 'static,
 	{
 		let full_nodes = self.full_nodes.clone();
-<<<<<<< HEAD
-		let light_nodes = self.light_nodes.clone();
-		let interval = Interval::new_interval(Duration::from_millis(100))
-			.map_err(|_| ())
-			.for_each(move |_| {
-				let full_ready = full_nodes.iter().all(|&(ref id, ref service, _, _)|
-					full_predicate(*id, service)
-				);
-
-				if !full_ready {
-					return Ok(());
-				}
-
-				let light_ready = light_nodes.iter().all(|&(ref id, ref service, _)|
-					light_predicate(*id, service)
-				);
-
-				if !light_ready {
-					Ok(())
-				} else {
-					Err(())
-				}
-			})
-			.timeout(MAX_WAIT_TIME);
-
-		match self.runtime.block_on(interval) {
-			Ok(()) => unreachable!("interval always fails; qed"),
-			Err(ref err) if err.is_inner() => (),
-			Err(_) => panic!("Waited for too long"),
-		}
-=======
 		let interval = Interval::new_interval(Duration::from_millis(100)).map_err(|_| ()).for_each(move |_| {
 			if full_nodes.iter().all(|&(ref id, ref service, _)| predicate(*id, service)) {
 				Err(())
@@ -148,7 +103,6 @@
 			}
 		});
 		self.runtime.block_on(interval).ok();
->>>>>>> cc1d67e9
 	}
 }
 
@@ -257,50 +211,6 @@
 		authorities: impl Iterator<Item = (String, impl FnOnce(Configuration<(), G>) -> Result<(F, U), Error>)>
 	) {
 		let executor = self.runtime.executor();
-<<<<<<< HEAD
-
-		for (key, authority) in authorities {
-			let node_config = node_config(
-				self.nodes,
-				&self.chain_spec,
-				Roles::AUTHORITY,
-				Some(key),
-				self.base_port,
-				&temp,
-			);
-			let addr = node_config.network.listen_addresses.iter().next().unwrap().clone();
-			let (service, user_data) = authority(node_config).expect("Error creating test node service");
-			let service = SyncService::from(service);
-
-			executor.spawn(service.clone().map_err(|_| ()));
-			let addr = addr.with(multiaddr::Protocol::P2p(service.get().network().local_peer_id().into()));
-			self.authority_nodes.push((self.nodes, service, user_data, addr));
-			self.nodes += 1;
-		}
-
-		for full in full {
-			let node_config = node_config(self.nodes, &self.chain_spec, Roles::FULL, None, self.base_port, &temp);
-			let addr = node_config.network.listen_addresses.iter().next().unwrap().clone();
-			let (service, user_data) = full(node_config).expect("Error creating test node service");
-			let service = SyncService::from(service);
-
-			executor.spawn(service.clone().map_err(|_| ()));
-			let addr = addr.with(multiaddr::Protocol::P2p(service.get().network().local_peer_id().into()));
-			self.full_nodes.push((self.nodes, service, user_data, addr));
-			self.nodes += 1;
-		}
-
-		for light in light {
-			let node_config = node_config(self.nodes, &self.chain_spec, Roles::LIGHT, None, self.base_port, &temp);
-			let addr = node_config.network.listen_addresses.iter().next().unwrap().clone();
-			let service = SyncService::from(light(node_config).expect("Error creating test node service"));
-
-			executor.spawn(service.clone().map_err(|_| ()));
-			let addr = addr.with(multiaddr::Protocol::P2p(service.get().network().local_peer_id().into()));
-			self.light_nodes.push((self.nodes, service, addr));
-			self.nodes += 1;
-		}
-=======
 		self.authority_nodes.extend(authorities.iter().enumerate().map(|(index, key)| {
 			let node_config = node_config::<F>(index as u32, &spec, Roles::AUTHORITY, Some(key.clone()), base_port, &temp);
 			let addr = node_config.network.listen_addresses.iter().next().unwrap().clone();
@@ -327,7 +237,6 @@
 		));
 		nodes += light as usize;
 		self.nodes = nodes;
->>>>>>> cc1d67e9
 	}
 }
 
@@ -353,20 +262,9 @@
 				30400,
 			);
 			info!("Checking star topology");
-<<<<<<< HEAD
-			let first_address = network.full_nodes[0].3.clone();
-			for (_, service, _, _) in network.full_nodes.iter().skip(1) {
-				service.get().network().add_reserved_peer(first_address.to_string())
-					.expect("Error adding reserved peer");
-			}
-			for (_, service, _) in network.light_nodes.iter() {
-				service.get().network().add_reserved_peer(first_address.to_string())
-					.expect("Error adding reserved peer");
-=======
 			let first_address = network.full_nodes[0].2.clone();
 			for (_, service, _) in network.full_nodes.iter().skip(1) {
 				service.network().add_reserved_peer(first_address.to_string()).expect("Error adding reserved peer");
->>>>>>> cc1d67e9
 			}
 			network.run_until_all_full(
 				|_index, service| service.get().network().num_connected() == NUM_FULL_NODES - 1
@@ -394,29 +292,10 @@
 				30400,
 			);
 			info!("Checking linked topology");
-<<<<<<< HEAD
-			let mut address = network.full_nodes[0].3.clone();
-			let max_nodes = std::cmp::max(NUM_FULL_NODES, NUM_LIGHT_NODES);
-			for i in 0..max_nodes {
-				if i != 0 {
-					if let Some((_, service, _, node_id)) = network.full_nodes.get(i) {
-						service.get().network().add_reserved_peer(address.to_string())
-							.expect("Error adding reserved peer");
-						address = node_id.clone();
-					}
-				}
-
-				if let Some((_, service, node_id)) = network.light_nodes.get(i) {
-					service.get().network().add_reserved_peer(address.to_string())
-						.expect("Error adding reserved peer");
-					address = node_id.clone();
-				}
-=======
 			let mut address = network.full_nodes[0].2.clone();
 			for (_, service, node_id) in network.full_nodes.iter().skip(1) {
 				service.network().add_reserved_peer(address.to_string()).expect("Error adding reserved peer");
 				address = node_id.clone();
->>>>>>> cc1d67e9
 			}
 			network.run_until_all_full(
 				|_index, service| service.get().network().num_connected() == NUM_FULL_NODES - 1
@@ -470,21 +349,12 @@
 			let import_data = block_factory(&first_service.get(), first_user_data);
 			client.import_block(import_data, HashMap::new()).expect("Error importing test block");
 		}
-<<<<<<< HEAD
-		network.full_nodes[0].3.clone()
-=======
 		network.full_nodes[0].2.clone()
->>>>>>> cc1d67e9
 	};
 
 	info!("Running sync");
-<<<<<<< HEAD
-	for (_, service, _, _) in network.full_nodes.iter().skip(1) {
-		service.get().network().add_reserved_peer(first_address.to_string()).expect("Error adding reserved peer");
-=======
 	for (_, service, _) in network.full_nodes.iter().skip(1) {
 		service.network().add_reserved_peer(first_address.to_string()).expect("Error adding reserved peer");
->>>>>>> cc1d67e9
 	}
 	for (_, service, _) in network.light_nodes.iter() {
 		service.get().network().add_reserved_peer(first_address.to_string()).expect("Error adding reserved peer");
@@ -533,24 +403,12 @@
 	);
 
 	info!("Checking consensus");
-<<<<<<< HEAD
-	let first_address = network.authority_nodes[0].3.clone();
-	for (_, service, _, _) in network.full_nodes.iter() {
-		service.get().network().add_reserved_peer(first_address.to_string()).expect("Error adding reserved peer");
-	}
-	for (_, service, _) in network.light_nodes.iter() {
-		service.get().network().add_reserved_peer(first_address.to_string()).expect("Error adding reserved peer");
-	}
-	for (_, service, _, _) in network.authority_nodes.iter().skip(1) {
-		service.get().network().add_reserved_peer(first_address.to_string()).expect("Error adding reserved peer");
-=======
 	let first_address = network.authority_nodes[0].2.clone();
 	for (_, service, _) in network.full_nodes.iter() {
 		service.network().add_reserved_peer(first_address.to_string()).expect("Error adding reserved peer");
 	}
 	for (_, service, _) in network.authority_nodes.iter().skip(1) {
 		service.network().add_reserved_peer(first_address.to_string()).expect("Error adding reserved peer");
->>>>>>> cc1d67e9
 	}
 	network.run_until_all_full(
 		|_index, service|
@@ -560,25 +418,9 @@
 	);
 
 	info!("Adding more peers");
-<<<<<<< HEAD
-	network.insert_nodes(
-		&temp,
-		(0..NUM_FULL_NODES / 2).map(|_| { |cfg| full_builder(cfg).map(|s| (s, ())) }),
-		(0..NUM_LIGHT_NODES / 2).map(|_| { |cfg| light_builder(cfg) }),
-		// Note: this iterator is empty but we can't just use `iter::empty()`, otherwise
-		// the type of the closure cannot be inferred.
-		(0..0).map(|_| (String::new(), { |cfg| full_builder(cfg).map(|s| (s, ())) })),
-	);
-	for (_, service, _, _) in network.full_nodes.iter() {
-		service.get().network().add_reserved_peer(first_address.to_string()).expect("Error adding reserved peer");
-	}
-	for (_, service, _) in network.light_nodes.iter() {
-		service.get().network().add_reserved_peer(first_address.to_string()).expect("Error adding reserved peer");
-=======
 	network.insert_nodes(&temp, NUM_NODES / 2, 0, vec![]);
 	for (_, service, _) in network.full_nodes.iter() {
 		service.network().add_reserved_peer(first_address.to_string()).expect("Error adding reserved peer");
->>>>>>> cc1d67e9
 	}
 	network.run_until_all_full(
 		|_index, service|
