// Copyright 2017-2019 Parity Technologies (UK) Ltd.
// This file is part of Substrate.

// Substrate is free software: you can redistribute it and/or modify
// it under the terms of the GNU General Public License as published by
// the Free Software Foundation, either version 3 of the License, or
// (at your option) any later version.

// Substrate is distributed in the hope that it will be useful,
// but WITHOUT ANY WARRANTY; without even the implied warranty of
// MERCHANTABILITY or FITNESS FOR A PARTICULAR PURPOSE.  See the
// GNU General Public License for more details.

// You should have received a copy of the GNU General Public License
// along with Substrate.  If not, see <http://www.gnu.org/licenses/>.

//! Generic implementation of a block and associated items.

#[cfg(feature = "std")]
use std::fmt;

#[cfg(feature = "std")]
<<<<<<< HEAD
use serde::{Deserialize, Serialize};
=======
use serde::Serialize;
>>>>>>> cc1d67e9

use rstd::prelude::*;
use crate::codec::{Codec, Encode, Decode};
use crate::traits::{self, Member, Block as BlockT, Header as HeaderT, MaybeSerialize};
use crate::Justification;

/// Something to identify a block.
#[derive(PartialEq, Eq, Clone)]
#[cfg_attr(feature = "std", derive(Debug, Serialize))]
#[cfg_attr(feature = "std", serde(rename_all = "camelCase"))]
#[cfg_attr(feature = "std", serde(deny_unknown_fields))]
pub enum BlockId<Block: BlockT> {
	/// Identify by block header hash.
	Hash(<<Block as BlockT>::Header as HeaderT>::Hash),
	/// Identify by block number.
	Number(<<Block as BlockT>::Header as HeaderT>::Number),
}

impl<Block: BlockT> BlockId<Block> {
	/// Create a block ID from a hash.
	pub fn hash(hash: Block::Hash) -> Self {
		BlockId::Hash(hash)
	}

	/// Create a block ID from a number.
	pub fn number(number: <Block::Header as HeaderT>::Number) -> Self {
		BlockId::Number(number)
	}
}

impl<Block: BlockT> Copy for BlockId<Block> {}

#[cfg(feature = "std")]
impl<Block: BlockT> fmt::Display for BlockId<Block> {
	fn fmt(&self, f: &mut fmt::Formatter) -> fmt::Result {
		write!(f, "{:?}", self)
	}
}

/// Abstraction over a substrate block.
#[derive(PartialEq, Eq, Clone, Encode, Decode)]
#[cfg_attr(feature = "std", derive(Debug, Serialize, Deserialize))]
#[cfg_attr(feature = "std", serde(rename_all = "camelCase"))]
#[cfg_attr(feature = "std", serde(deny_unknown_fields))]
pub struct Block<Header, Extrinsic: MaybeSerialize> {
	/// The block header.
	pub header: Header,
	/// The accompanying extrinsics.
	pub extrinsics: Vec<Extrinsic>,
}

impl<Header, Extrinsic: MaybeSerialize> traits::Block for Block<Header, Extrinsic>
where
	Header: HeaderT,
	Extrinsic: Member + Codec + traits::Extrinsic,
{
	type Extrinsic = Extrinsic;
	type Header = Header;
	type Hash = <Self::Header as traits::Header>::Hash;

	fn header(&self) -> &Self::Header {
		&self.header
	}
	fn extrinsics(&self) -> &[Self::Extrinsic] {
		&self.extrinsics[..]
	}
	fn deconstruct(self) -> (Self::Header, Vec<Self::Extrinsic>) {
		(self.header, self.extrinsics)
	}
	fn new(header: Self::Header, extrinsics: Vec<Self::Extrinsic>) -> Self {
		Block { header, extrinsics }
	}
}

/// Abstraction over a substrate block and justification.
#[derive(PartialEq, Eq, Clone, Encode, Decode)]
#[cfg_attr(feature = "std", derive(Debug, Serialize, Deserialize))]
#[cfg_attr(feature = "std", serde(rename_all = "camelCase"))]
#[cfg_attr(feature = "std", serde(deny_unknown_fields))]
pub struct SignedBlock<Block> {
	/// Full block.
	pub block: Block,
	/// Block justification.
	pub justification: Option<Justification>,
}<|MERGE_RESOLUTION|>--- conflicted
+++ resolved
@@ -20,11 +20,7 @@
 use std::fmt;
 
 #[cfg(feature = "std")]
-<<<<<<< HEAD
-use serde::{Deserialize, Serialize};
-=======
 use serde::Serialize;
->>>>>>> cc1d67e9
 
 use rstd::prelude::*;
 use crate::codec::{Codec, Encode, Decode};
