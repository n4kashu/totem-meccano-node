--- conflicted
+++ resolved
@@ -63,13 +63,7 @@
 pub use core::ops;
 pub use core::ptr;
 pub use core::result;
-<<<<<<< HEAD
-pub use core::slice;
-// Allow intepreting vectors of bytes as strings, but not constructing them.
-pub use core::str;
-=======
 pub use core::convert;
->>>>>>> cc1d67e9
 // We are trying to avoid certain things here, such as `core::string`
 // (if you need `String` you are probably doing something wrong, since
 // runtime doesn't require anything human readable).
@@ -77,13 +71,4 @@
 pub mod collections {
 	pub use alloc::collections::btree_map;
 	pub use alloc::collections::btree_set;
-<<<<<<< HEAD
-	pub use alloc::collections::vec_deque;
-}
-
-pub mod borrow {
-	pub use core::borrow::*;
-	pub use alloc::borrow::*;
-=======
->>>>>>> cc1d67e9
 }