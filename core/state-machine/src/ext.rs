--- conflicted
+++ resolved
@@ -18,21 +18,6 @@
 
 use std::{error, fmt, cmp::Ord};
 use log::warn;
-<<<<<<< HEAD
-use crate::{
-	backend::Backend, OverlayedChanges,
-	changes_trie::{
-		Storage as ChangesTrieStorage, CacheAction as ChangesTrieCacheAction, build_changes_trie,
-	},
-};
-use hash_db::Hasher;
-use primitives::{
-	offchain, storage::well_known_keys::is_child_storage_key,
-	traits::{BareCryptoStorePtr, Externalities}, child_storage_key::ChildStorageKey,
-};
-use trie::{MemoryDB, default_child_trie_root};
-use trie::trie_types::Layout;
-=======
 use crate::backend::{Backend, Consolidate};
 use crate::changes_trie::{AnchorBlockId, Storage as ChangesTrieStorage, compute_changes_trie_root};
 use crate::{Externalities, OverlayedChanges, OffchainExt, ChildStorageKey};
@@ -40,7 +25,6 @@
 use primitives::storage::well_known_keys::is_child_storage_key;
 use trie::{MemoryDB, TrieDBMut, TrieMut, default_child_trie_root};
 use heapsize::HeapSizeOf;
->>>>>>> cc1d67e9
 
 const EXT_NOT_ALLOWED_TO_FAIL: &str = "Externalities not allowed to fail within runtime";
 
@@ -204,50 +188,19 @@
 	}
 
 	fn original_storage(&self, key: &[u8]) -> Option<Vec<u8>> {
-<<<<<<< HEAD
-		let _guard = panic_handler::AbortGuard::force_abort();
-=======
-		let _guard = panic_handler::AbortGuard::new(true);
->>>>>>> cc1d67e9
+		let _guard = panic_handler::AbortGuard::new(true);
 		self.backend.storage(key).expect(EXT_NOT_ALLOWED_TO_FAIL)
 	}
 
 	fn original_storage_hash(&self, key: &[u8]) -> Option<H::Out> {
-<<<<<<< HEAD
-		let _guard = panic_handler::AbortGuard::force_abort();
+		let _guard = panic_handler::AbortGuard::new(true);
 		self.backend.storage_hash(key).expect(EXT_NOT_ALLOWED_TO_FAIL)
 	}
 
-	fn child_storage(&self, storage_key: ChildStorageKey, key: &[u8]) -> Option<Vec<u8>> {
-		let _guard = panic_handler::AbortGuard::force_abort();
+	fn child_storage(&self, storage_key: ChildStorageKey<H>, key: &[u8]) -> Option<Vec<u8>> {
+		let _guard = panic_handler::AbortGuard::new(true);
 		self.overlay.child_storage(storage_key.as_ref(), key).map(|x| x.map(|x| x.to_vec())).unwrap_or_else(||
 			self.backend.child_storage(storage_key.as_ref(), key).expect(EXT_NOT_ALLOWED_TO_FAIL))
-	}
-
-	fn child_storage_hash(&self, storage_key: ChildStorageKey, key: &[u8]) -> Option<H::Out> {
-		let _guard = panic_handler::AbortGuard::force_abort();
-		self.overlay.child_storage(storage_key.as_ref(), key).map(|x| x.map(|x| H::hash(x))).unwrap_or_else(||
-			self.backend.storage_hash(key).expect(EXT_NOT_ALLOWED_TO_FAIL))
-	}
-
-	fn original_child_storage(&self, storage_key: ChildStorageKey, key: &[u8]) -> Option<Vec<u8>> {
-		let _guard = panic_handler::AbortGuard::force_abort();
-		self.backend.child_storage(storage_key.as_ref(), key).expect(EXT_NOT_ALLOWED_TO_FAIL)
-	}
-
-	fn original_child_storage_hash(&self, storage_key: ChildStorageKey, key: &[u8]) -> Option<H::Out> {
-		let _guard = panic_handler::AbortGuard::force_abort();
-		self.backend.child_storage_hash(storage_key.as_ref(), key).expect(EXT_NOT_ALLOWED_TO_FAIL)
-=======
-		let _guard = panic_handler::AbortGuard::new(true);
-		self.backend.storage_hash(key).expect(EXT_NOT_ALLOWED_TO_FAIL)
-	}
-
-	fn child_storage(&self, storage_key: ChildStorageKey<H>, key: &[u8]) -> Option<Vec<u8>> {
-		let _guard = panic_handler::AbortGuard::new(true);
-		self.overlay.child_storage(storage_key.as_ref(), key).map(|x| x.map(|x| x.to_vec())).unwrap_or_else(||
-			self.backend.child_storage(storage_key.as_ref(), key).expect(EXT_NOT_ALLOWED_TO_FAIL))
->>>>>>> cc1d67e9
 	}
 
 	fn exists_storage(&self, key: &[u8]) -> bool {
@@ -258,13 +211,8 @@
 		}
 	}
 
-<<<<<<< HEAD
-	fn exists_child_storage(&self, storage_key: ChildStorageKey, key: &[u8]) -> bool {
-		let _guard = panic_handler::AbortGuard::force_abort();
-=======
 	fn exists_child_storage(&self, storage_key: ChildStorageKey<H>, key: &[u8]) -> bool {
 		let _guard = panic_handler::AbortGuard::new(true);
->>>>>>> cc1d67e9
 
 		match self.overlay.child_storage(storage_key.as_ref(), key) {
 			Some(x) => x.is_some(),
@@ -283,25 +231,15 @@
 		self.overlay.set_storage(key, value);
 	}
 
-<<<<<<< HEAD
-	fn place_child_storage(&mut self, storage_key: ChildStorageKey, key: Vec<u8>, value: Option<Vec<u8>>) {
-		let _guard = panic_handler::AbortGuard::force_abort();
-=======
 	fn place_child_storage(&mut self, storage_key: ChildStorageKey<H>, key: Vec<u8>, value: Option<Vec<u8>>) {
 		let _guard = panic_handler::AbortGuard::new(true);
->>>>>>> cc1d67e9
 
 		self.mark_dirty();
 		self.overlay.set_child_storage(storage_key.into_owned(), key, value);
 	}
 
-<<<<<<< HEAD
-	fn kill_child_storage(&mut self, storage_key: ChildStorageKey) {
-		let _guard = panic_handler::AbortGuard::force_abort();
-=======
 	fn kill_child_storage(&mut self, storage_key: ChildStorageKey<H>) {
 		let _guard = panic_handler::AbortGuard::new(true);
->>>>>>> cc1d67e9
 
 		self.mark_dirty();
 		self.overlay.clear_child_storage(storage_key.as_ref());
@@ -344,22 +282,9 @@
 			return root.clone();
 		}
 
-<<<<<<< HEAD
-		let child_storage_keys =
-			self.overlay.prospective.children.keys()
-				.chain(self.overlay.committed.children.keys());
-		let child_delta_iter = child_storage_keys.map(|storage_key|
-			(storage_key.clone(), self.overlay.committed.children.get(storage_key)
-				.into_iter()
-				.flat_map(|map| map.iter().map(|(k, v)| (k.clone(), v.value.clone())))
-				.chain(self.overlay.prospective.children.get(storage_key)
-					.into_iter()
-					.flat_map(|map| map.iter().map(|(k, v)| (k.clone(), v.value.clone()))))));
-=======
 		let mut transaction = B::Transaction::default();
 		let child_storage_keys: std::collections::BTreeSet<_> = self.overlay.prospective.children.keys().cloned()
 			.chain(self.overlay.committed.children.keys().cloned()).collect();
->>>>>>> cc1d67e9
 
 
 		// compute and memoize
@@ -371,42 +296,16 @@
 		root
 	}
 
-<<<<<<< HEAD
-	fn child_storage_root(&mut self, storage_key: ChildStorageKey) -> Vec<u8> {
-		let _guard = panic_handler::AbortGuard::force_abort();
-=======
 	fn child_storage_root(&mut self, storage_key: ChildStorageKey<H>) -> Vec<u8> {
 		let _guard = panic_handler::AbortGuard::new(true);
->>>>>>> cc1d67e9
 		if self.storage_transaction.is_some() {
 			self
 				.storage(storage_key.as_ref())
 				.unwrap_or(
-<<<<<<< HEAD
-					default_child_trie_root::<Layout<H>>(storage_key.as_ref())
-				)
-		} else {
-			let storage_key = storage_key.as_ref();
-
-			let delta = self.overlay.committed.children.get(storage_key)
-				.into_iter()
-				.flat_map(|map| map.iter().map(|(k, v)| (k.clone(), v.value.clone())))
-				.chain(self.overlay.prospective.children.get(storage_key)
-						.into_iter()
-						.flat_map(|map| map.clone().into_iter().map(|(k, v)| (k.clone(), v.value.clone()))));
-
-			let root = self.backend.child_storage_root(storage_key, delta).0;
-
-			self.overlay.set_storage(storage_key.to_vec(), Some(root.to_vec()));
-
-			root
-
-=======
 					default_child_trie_root::<H>(storage_key.as_ref())
 				)
 		} else {
 			self.child_storage_root_transaction(storage_key.as_ref()).0
->>>>>>> cc1d67e9
 		}
 	}
 
