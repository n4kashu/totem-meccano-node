// Copyright 2017-2019 Parity Technologies (UK) Ltd.
// This file is part of Substrate.

// Substrate is free software: you can redistribute it and/or modify
// it under the terms of the GNU General Public License as published by
// the Free Software Foundation, either version 3 of the License, or
// (at your option) any later version.

// Substrate is distributed in the hope that it will be useful,
// but WITHOUT ANY WARRANTY; without even the implied warranty of
// MERCHANTABILITY or FITNESS FOR A PARTICULAR PURPOSE.  See the
// GNU General Public License for more details.

// You should have received a copy of the GNU General Public License
// along with Substrate.  If not, see <http://www.gnu.org/licenses/>.

//! Substrate state machine implementation.

#![warn(missing_docs)]

use std::{fmt, panic::UnwindSafe, result, marker::PhantomData};
use std::borrow::Cow;
use log::warn;
use hash_db::Hasher;
use codec::{Decode, Encode};
use primitives::{
	storage::well_known_keys, NativeOrEncoded, NeverNativeValue, offchain::{self, NeverOffchainExt},
	traits::{BareCryptoStorePtr, CodeExecutor},
};

pub mod backend;
mod changes_trie;
mod error;
mod ext;
mod testing;
mod basic;
mod overlayed_changes;
mod proving_backend;
mod trie_backend;
mod trie_backend_essence;

use overlayed_changes::OverlayedChangeSet;
pub use trie::{TrieMut, DBValue, MemoryDB};
pub use trie::trie_types::{Layout, TrieDBMut};
pub use testing::TestExternalities;
pub use basic::BasicExternalities;
pub use ext::Ext;
pub use backend::Backend;
pub use changes_trie::{
	AnchorBlockId as ChangesTrieAnchorBlockId,
	Storage as ChangesTrieStorage,
	RootsStorage as ChangesTrieRootsStorage,
	InMemoryStorage as InMemoryChangesTrieStorage,
	BuildCache as ChangesTrieBuildCache,
	CacheAction as ChangesTrieCacheAction,
	ConfigurationRange as ChangesTrieConfigurationRange,
	key_changes, key_changes_proof, key_changes_proof_check,
	prune as prune_changes_tries,
	oldest_non_pruned_trie as oldest_non_pruned_changes_trie,
};
pub use overlayed_changes::OverlayedChanges;
pub use proving_backend::{
	create_proof_check_backend, create_proof_check_backend_storage,
	Recorder as ProofRecorder, ProvingBackend,
};
pub use trie_backend_essence::{TrieBackendStorage, Storage};
pub use trie_backend::TrieBackend;
<<<<<<< HEAD
pub use error::{Error, ExecutionError};

type CallResult<R, E> = Result<NativeOrEncoded<R>, E>;

type DefaultHandler<R, E> = fn(CallResult<R, E>, CallResult<R, E>) -> CallResult<R, E>;
=======

/// A wrapper around a child storage key.
///
/// This wrapper ensures that the child storage key is correct and properly used.  It is
/// impossible to create an instance of this struct without providing a correct `storage_key`.
pub struct ChildStorageKey<'a, H: Hasher> {
	storage_key: Cow<'a, [u8]>,
	_hasher: PhantomData<H>,
}

impl<'a, H: Hasher> ChildStorageKey<'a, H> {
	fn new(storage_key: Cow<'a, [u8]>) -> Option<Self> {
		if !trie::is_child_trie_key_valid::<H>(&storage_key) {
			return None;
		}

		Some(ChildStorageKey {
			storage_key,
			_hasher: PhantomData,
		})
	}

	/// Create a new `ChildStorageKey` from a vector.
	///
	/// `storage_key` has should start with `:child_storage:default:`
	/// See `is_child_trie_key_valid` for more details.
	pub fn from_vec(key: Vec<u8>) -> Option<Self> {
		Self::new(Cow::Owned(key))
	}

	/// Create a new `ChildStorageKey` from a slice.
	///
	/// `storage_key` has should start with `:child_storage:default:`
	/// See `is_child_trie_key_valid` for more details.
	pub fn from_slice(key: &'a [u8]) -> Option<Self> {
		Self::new(Cow::Borrowed(key))
	}

	/// Get access to the byte representation of the storage key.
	///
	/// This key is guaranteed to be correct.
	pub fn as_ref(&self) -> &[u8] {
		&*self.storage_key
	}

	/// Destruct this instance into an owned vector that represents the storage key.
	///
	/// This key is guaranteed to be correct.
	pub fn into_owned(self) -> Vec<u8> {
		self.storage_key.into_owned()
	}
}

/// State Machine Error bound.
///
/// This should reflect WASM error type bound for future compatibility.
pub trait Error: 'static + fmt::Debug + fmt::Display + Send {}

impl Error for ExecutionError {}

/// Externalities Error.
///
/// Externalities are not really allowed to have errors, since it's assumed that dependent code
/// would not be executed unless externalities were available. This is included for completeness,
/// and as a transition away from the pre-existing framework.
#[derive(Debug, Eq, PartialEq)]
pub enum ExecutionError {
	/// Backend error.
	Backend(String),
	/// The entry `:code` doesn't exist in storage so there's no way we can execute anything.
	CodeEntryDoesNotExist,
	/// Backend is incompatible with execution proof generation process.
	UnableToGenerateProof,
	/// Invalid execution proof.
	InvalidProof,
}

impl fmt::Display for ExecutionError {
	fn fmt(&self, f: &mut fmt::Formatter) -> fmt::Result { write!(f, "Externalities Error") }
}

type CallResult<R, E> = Result<NativeOrEncoded<R>, E>;

/// Externalities: pinned to specific active address.
pub trait Externalities<H: Hasher> {
	/// Read runtime storage.
	fn storage(&self, key: &[u8]) -> Option<Vec<u8>>;

	/// Get storage value hash. This may be optimized for large values.
	fn storage_hash(&self, key: &[u8]) -> Option<H::Out> {
		self.storage(key).map(|v| H::hash(&v))
	}

	/// Read original runtime storage, ignoring any overlayed changes.
	fn original_storage(&self, key: &[u8]) -> Option<Vec<u8>>;

	/// Get original storage value hash, ignoring any overlayed changes.
	/// This may be optimized for large values.
	fn original_storage_hash(&self, key: &[u8]) -> Option<H::Out> {
		self.original_storage(key).map(|v| H::hash(&v))
	}

	/// Read child runtime storage.
	fn child_storage(&self, storage_key: ChildStorageKey<H>, key: &[u8]) -> Option<Vec<u8>>;

	/// Set storage entry `key` of current contract being called (effective immediately).
	fn set_storage(&mut self, key: Vec<u8>, value: Vec<u8>) {
		self.place_storage(key, Some(value));
	}

	/// Set child storage entry `key` of current contract being called (effective immediately).
	fn set_child_storage(&mut self, storage_key: ChildStorageKey<H>, key: Vec<u8>, value: Vec<u8>) {
		self.place_child_storage(storage_key, key, Some(value))
	}

	/// Clear a storage entry (`key`) of current contract being called (effective immediately).
	fn clear_storage(&mut self, key: &[u8]) {
		self.place_storage(key.to_vec(), None);
	}

	/// Clear a child storage entry (`key`) of current contract being called (effective immediately).
	fn clear_child_storage(&mut self, storage_key: ChildStorageKey<H>, key: &[u8]) {
		self.place_child_storage(storage_key, key.to_vec(), None)
	}

	/// Whether a storage entry exists.
	fn exists_storage(&self, key: &[u8]) -> bool {
		self.storage(key).is_some()
	}

	/// Whether a child storage entry exists.
	fn exists_child_storage(&self, storage_key: ChildStorageKey<H>, key: &[u8]) -> bool {
		self.child_storage(storage_key, key).is_some()
	}

	/// Clear an entire child storage.
	fn kill_child_storage(&mut self, storage_key: ChildStorageKey<H>);

	/// Clear storage entries which keys are start with the given prefix.
	fn clear_prefix(&mut self, prefix: &[u8]);

	/// Set or clear a storage entry (`key`) of current contract being called (effective immediately).
	fn place_storage(&mut self, key: Vec<u8>, value: Option<Vec<u8>>);

	/// Set or clear a child storage entry. Return whether the operation succeeds.
	fn place_child_storage(&mut self, storage_key: ChildStorageKey<H>, key: Vec<u8>, value: Option<Vec<u8>>);

	/// Get the identity of the chain.
	fn chain_id(&self) -> u64;

	/// Get the trie root of the current storage map. This will also update all child storage keys in the top-level storage map.
	fn storage_root(&mut self) -> H::Out where H::Out: Ord;

	/// Get the trie root of a child storage map. This will also update the value of the child
	/// storage keys in the top-level storage map.
	/// If the storage root equals the default hash as defined by the trie, the key in the top-level
	/// storage map will be removed.
	fn child_storage_root(&mut self, storage_key: ChildStorageKey<H>) -> Vec<u8>;

	/// Get the change trie root of the current storage overlay at a block with given parent.
	fn storage_changes_root(&mut self, parent: H::Out, parent_num: u64) -> Option<H::Out> where H::Out: Ord;

	/// Submit extrinsic.
	///
	/// Returns an error in case the API is not available.
	fn submit_extrinsic(&mut self, extrinsic: Vec<u8>) -> Result<(), ()>;
}

/// An implementation of offchain extensions that should never be triggered.
pub enum NeverOffchainExt {}

impl NeverOffchainExt {
	/// Create new offchain extensions.
	pub fn new<'a>() -> Option<&'a mut Self> {
		None
	}
}

impl OffchainExt for NeverOffchainExt {
	fn submit_extrinsic(&mut self, _extrinsic: Vec<u8>) { unreachable!() }
}
>>>>>>> cc1d67e9

/// Type of changes trie transaction.
pub type ChangesTrieTransaction<H, N> = (
	MemoryDB<H>,
	ChangesTrieCacheAction<<H as Hasher>::Out, N>,
);

/// Strategy for executing a call into the runtime.
#[derive(Copy, Clone, Eq, PartialEq, Debug)]
pub enum ExecutionStrategy {
	/// Execute with the native equivalent if it is compatible with the given wasm module; otherwise fall back to the wasm.
	NativeWhenPossible,
	/// Use the given wasm module.
	AlwaysWasm,
	/// Run with both the wasm and the native variant (if compatible). Report any discrepency as an error.
	Both,
	/// First native, then if that fails or is not possible, wasm.
	NativeElseWasm,
}

/// Storage backend trust level.
#[derive(Debug, Clone)]
pub enum BackendTrustLevel {
	/// Panics from trusted backends are considered justified, and never caught.
	Trusted,
	/// Panics from untrusted backend are caught and interpreted as runtime error.
	/// Untrusted backend may be missing some parts of the trie, so panics are not considered
	/// fatal.
	Untrusted,
}

/// Like `ExecutionStrategy` only it also stores a handler in case of consensus failure.
#[derive(Clone)]
pub enum ExecutionManager<F> {
	/// Execute with the native equivalent if it is compatible with the given wasm module; otherwise fall back to the wasm.
	NativeWhenPossible,
	/// Use the given wasm module. The backend on which code is executed code could be
	/// trusted to provide all storage or not (i.e. the light client cannot be trusted to provide
	/// for all storage queries since the storage entries it has come from an external node).
	AlwaysWasm(BackendTrustLevel),
	/// Run with both the wasm and the native variant (if compatible). Call `F` in the case of any discrepency.
	Both(F),
	/// First native, then if that fails or is not possible, wasm.
	NativeElseWasm,
}

impl<'a, F> From<&'a ExecutionManager<F>> for ExecutionStrategy {
	fn from(s: &'a ExecutionManager<F>) -> Self {
		match *s {
			ExecutionManager::NativeWhenPossible => ExecutionStrategy::NativeWhenPossible,
			ExecutionManager::AlwaysWasm(_) => ExecutionStrategy::AlwaysWasm,
			ExecutionManager::NativeElseWasm => ExecutionStrategy::NativeElseWasm,
			ExecutionManager::Both(_) => ExecutionStrategy::Both,
		}
	}
}

impl ExecutionStrategy {
	/// Gets the corresponding manager for the execution strategy.
	pub fn get_manager<E: fmt::Debug, R: Decode + Encode>(
		self,
	) -> ExecutionManager<DefaultHandler<R, E>> {
		match self {
			ExecutionStrategy::AlwaysWasm => ExecutionManager::AlwaysWasm(BackendTrustLevel::Trusted),
			ExecutionStrategy::NativeWhenPossible => ExecutionManager::NativeWhenPossible,
			ExecutionStrategy::NativeElseWasm => ExecutionManager::NativeElseWasm,
			ExecutionStrategy::Both => ExecutionManager::Both(|wasm_result, native_result| {
				warn!(
					"Consensus error between wasm {:?} and native {:?}. Using wasm.",
					wasm_result,
					native_result
				);
				wasm_result
			}),
		}
	}
}

/// Evaluate to ExecutionManager::NativeElseWasm, without having to figure out the type.
pub fn native_else_wasm<E, R: Decode>() -> ExecutionManager<DefaultHandler<R, E>> {
	ExecutionManager::NativeElseWasm
}

/// Evaluate to ExecutionManager::AlwaysWasm with trusted backend, without having to figure out the type.
fn always_wasm<E, R: Decode>() -> ExecutionManager<DefaultHandler<R, E>> {
	ExecutionManager::AlwaysWasm(BackendTrustLevel::Trusted)
}

/// Evaluate ExecutionManager::AlwaysWasm with untrusted backend, without having to figure out the type.
fn always_untrusted_wasm<E, R: Decode>() -> ExecutionManager<DefaultHandler<R, E>> {
	ExecutionManager::AlwaysWasm(BackendTrustLevel::Untrusted)
}

/// The substrate state machine.
pub struct StateMachine<'a, B, H, N, T, O, Exec> {
	backend: B,
	changes_trie_storage: Option<&'a T>,
	offchain_ext: Option<&'a mut O>,
	overlay: &'a mut OverlayedChanges,
	exec: &'a Exec,
	method: &'a str,
	call_data: &'a [u8],
	keystore: Option<BareCryptoStorePtr>,
	_hasher: PhantomData<(H, N)>,
}

impl<'a, B, H, N, T, O, Exec> StateMachine<'a, B, H, N, T, O, Exec> where
	H: Hasher,
	Exec: CodeExecutor<H>,
	B: Backend<H>,
	T: ChangesTrieStorage<H, N>,
	O: offchain::Externalities,
	H::Out: Ord + 'static,
	N: crate::changes_trie::BlockNumber,
{
	/// Creates new substrate state machine.
	pub fn new(
		backend: B,
		changes_trie_storage: Option<&'a T>,
		offchain_ext: Option<&'a mut O>,
		overlay: &'a mut OverlayedChanges,
		exec: &'a Exec,
		method: &'a str,
		call_data: &'a [u8],
		keystore: Option<BareCryptoStorePtr>,
	) -> Self {
		Self {
			backend,
			changes_trie_storage,
			offchain_ext,
			overlay,
			exec,
			method,
			call_data,
			keystore,
			_hasher: PhantomData,
		}
	}

	/// Execute a call using the given state backend, overlayed changes, and call executor.
	/// Produces a state-backend-specific "transaction" which can be used to apply the changes
	/// to the backing store, such as the disk.
	///
	/// On an error, no prospective changes are written to the overlay.
	///
	/// Note: changes to code will be in place if this call is made again. For running partial
	/// blocks (e.g. a transaction at a time), ensure a different method is used.
	pub fn execute(
		&mut self,
		strategy: ExecutionStrategy,
	) -> Result<(Vec<u8>, (B::Transaction, H::Out), Option<ChangesTrieTransaction<H, N>>), Box<dyn Error>> {
		// We are not giving a native call and thus we are sure that the result can never be a native
		// value.
		self.execute_using_consensus_failure_handler::<_, NeverNativeValue, fn() -> _>(
			strategy.get_manager(),
			true,
			None,
		)
		.map(|(result, storage_tx, changes_tx)| (
			result.into_encoded(),
			storage_tx.expect("storage_tx is always computed when compute_tx is true; qed"),
			changes_tx,
		))
	}

	fn execute_aux<R, NC>(
		&mut self,
		compute_tx: bool,
		use_native: bool,
		native_call: Option<NC>,
	) -> (
		CallResult<R, Exec::Error>,
		bool,
		Option<(B::Transaction, H::Out)>,
		Option<ChangesTrieTransaction<H, N>>,
	) where
		R: Decode + Encode + PartialEq,
		NC: FnOnce() -> result::Result<R, &'static str> + UnwindSafe,
	{
		let mut externalities = ext::Ext::new(
			self.overlay,
			&self.backend,
			self.changes_trie_storage,
			self.offchain_ext.as_mut().map(|x| &mut **x),
			self.keystore.clone(),
		);
		let (result, was_native) = self.exec.call(
			&mut externalities,
			self.method,
			self.call_data,
			use_native,
			native_call,
		);
		let (storage_delta, changes_delta) = if compute_tx {
			let (storage_delta, changes_delta) = externalities.transaction();
			(Some(storage_delta), changes_delta)
		} else {
			(None, None)
		};
		(result, was_native, storage_delta, changes_delta)
	}

	fn execute_call_with_both_strategy<Handler, R, NC>(
		&mut self,
		compute_tx: bool,
		mut native_call: Option<NC>,
		orig_prospective: OverlayedChangeSet,
		on_consensus_failure: Handler,
	) -> (CallResult<R, Exec::Error>, Option<(B::Transaction, H::Out)>, Option<ChangesTrieTransaction<H, N>>) where
		R: Decode + Encode + PartialEq,
		NC: FnOnce() -> result::Result<R, &'static str> + UnwindSafe,
		Handler: FnOnce(
			CallResult<R, Exec::Error>,
			CallResult<R, Exec::Error>
		) -> CallResult<R, Exec::Error>
	{
		let (result, was_native, storage_delta, changes_delta) = self.execute_aux(
			compute_tx,
			true,
			native_call.take(),
		);

		if was_native {
			self.overlay.prospective = orig_prospective.clone();
			let (wasm_result, _, wasm_storage_delta, wasm_changes_delta) = self.execute_aux(
				compute_tx,
				false,
				native_call,
			);

			if (result.is_ok() && wasm_result.is_ok()
				&& result.as_ref().ok() == wasm_result.as_ref().ok())
				|| result.is_err() && wasm_result.is_err() {
				(result, storage_delta, changes_delta)
			} else {
				(on_consensus_failure(wasm_result, result), wasm_storage_delta, wasm_changes_delta)
			}
		} else {
			(result, storage_delta, changes_delta)
		}
	}

	fn execute_call_with_native_else_wasm_strategy<R, NC>(
		&mut self,
		compute_tx: bool,
		mut native_call: Option<NC>,
		orig_prospective: OverlayedChangeSet,
	) -> (CallResult<R, Exec::Error>, Option<(B::Transaction, H::Out)>, Option<ChangesTrieTransaction<H, N>>) where
		R: Decode + Encode + PartialEq,
		NC: FnOnce() -> result::Result<R, &'static str> + UnwindSafe,
	{
		let (result, was_native, storage_delta, changes_delta) = self.execute_aux(
			compute_tx,
			true,
			native_call.take(),
		);

		if !was_native || result.is_ok() {
			(result, storage_delta, changes_delta)
		} else {
			self.overlay.prospective = orig_prospective.clone();
			let (wasm_result, _, wasm_storage_delta, wasm_changes_delta) = self.execute_aux(
				compute_tx,
				false,
				native_call,
			);
			(wasm_result, wasm_storage_delta, wasm_changes_delta)
		}
	}

	/// Execute a call using the given state backend, overlayed changes, and call executor.
	/// Produces a state-backend-specific "transaction" which can be used to apply the changes
	/// to the backing store, such as the disk.
	///
	/// On an error, no prospective changes are written to the overlay.
	///
	/// Note: changes to code will be in place if this call is made again. For running partial
	/// blocks (e.g. a transaction at a time), ensure a different method is used.
	pub fn execute_using_consensus_failure_handler<Handler, R, NC>(
		&mut self,
		manager: ExecutionManager<Handler>,
		compute_tx: bool,
		mut native_call: Option<NC>,
	) -> Result<(
		NativeOrEncoded<R>,
		Option<(B::Transaction, H::Out)>,
		Option<ChangesTrieTransaction<H, N>>,
	), Box<dyn Error>> where
		R: Decode + Encode + PartialEq,
		NC: FnOnce() -> result::Result<R, &'static str> + UnwindSafe,
		Handler: FnOnce(
			CallResult<R, Exec::Error>,
			CallResult<R, Exec::Error>,
		) -> CallResult<R, Exec::Error>
	{
		// read changes trie configuration. The reason why we're doing it here instead of the
		// `OverlayedChanges` constructor is that we need proofs for this read as a part of
		// proof-of-execution on light clients. And the proof is recorded by the backend which
		// is created after OverlayedChanges

		let init_overlay = |overlay: &mut OverlayedChanges, final_check: bool, backend: &B| {
			let changes_trie_config = try_read_overlay_value(
				overlay,
				backend,
				well_known_keys::CHANGES_TRIE_CONFIG
			)?;
			set_changes_trie_config(overlay, changes_trie_config, final_check)
		};
		init_overlay(self.overlay, false, &self.backend)?;

		let result = {
			let orig_prospective = self.overlay.prospective.clone();

			let (result, storage_delta, changes_delta) = match manager {
				ExecutionManager::Both(on_consensus_failure) => {
					self.execute_call_with_both_strategy(
						compute_tx,
						native_call.take(),
						orig_prospective,
						on_consensus_failure,
					)
				},
				ExecutionManager::NativeElseWasm => {
					self.execute_call_with_native_else_wasm_strategy(
						compute_tx,
						native_call.take(),
						orig_prospective,
					)
				},
				ExecutionManager::AlwaysWasm(trust_level) => {
					let _abort_guard = match trust_level {
						BackendTrustLevel::Trusted => None,
						BackendTrustLevel::Untrusted => Some(panic_handler::AbortGuard::never_abort()),
					};
					let res = self.execute_aux(compute_tx, false, native_call);
					(res.0, res.2, res.3)
				},
				ExecutionManager::NativeWhenPossible => {
					let res = self.execute_aux(compute_tx, true, native_call);
					(res.0, res.2, res.3)
				},
			};
			result.map(move |out| (out, storage_delta, changes_delta))
		};

		if result.is_ok() {
			init_overlay(self.overlay, true, &self.backend)?;
		}

		result.map_err(|e| Box::new(e) as _)
	}
}

/// Prove execution using the given state backend, overlayed changes, and call executor.
pub fn prove_execution<B, H, Exec>(
	mut backend: B,
	overlay: &mut OverlayedChanges,
	exec: &Exec,
	method: &str,
	call_data: &[u8],
	keystore: Option<BareCryptoStorePtr>,
) -> Result<(Vec<u8>, Vec<Vec<u8>>), Box<dyn Error>>
where
	B: Backend<H>,
	H: Hasher,
	Exec: CodeExecutor<H>,
	H::Out: Ord + 'static,
{
	let trie_backend = backend.as_trie_backend()
		.ok_or_else(|| Box::new(ExecutionError::UnableToGenerateProof) as Box<dyn Error>)?;
	prove_execution_on_trie_backend(trie_backend, overlay, exec, method, call_data, keystore)
}

/// Prove execution using the given trie backend, overlayed changes, and call executor.
/// Produces a state-backend-specific "transaction" which can be used to apply the changes
/// to the backing store, such as the disk.
/// Execution proof is the set of all 'touched' storage DBValues from the backend.
///
/// On an error, no prospective changes are written to the overlay.
///
/// Note: changes to code will be in place if this call is made again. For running partial
/// blocks (e.g. a transaction at a time), ensure a different method is used.
pub fn prove_execution_on_trie_backend<S, H, Exec>(
	trie_backend: &TrieBackend<S, H>,
	overlay: &mut OverlayedChanges,
	exec: &Exec,
	method: &str,
	call_data: &[u8],
	keystore: Option<BareCryptoStorePtr>,
) -> Result<(Vec<u8>, Vec<Vec<u8>>), Box<dyn Error>>
where
	S: trie_backend_essence::TrieBackendStorage<H>,
	H: Hasher,
	Exec: CodeExecutor<H>,
	H::Out: Ord + 'static,
{
	let proving_backend = proving_backend::ProvingBackend::new(trie_backend);
	let mut sm = StateMachine::<_, H, _, InMemoryChangesTrieStorage<H, u64>, _, Exec>::new(
		proving_backend, None, NeverOffchainExt::new(), overlay, exec, method, call_data, keystore,
	);

	let (result, _, _) = sm.execute_using_consensus_failure_handler::<_, NeverNativeValue, fn() -> _>(
		always_wasm(),
		false,
		None,
	)?;
	let proof = sm.backend.extract_proof();
	Ok((result.into_encoded(), proof))
}

/// Check execution proof, generated by `prove_execution` call.
pub fn execution_proof_check<H, Exec>(
	root: H::Out,
	proof: Vec<Vec<u8>>,
	overlay: &mut OverlayedChanges,
	exec: &Exec,
	method: &str,
	call_data: &[u8],
	keystore: Option<BareCryptoStorePtr>,
) -> Result<Vec<u8>, Box<dyn Error>>
where
	H: Hasher,
	Exec: CodeExecutor<H>,
	H::Out: Ord + 'static,
{
	let trie_backend = create_proof_check_backend::<H>(root.into(), proof)?;
	execution_proof_check_on_trie_backend(&trie_backend, overlay, exec, method, call_data, keystore)
}

/// Check execution proof on proving backend, generated by `prove_execution` call.
pub fn execution_proof_check_on_trie_backend<H, Exec>(
	trie_backend: &TrieBackend<MemoryDB<H>, H>,
	overlay: &mut OverlayedChanges,
	exec: &Exec,
	method: &str,
	call_data: &[u8],
	keystore: Option<BareCryptoStorePtr>,
) -> Result<Vec<u8>, Box<dyn Error>>
where
	H: Hasher,
	Exec: CodeExecutor<H>,
	H::Out: Ord + 'static,
{
	let mut sm = StateMachine::<_, H, _, InMemoryChangesTrieStorage<H, u64>, _, Exec>::new(
		trie_backend, None, NeverOffchainExt::new(), overlay, exec, method, call_data, keystore,
	);

	sm.execute_using_consensus_failure_handler::<_, NeverNativeValue, fn() -> _>(
		always_untrusted_wasm(),
		false,
		None,
	).map(|(result, _, _)| result.into_encoded())
}

/// Generate storage read proof.
pub fn prove_read<B, H>(
	mut backend: B,
	key: &[u8]
) -> Result<(Option<Vec<u8>>, Vec<Vec<u8>>), Box<dyn Error>>
where
	B: Backend<H>,
	H: Hasher,
	H::Out: Ord,
{
	let trie_backend = backend.as_trie_backend()
		.ok_or_else(
			|| Box::new(ExecutionError::UnableToGenerateProof) as Box<dyn Error>
		)?;
	prove_read_on_trie_backend(trie_backend, key)
}

/// Generate child storage read proof.
pub fn prove_child_read<B, H>(
	mut backend: B,
	storage_key: &[u8],
	key: &[u8],
) -> Result<(Option<Vec<u8>>, Vec<Vec<u8>>), Box<dyn Error>>
where
	B: Backend<H>,
	H: Hasher,
	H::Out: Ord,
{
	let trie_backend = backend.as_trie_backend()
		.ok_or_else(|| Box::new(ExecutionError::UnableToGenerateProof) as Box<dyn Error>)?;
	prove_child_read_on_trie_backend(trie_backend, storage_key, key)
}

/// Generate storage read proof on pre-created trie backend.
pub fn prove_read_on_trie_backend<S, H>(
	trie_backend: &TrieBackend<S, H>,
	key: &[u8]
) -> Result<(Option<Vec<u8>>, Vec<Vec<u8>>), Box<dyn Error>>
where
	S: trie_backend_essence::TrieBackendStorage<H>,
	H: Hasher,
	H::Out: Ord,
{
	let proving_backend = proving_backend::ProvingBackend::<_, H>::new(trie_backend);
	let result = proving_backend.storage(key).map_err(|e| Box::new(e) as Box<dyn Error>)?;
	Ok((result, proving_backend.extract_proof()))
}

/// Generate storage read proof on pre-created trie backend.
pub fn prove_child_read_on_trie_backend<S, H>(
	trie_backend: &TrieBackend<S, H>,
	storage_key: &[u8],
	key: &[u8]
) -> Result<(Option<Vec<u8>>, Vec<Vec<u8>>), Box<dyn Error>>
where
	S: trie_backend_essence::TrieBackendStorage<H>,
	H: Hasher,
	H::Out: Ord,
{
	let proving_backend = proving_backend::ProvingBackend::<_, H>::new(trie_backend);
	let result = proving_backend.child_storage(storage_key, key)
		.map_err(|e| Box::new(e) as Box<dyn Error>)?;
	Ok((result, proving_backend.extract_proof()))
}

/// Check storage read proof, generated by `prove_read` call.
pub fn read_proof_check<H>(
	root: H::Out,
	proof: Vec<Vec<u8>>,
	key: &[u8],
) -> Result<Option<Vec<u8>>, Box<dyn Error>>
where
	H: Hasher,
	H::Out: Ord,
{
	let proving_backend = create_proof_check_backend::<H>(root, proof)?;
	read_proof_check_on_proving_backend(&proving_backend, key)
}

/// Check child storage read proof, generated by `prove_child_read` call.
pub fn read_child_proof_check<H>(
	root: H::Out,
	proof: Vec<Vec<u8>>,
	storage_key: &[u8],
	key: &[u8],
) -> Result<Option<Vec<u8>>, Box<dyn Error>>
where
	H: Hasher,
	H::Out: Ord,
{
	let proving_backend = create_proof_check_backend::<H>(root, proof)?;
	read_child_proof_check_on_proving_backend(&proving_backend, storage_key, key)
}

/// Check storage read proof on pre-created proving backend.
pub fn read_proof_check_on_proving_backend<H>(
	proving_backend: &TrieBackend<MemoryDB<H>, H>,
	key: &[u8],
) -> Result<Option<Vec<u8>>, Box<dyn Error>>
where
	H: Hasher,
	H::Out: Ord,
{
	proving_backend.storage(key).map_err(|e| Box::new(e) as Box<dyn Error>)
}

/// Check child storage read proof on pre-created proving backend.
pub fn read_child_proof_check_on_proving_backend<H>(
	proving_backend: &TrieBackend<MemoryDB<H>, H>,
	storage_key: &[u8],
	key: &[u8],
) -> Result<Option<Vec<u8>>, Box<dyn Error>>
where
	H: Hasher,
	H::Out: Ord,
{
	proving_backend.child_storage(storage_key, key).map_err(|e| Box::new(e) as Box<dyn Error>)
}

/// Sets overlayed changes' changes trie configuration. Returns error if configuration
/// differs from previous OR config decode has failed.
fn set_changes_trie_config(
	overlay: &mut OverlayedChanges,
	config: Option<Vec<u8>>,
	final_check: bool,
) -> Result<(), Box<dyn Error>> {
	let config = match config {
		Some(v) => Some(Decode::decode(&mut &v[..])
			.map_err(|_| Box::new("Failed to decode changes trie configuration".to_owned()) as Box<dyn Error>)?),
		None => None,
	};

	if final_check && overlay.changes_trie_config.is_some() != config.is_some() {
		return Err(Box::new("Changes trie configuration change is not supported".to_owned()));
	}

	if let Some(config) = config {
		if !overlay.set_changes_trie_config(config) {
			return Err(Box::new("Changes trie configuration change is not supported".to_owned()));
		}
	}
	Ok(())
}

/// Reads storage value from overlay or from the backend.
fn try_read_overlay_value<H, B>(
	overlay: &OverlayedChanges,
	backend: &B, key: &[u8],
) -> Result<Option<Vec<u8>>, Box<dyn Error>> where H: Hasher, B: Backend<H> {
	match overlay.storage(key).map(|x| x.map(|x| x.to_vec())) {
		Some(value) => Ok(value),
		None => backend
			.storage(key)
			.map_err(|err| Box::new(ExecutionError::Backend(format!("{}", err))) as Box<dyn Error>),
	}
}

#[cfg(test)]
mod tests {
	use std::collections::HashMap;
	use codec::Encode;
	use overlayed_changes::OverlayedValue;
	use super::*;
	use super::backend::InMemory;
	use super::ext::Ext;
	use super::changes_trie::{
		InMemoryStorage as InMemoryChangesTrieStorage,
		Configuration as ChangesTrieConfig,
	};
	use primitives::{Blake2Hasher, map, traits::Externalities, child_storage_key::ChildStorageKey};

	struct DummyCodeExecutor {
		change_changes_trie_config: bool,
		native_available: bool,
		native_succeeds: bool,
		fallback_succeeds: bool,
	}

	impl<H: Hasher> CodeExecutor<H> for DummyCodeExecutor {
		type Error = u8;

		fn call<E: Externalities<H>, R: Encode + Decode + PartialEq, NC: FnOnce() -> result::Result<R, &'static str>>(
			&self,
			ext: &mut E,
			_method: &str,
			_data: &[u8],
			use_native: bool,
			_native_call: Option<NC>,
		) -> (CallResult<R, Self::Error>, bool) {
			if self.change_changes_trie_config {
				ext.place_storage(
					well_known_keys::CHANGES_TRIE_CONFIG.to_vec(),
					Some(
						ChangesTrieConfig {
							digest_interval: 777,
							digest_levels: 333,
						}.encode()
					)
				);
			}

			let using_native = use_native && self.native_available;
			match (using_native, self.native_succeeds, self.fallback_succeeds) {
				(true, true, _) | (false, _, true) => {
					(
						Ok(
							NativeOrEncoded::Encoded(
								vec![
									ext.storage(b"value1").unwrap()[0] +
									ext.storage(b"value2").unwrap()[0]
								]
							)
						),
						using_native
					)
				},
				_ => (Err(0), using_native),
			}
		}
	}

	#[test]
	fn execute_works() {
		let backend = trie_backend::tests::test_trie();
		let mut overlayed_changes = Default::default();
		let changes_trie_storage = InMemoryChangesTrieStorage::<Blake2Hasher, u64>::new();

		let mut state_machine = StateMachine::new(
			backend,
			Some(&changes_trie_storage),
			NeverOffchainExt::new(),
			&mut overlayed_changes,
			&DummyCodeExecutor {
				change_changes_trie_config: false,
				native_available: true,
				native_succeeds: true,
				fallback_succeeds: true,
			},
			"test",
			&[],
			None,
		);

		assert_eq!(
			state_machine.execute(ExecutionStrategy::NativeWhenPossible).unwrap().0,
			vec![66],
		);
	}


	#[test]
	fn execute_works_with_native_else_wasm() {
		let backend = trie_backend::tests::test_trie();
		let mut overlayed_changes = Default::default();
		let changes_trie_storage = InMemoryChangesTrieStorage::<Blake2Hasher, u64>::new();

		let mut state_machine = StateMachine::new(
			backend,
			Some(&changes_trie_storage),
			NeverOffchainExt::new(),
			&mut overlayed_changes,
			&DummyCodeExecutor {
				change_changes_trie_config: false,
				native_available: true,
				native_succeeds: true,
				fallback_succeeds: true,
			},
			"test",
			&[],
			None,
		);

		assert_eq!(state_machine.execute(ExecutionStrategy::NativeElseWasm).unwrap().0, vec![66]);
	}

	#[test]
	fn dual_execution_strategy_detects_consensus_failure() {
		let mut consensus_failed = false;
		let backend = trie_backend::tests::test_trie();
		let mut overlayed_changes = Default::default();
		let changes_trie_storage = InMemoryChangesTrieStorage::<Blake2Hasher, u64>::new();

		let mut state_machine = StateMachine::new(
			backend,
			Some(&changes_trie_storage),
			NeverOffchainExt::new(),
			&mut overlayed_changes,
			&DummyCodeExecutor {
				change_changes_trie_config: false,
				native_available: true,
				native_succeeds: true,
				fallback_succeeds: false,
			},
			"test",
			&[],
			None,
		);

		assert!(
			state_machine.execute_using_consensus_failure_handler::<_, NeverNativeValue, fn() -> _>(
				ExecutionManager::Both(|we, _ne| {
					consensus_failed = true;
					we
				}),
				true,
				None,
			).is_err()
		);
		assert!(consensus_failed);
	}

	#[test]
	fn prove_execution_and_proof_check_works() {
		let executor = DummyCodeExecutor {
			change_changes_trie_config: false,
			native_available: true,
			native_succeeds: true,
			fallback_succeeds: true,
		};

		// fetch execution proof from 'remote' full node
		let remote_backend = trie_backend::tests::test_trie();
		let remote_root = remote_backend.storage_root(std::iter::empty()).0;
		let (remote_result, remote_proof) = prove_execution(
			remote_backend,
			&mut Default::default(),
			&executor,
			"test",
			&[],
			None,
		).unwrap();

		// check proof locally
		let local_result = execution_proof_check::<Blake2Hasher, _>(
			remote_root,
			remote_proof,
			&mut Default::default(),
			&executor,
			"test",
			&[],
			None,
		).unwrap();

		// check that both results are correct
		assert_eq!(remote_result, vec![66]);
		assert_eq!(remote_result, local_result);
	}

	#[test]
	fn clear_prefix_in_ext_works() {
		let initial: HashMap<_, _> = map![
			b"aaa".to_vec() => b"0".to_vec(),
			b"abb".to_vec() => b"1".to_vec(),
			b"abc".to_vec() => b"2".to_vec(),
			b"bbb".to_vec() => b"3".to_vec()
		];
		let mut state = InMemory::<Blake2Hasher>::from(initial);
		let backend = state.as_trie_backend().unwrap();
		let mut overlay = OverlayedChanges {
			committed: map![
				b"aba".to_vec() => OverlayedValue::from(Some(b"1312".to_vec())),
				b"bab".to_vec() => OverlayedValue::from(Some(b"228".to_vec()))
			],
			prospective: map![
				b"abd".to_vec() => OverlayedValue::from(Some(b"69".to_vec())),
				b"bbd".to_vec() => OverlayedValue::from(Some(b"42".to_vec()))
			],
			..Default::default()
		};

		{
			let changes_trie_storage = InMemoryChangesTrieStorage::<Blake2Hasher, u64>::new();
			let mut ext = Ext::new(
				&mut overlay,
				backend,
				Some(&changes_trie_storage),
				NeverOffchainExt::new(),
				None,
			);
			ext.clear_prefix(b"ab");
		}
		overlay.commit_prospective();

		assert_eq!(
			overlay.committed,
			map![
				b"abc".to_vec() => None.into(),
				b"abb".to_vec() => None.into(),
				b"aba".to_vec() => None.into(),
				b"abd".to_vec() => None.into(),

				b"bab".to_vec() => Some(b"228".to_vec()).into(),
				b"bbd".to_vec() => Some(b"42".to_vec()).into()
			],
		);
	}

	#[test]
	fn set_child_storage_works() {
		let mut state = InMemory::<Blake2Hasher>::default();
		let backend = state.as_trie_backend().unwrap();
		let changes_trie_storage = InMemoryChangesTrieStorage::<Blake2Hasher, u64>::new();
		let mut overlay = OverlayedChanges::default();
		let mut ext = Ext::new(
			&mut overlay,
<<<<<<< HEAD
			backend,
			Some(&changes_trie_storage),
			NeverOffchainExt::new(),
			None,
=======
			&backend,
			Some(&changes_trie_storage),
			NeverOffchainExt::new()
>>>>>>> cc1d67e9
		);

		ext.set_child_storage(
			ChildStorageKey::from_slice(b":child_storage:default:testchild").unwrap(),
			b"abc".to_vec(),
			b"def".to_vec()
		);
		assert_eq!(
			ext.child_storage(
				ChildStorageKey::from_slice(b":child_storage:default:testchild").unwrap(),
				b"abc"
			),
			Some(b"def".to_vec())
		);
		ext.kill_child_storage(
			ChildStorageKey::from_slice(b":child_storage:default:testchild").unwrap()
		);
		assert_eq!(
			ext.child_storage(
				ChildStorageKey::from_slice(b":child_storage:default:testchild").unwrap(),
				b"abc"
			),
			None
		);
	}

	#[test]
	fn prove_read_and_proof_check_works() {
		// fetch read proof from 'remote' full node
		let remote_backend = trie_backend::tests::test_trie();
		let remote_root = remote_backend.storage_root(::std::iter::empty()).0;
		let remote_proof = prove_read(remote_backend, b"value2").unwrap().1;
 		// check proof locally
		let local_result1 = read_proof_check::<Blake2Hasher>(
			remote_root,
			remote_proof.clone(),
			b"value2"
		).unwrap();
		let local_result2 = read_proof_check::<Blake2Hasher>(
			remote_root,
			remote_proof.clone(),
			&[0xff]
		).is_ok();
 		// check that results are correct
		assert_eq!(local_result1, Some(vec![24]));
		assert_eq!(local_result2, false);
		// on child trie
		let remote_backend = trie_backend::tests::test_trie();
		let remote_root = remote_backend.storage_root(::std::iter::empty()).0;
		let remote_proof = prove_child_read(
			remote_backend,
			b":child_storage:default:sub1",
			b"value3"
		).unwrap().1;
		let local_result1 = read_child_proof_check::<Blake2Hasher>(
			remote_root,
			remote_proof.clone(),
			b":child_storage:default:sub1",b"value3"
		).unwrap();
		let local_result2 = read_child_proof_check::<Blake2Hasher>(
			remote_root,
			remote_proof.clone(),
			b":child_storage:default:sub1",
			b"value2"
		).unwrap();
		assert_eq!(local_result1, Some(vec![142]));
		assert_eq!(local_result2, None);
	}

	#[test]
	fn cannot_change_changes_trie_config() {
		let backend = trie_backend::tests::test_trie();
		let mut overlayed_changes = Default::default();
		let changes_trie_storage = InMemoryChangesTrieStorage::<Blake2Hasher, u64>::new();

		let mut state_machine = StateMachine::new(
			backend,
			Some(&changes_trie_storage),
			NeverOffchainExt::new(),
			&mut overlayed_changes,
			&DummyCodeExecutor {
				change_changes_trie_config: true,
				native_available: false,
				native_succeeds: true,
				fallback_succeeds: true,
			},
			"test",
			&[],
			None,
		);

		assert!(state_machine.execute(ExecutionStrategy::NativeWhenPossible).is_err());
	}

	#[test]
	fn cannot_change_changes_trie_config_with_native_else_wasm() {
		let backend = trie_backend::tests::test_trie();
		let mut overlayed_changes = Default::default();
		let changes_trie_storage = InMemoryChangesTrieStorage::<Blake2Hasher, u64>::new();

		let mut state_machine = StateMachine::new(
			backend,
			Some(&changes_trie_storage),
			NeverOffchainExt::new(),
			&mut overlayed_changes,
			&DummyCodeExecutor {
				change_changes_trie_config: true,
				native_available: false,
				native_succeeds: true,
				fallback_succeeds: true,
			},
			"test",
			&[],
			None,
		);

		assert!(state_machine.execute(ExecutionStrategy::NativeElseWasm).is_err());
	}
}<|MERGE_RESOLUTION|>--- conflicted
+++ resolved
@@ -65,13 +65,6 @@
 };
 pub use trie_backend_essence::{TrieBackendStorage, Storage};
 pub use trie_backend::TrieBackend;
-<<<<<<< HEAD
-pub use error::{Error, ExecutionError};
-
-type CallResult<R, E> = Result<NativeOrEncoded<R>, E>;
-
-type DefaultHandler<R, E> = fn(CallResult<R, E>, CallResult<R, E>) -> CallResult<R, E>;
-=======
 
 /// A wrapper around a child storage key.
 ///
@@ -253,7 +246,6 @@
 impl OffchainExt for NeverOffchainExt {
 	fn submit_extrinsic(&mut self, _extrinsic: Vec<u8>) { unreachable!() }
 }
->>>>>>> cc1d67e9
 
 /// Type of changes trie transaction.
 pub type ChangesTrieTransaction<H, N> = (
@@ -1113,16 +1105,9 @@
 		let mut overlay = OverlayedChanges::default();
 		let mut ext = Ext::new(
 			&mut overlay,
-<<<<<<< HEAD
-			backend,
-			Some(&changes_trie_storage),
-			NeverOffchainExt::new(),
-			None,
-=======
 			&backend,
 			Some(&changes_trie_storage),
 			NeverOffchainExt::new()
->>>>>>> cc1d67e9
 		);
 
 		ext.set_child_storage(
