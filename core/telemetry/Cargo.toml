[package]
name = "substrate-telemetry"
version = "2.0.0"
authors = ["Parity Technologies <admin@parity.io>"]
description = "Telemetry utils"
edition = "2018"

[dependencies]
bytes = "0.4"
parking_lot = "0.9.0"
futures01 = { package = "futures", version = "0.1" }
futures-preview = { version = "=0.3.0-alpha.17", features = ["compat"] }
futures-timer = "0.2.1"
libp2p = { version = "0.12.0", default-features = false, features = ["libp2p-websocket"] }
log = "0.4"
rand = "0.6"
serde = { version = "1.0.81", features = ["derive"] }
<<<<<<< HEAD
slog = { version = "^2", features = ["nested-values"] }
# TODO: we're using slog-async just to be able to clone records; See https://github.com/slog-rs/slog/issues/221,
# https://github.com/paritytech/substrate/issues/2823 and https://github.com/paritytech/substrate/issues/3260
slog-async = { git = "https://github.com/paritytech/slog-async", features = ["nested-values"] }
slog-json = { version = "^2", features = ["nested-values"] }
=======
slog = "^2"
slog-json = "^2"
slog-async = "^2"
>>>>>>> cc1d67e9
slog-scope = "^4"
tokio-io = "0.1"
void = "1.0"<|MERGE_RESOLUTION|>--- conflicted
+++ resolved
@@ -15,17 +15,9 @@
 log = "0.4"
 rand = "0.6"
 serde = { version = "1.0.81", features = ["derive"] }
-<<<<<<< HEAD
-slog = { version = "^2", features = ["nested-values"] }
-# TODO: we're using slog-async just to be able to clone records; See https://github.com/slog-rs/slog/issues/221,
-# https://github.com/paritytech/substrate/issues/2823 and https://github.com/paritytech/substrate/issues/3260
-slog-async = { git = "https://github.com/paritytech/slog-async", features = ["nested-values"] }
-slog-json = { version = "^2", features = ["nested-values"] }
-=======
 slog = "^2"
 slog-json = "^2"
 slog-async = "^2"
->>>>>>> cc1d67e9
 slog-scope = "^4"
 tokio-io = "0.1"
 void = "1.0"