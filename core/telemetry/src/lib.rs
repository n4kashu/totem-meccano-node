// Copyright 2017-2019 Parity Technologies (UK) Ltd.
// This file is part of Substrate.

// Substrate is free software: you can redistribute it and/or modify
// it under the terms of the GNU General Public License as published by
// the Free Software Foundation, either version 3 of the License, or
// (at your option) any later version.

// Substrate is distributed in the hope that it will be useful,
// but WITHOUT ANY WARRANTY; without even the implied warranty of
// MERCHANTABILITY or FITNESS FOR A PARTICULAR PURPOSE.  See the
// GNU General Public License for more details.

// You should have received a copy of the GNU General Public License
// along with Substrate.  If not, see <http://www.gnu.org/licenses/>.

//! Telemetry utilities.
//!
//! Calling `init_telemetry` registers a global `slog` logger using `slog_scope::set_global_logger`.
//! After that, calling `slog_scope::with_logger` will return a logger that sends information to
//! the telemetry endpoints. The `telemetry!` macro is a short-cut for calling
//! `slog_scope::with_logger` followed with `slog_log!`.
//!
//! Note that you are supposed to only ever use `telemetry!` and not `slog_scope::with_logger` at
//! the moment. Substate may eventually be reworked to get proper `slog` support, including sending
//! information to the telemetry.
//!
//! The [`Telemetry`] struct implements `Stream` and must be polled regularly (or sent to a
//! background thread/task) in order for the telemetry to properly function. Dropping the object
//! will also deregister the global logger and replace it with a logger that discards messages.
//! The `Stream` generates [`TelemetryEvent`]s.
//!
//! > **Note**: Cloning the [`Telemetry`] and polling from multiple clones has an unspecified behaviour.
//!
//! # Example
//!
//! ```no_run
//! use futures::prelude::*;
//!
//! let telemetry = substrate_telemetry::init_telemetry(substrate_telemetry::TelemetryConfig {
//! 	endpoints: substrate_telemetry::TelemetryEndpoints::new(vec![
//! 		// The `0` is the maximum verbosity level of messages to send to this endpoint.
//! 		("wss://example.com".into(), 0)
//! 	]),
//! 	// Can be used to pass an external implementation of WebSockets.
//! 	wasm_external_transport: None,
//! });
//!
//! // The `telemetry` object implements `Stream` and must be processed.
//! std::thread::spawn(move || {
//! 	futures::executor::block_on(telemetry.for_each(|_| future::ready(())));
//! });
//!
//! // Sends a message on the telemetry.
//! substrate_telemetry::telemetry!(substrate_telemetry::SUBSTRATE_INFO; "test";
//! 	"foo" => "bar",
//! )
//! ```
//!

use futures::{prelude::*, channel::mpsc};
use libp2p::{Multiaddr, wasm_ext};
use log::warn;
use parking_lot::Mutex;
use serde::{Serialize, Deserialize};
use std::{pin::Pin, sync::Arc, task::{Context, Poll}, time::{Duration, Instant}};

pub use slog_scope::with_logger;
pub use slog;
<<<<<<< HEAD

mod worker;
=======
use serde::{Serialize, Deserialize};
use slog::OwnedKVList;
use slog::Record;
use core::result;
>>>>>>> cc1d67e9

/// Configuration for telemetry.
pub struct TelemetryConfig {
	/// Collection of telemetry WebSocket servers with a corresponding verbosity level.
	pub endpoints: TelemetryEndpoints,

	/// Optional external implementation of a libp2p transport. Used in WASM contexts where we need
	/// some binding between the networking provided by the operating system or environment and
	/// libp2p.
	///
	/// This parameter exists whatever the target platform is, but it is expected to be set to
	/// `Some` only when compiling for WASM.
	///
	/// > **Important**: Each individual call to `write` corresponds to one message. There is no
	/// >                internal buffering going on. In the context of WebSockets, each `write`
	/// >                must be one individual WebSockets frame.
	pub wasm_external_transport: Option<wasm_ext::ExtTransport>,
}

/// List of telemetry servers we want to talk to. Contains the URL of the server, and the
/// maximum verbosity level.
///
/// The URL string can be either a URL or a multiaddress.
#[derive(Debug, Clone, Serialize, Deserialize)]
pub struct TelemetryEndpoints(Vec<(String, u8)>);

impl TelemetryEndpoints {
	pub fn new(endpoints: Vec<(String, u8)>) -> Self {
		TelemetryEndpoints(endpoints)
	}
}

/// Log levels.
pub const SUBSTRATE_DEBUG: &str = "9";
pub const SUBSTRATE_INFO: &str = "0";

pub const CONSENSUS_TRACE: &str = "9";
pub const CONSENSUS_DEBUG: &str = "5";
pub const CONSENSUS_WARN: &str = "4";
pub const CONSENSUS_INFO: &str = "1";

/// Telemetry object. Implements `Future` and must be polled regularly.
/// Contains an `Arc` and can be cloned and pass around. Only one clone needs to be polled
/// regularly and should be polled regularly.
/// Dropping all the clones unregisters the telemetry.
#[derive(Clone)]
pub struct Telemetry {
	inner: Arc<Mutex<TelemetryInner>>,
	/// Slog guard so that we don't get deregistered.
	_guard: Arc<slog_scope::GlobalLoggerGuard>,
}

/// Behind the `Mutex` in `Telemetry`.
///
/// Note that ideally we wouldn't have to make the `Telemetry` clonable, as that would remove the
/// need for a `Mutex`. However there is currently a weird hack in place in `substrate-service`
/// where we extract the telemetry registration so that it continues running during the shutdown
/// process.
struct TelemetryInner {
	/// Worker for the telemetry.
	worker: worker::TelemetryWorker,
	/// Receives log entries for them to be dispatched to the worker.
	receiver: mpsc::Receiver<slog_async::AsyncRecord>,
}

/// Implements `slog::Drain`.
struct TelemetryDrain {
	/// Sends log entries.
	sender: std::panic::AssertUnwindSafe<mpsc::Sender<slog_async::AsyncRecord>>,
}

/// Initializes the telemetry. See the crate root documentation for more information.
///
/// Please be careful to not call this function twice in the same program. The `slog` crate
/// doesn't provide any way of knowing whether a global logger has already been registered.
pub fn init_telemetry(config: TelemetryConfig) -> Telemetry {
	// Build the list of telemetry endpoints.
	let mut endpoints = Vec::new();
	for &(ref url, verbosity) in &config.endpoints.0 {
		match url_to_multiaddr(url) {
			Ok(addr) => endpoints.push((addr, verbosity)),
			Err(err) => warn!(target: "telemetry", "Invalid telemetry URL {}: {}", url, err),
		}
	}

	let (sender, receiver) = mpsc::channel(16);
	let guard = {
		let logger = TelemetryDrain { sender: std::panic::AssertUnwindSafe(sender) };
		let root = slog::Logger::root(slog::Drain::fuse(logger), slog::o!());
		slog_scope::set_global_logger(root)
	};

	Telemetry {
		inner: Arc::new(Mutex::new(TelemetryInner {
			worker: worker::TelemetryWorker::new(endpoints, config.wasm_external_transport),
			receiver,
		})),
		_guard: Arc::new(guard),
	}
}

/// Event generated when polling the worker.
#[derive(Debug)]
pub enum TelemetryEvent {
	/// We have established a connection to one of the telemetry endpoint, either for the first
	/// time or after having been disconnected earlier.
	Connected,
}

impl Stream for Telemetry {
	type Item = TelemetryEvent;

	fn poll_next(self: Pin<&mut Self>, cx: &mut Context) -> Poll<Option<Self::Item>> {
		let before = Instant::now();

		// Because the `Telemetry` is clonable, we need to put the actual fields behind a `Mutex`.
		// However, the user is only ever supposed to poll from one instance of `Telemetry`, while
		// the other instances are used only for RAII purposes.
		// We assume that the user is following this advice and therefore that the `Mutex` is only
		// ever locked once at a time.
		let mut inner = match self.inner.try_lock() {
			Some(l) => l,
			None => {
				warn!(
					target: "telemetry",
					"The telemetry seems to be polled multiple times simultaneously"
				);
				// Returning `Pending` here means that we may never get polled again, but this is
				// ok because we're in a situation where something else is actually currently doing
				// the polling.
				return Poll::Pending;
			}
		};

		let mut has_connected = false;

		// The polling pattern is: poll the worker so that it processes its queue, then add one
		// message from the receiver (if possible), then poll the worker again, and so on.
		loop {
			while let Poll::Ready(event) = inner.worker.poll(cx) {
				// Right now we only have one possible event. This line is here in order to not
				// forget to handle any possible new event type.
				let worker::TelemetryWorkerEvent::Connected = event;
				has_connected = true;
			}

			if let Poll::Ready(Some(log_entry)) = Stream::poll_next(Pin::new(&mut inner.receiver), cx) {
				log_entry.as_record_values(|rec, val| { let _ = inner.worker.log(rec, val); });
			} else {
				break;
			}
		}

		if before.elapsed() > Duration::from_millis(200) {
			warn!(target: "telemetry", "Polling the telemetry took more than 200ms");
		}

		if has_connected {
			Poll::Ready(Some(TelemetryEvent::Connected))
		} else {
			Poll::Pending
		}
	}
}

impl slog::Drain for TelemetryDrain {
	type Ok = ();
	type Err = ();

	fn log(&self, record: &slog::Record, values: &slog::OwnedKVList) -> Result<Self::Ok, Self::Err> {
		let before = Instant::now();

		let serialized = slog_async::AsyncRecord::from(record, values);
		// Note: interestingly, `try_send` requires a `&mut` because it modifies some internal value, while `clone()`
		// is lock-free.
		if let Err(err) = self.sender.clone().try_send(serialized) {
			warn!(target: "telemetry", "Ignored telemetry message because of error on channel: {:?}", err);
		}

		if before.elapsed() > Duration::from_millis(50) {
			warn!(target: "telemetry", "Writing a telemetry log took more than 50ms");
		}

		Ok(())
	}
}

/// Parses a WebSocket URL into a libp2p `Multiaddr`.
fn url_to_multiaddr(url: &str) -> Result<Multiaddr, libp2p::multiaddr::Error> {
	// First, assume that we have a `Multiaddr`.
	let parse_error = match url.parse() {
		Ok(ma) => return Ok(ma),
		Err(err) => err,
	};

	// If not, try the `ws://path/url` format.
	if let Ok(ma) = libp2p::multiaddr::from_url(url) {
		return Ok(ma)
	}

	// If we have no clue about the format of that string, assume that we were expecting a
	// `Multiaddr`.
	Err(parse_error)
}

/// Translates to `slog_scope::info`, but contains an additional verbosity
/// parameter which the log record is tagged with. Additionally the verbosity
/// parameter is added to the record as a key-value pair.
#[macro_export]
macro_rules! telemetry {
	 ( $a:expr; $b:expr; $( $t:tt )* ) => {
		$crate::with_logger(|l| {
			$crate::slog::slog_info!(l, #$a, $b; $($t)* )
		})
	}
}<|MERGE_RESOLUTION|>--- conflicted
+++ resolved
@@ -67,15 +67,10 @@
 
 pub use slog_scope::with_logger;
 pub use slog;
-<<<<<<< HEAD
-
-mod worker;
-=======
 use serde::{Serialize, Deserialize};
 use slog::OwnedKVList;
 use slog::Record;
 use core::result;
->>>>>>> cc1d67e9
 
 /// Configuration for telemetry.
 pub struct TelemetryConfig {
