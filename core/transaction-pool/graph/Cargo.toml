[package]
name = "substrate-transaction-graph"
version = "2.0.0"
authors = ["Parity Technologies <admin@parity.io>"]
edition = "2018"

[dependencies]
derive_more = "0.14.0"
futures-preview = "=0.3.0-alpha.17"
log = "0.4"
<<<<<<< HEAD
parking_lot = "0.9.0"
serde = { version = "1.0", features = ["derive"] }
primitives = { package = "substrate-primitives",  path = "../../primitives" }
=======
parking_lot = "0.7.1"
serde = { version = "1.0", features = ["derive"] }
substrate-primitives = { path = "../../primitives" }
>>>>>>> cc1d67e9
sr-primitives = { path = "../../sr-primitives" }

[dev-dependencies]
assert_matches = "1.3.0"
env_logger = "0.6.1"
codec = { package = "parity-scale-codec", version = "1.0.0" }
test_runtime = { package = "substrate-test-runtime", path = "../../test-runtime" }<|MERGE_RESOLUTION|>--- conflicted
+++ resolved
@@ -8,15 +8,9 @@
 derive_more = "0.14.0"
 futures-preview = "=0.3.0-alpha.17"
 log = "0.4"
-<<<<<<< HEAD
-parking_lot = "0.9.0"
-serde = { version = "1.0", features = ["derive"] }
-primitives = { package = "substrate-primitives",  path = "../../primitives" }
-=======
 parking_lot = "0.7.1"
 serde = { version = "1.0", features = ["derive"] }
 substrate-primitives = { path = "../../primitives" }
->>>>>>> cc1d67e9
 sr-primitives = { path = "../../sr-primitives" }
 
 [dev-dependencies]
