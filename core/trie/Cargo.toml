--- conflicted
+++ resolved
@@ -12,20 +12,6 @@
 harness = false
 
 [dependencies]
-<<<<<<< HEAD
-codec = { package = "parity-scale-codec", version = "1.0.0", default-features = false }
-rstd = { package = "sr-std", path = "../sr-std", default-features = false }
-hash-db = { version = "0.15.2", default-features = false }
-trie-db = { version = "0.15.2", default-features = false }
-trie-root = { version = "0.15.2", default-features = false }
-memory-db = { version = "0.15.2", default-features = false }
-primitives = { package = "substrate-primitives",  path = "../primitives", default-features = false }
-
-[dev-dependencies]
-trie-bench = { version = "0.16.2" }
-trie-standardmap = { version = "0.15.2" }
-keccak-hasher = { version = "0.15.2" }
-=======
 codec = { package = "parity-codec", version = "3.2" }
 hash-db = { version = "0.12", default-features = false }
 trie-db = { version = "0.12", optional = true }
@@ -37,7 +23,6 @@
 trie-bench = { version = "0.12" }
 trie-standardmap = { version = "0.12" }
 keccak-hasher = { version = "0.12" }
->>>>>>> cc1d67e9
 criterion = "0.2"
 hex-literal = "0.2.0"
 
@@ -47,15 +32,8 @@
 	"rstd/std",
 	"codec/std",
 	"hash-db/std",
-<<<<<<< HEAD
-	"memory-db/std",
-	"trie-db/std",
-	"trie-root/std",
-	"primitives/std",
-=======
 	"memory-db",
 	"trie-db",
 	"trie-root/std",
 	"substrate-primitives/std",
->>>>>>> cc1d67e9
 ]