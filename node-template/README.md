# Substrate Node Template

A new SRML-based Substrate node, ready for hacking.

<<<<<<< HEAD
## Build
=======
# Building
>>>>>>> cc1d67e9

Install Rust:

```bash
curl https://sh.rustup.rs -sSf | sh
```

Install required tools:

```bash
./scripts/init.sh
```

<<<<<<< HEAD
Build Wasm and native code:

```bash
cargo build
```

## Run

### Single node development chain
=======
Build the WebAssembly binary:

```bash
./scripts/build.sh
```

Build all native code:

```bash
cargo build
```

# Run
>>>>>>> cc1d67e9

You can start a development chain with:

```bash
cargo run -- --dev
```

Detailed logs may be shown by running the node with the following environment variables set: `RUST_LOG=debug RUST_BACKTRACE=1 cargo run -- --dev`.

<<<<<<< HEAD
### Multi-node local testnet

If you want to see the multi-node consensus algorithm in action locally, then you can create a local testnet with two validator nodes for Alice and Bob, who are the initial authorities of the genesis chain that have been endowed with testnet units.

Optionally, give each node a name and expose them so they are listed on the Polkadot [telemetry site](https://telemetry.polkadot.io/#/Local%20Testnet).

You'll need two terminal windows open.

We'll start Alice's substrate node first on default TCP port 30333 with her chain database stored locally at `/tmp/alice`. The bootnode ID of her node is `QmRpheLN4JWdAnY7HGJfWFNbfkQCb6tFf4vvA6hgjMZKrR`, which is generated from the `--node-key` value that we specify below:
=======
If you want to see the multi-node consensus algorithm in action locally, then you can create a local testnet with two validator nodes for Alice and Bob, who are the initial authorities of the genesis chain that have been endowed with testnet units. Give each node a name and expose them so they are listed on the Polkadot [telemetry site](https://telemetry.polkadot.io/#/Local%20Testnet). You'll need two terminal windows open.

We'll start Alice's substrate node first on default TCP port 30333 with her chain database stored locally at `/tmp/alice`. The bootnode ID of her node is `QmQZ8TjTqeDj3ciwr93EJ95hxfDsb9pEYDizUAbWpigtQN`, which is generated from the `--node-key` value that we specify below:
>>>>>>> cc1d67e9

```bash
cargo run -- \
  --base-path /tmp/alice \
  --chain=local \
  --alice \
  --node-key 0000000000000000000000000000000000000000000000000000000000000001 \
  --telemetry-url ws://telemetry.polkadot.io:1024 \
  --validator
```

In the second terminal, we'll start Bob's substrate node on a different TCP port of 30334, and with his chain database stored locally at `/tmp/bob`. We'll specify a value for the `--bootnodes` option that will connect his node to Alice's bootnode ID on TCP port 30333:

```bash
cargo run -- \
  --base-path /tmp/bob \
<<<<<<< HEAD
  --bootnodes /ip4/127.0.0.1/tcp/30333/p2p/QmRpheLN4JWdAnY7HGJfWFNbfkQCb6tFf4vvA6hgjMZKrR \
=======
  --bootnodes /ip4/127.0.0.1/tcp/30333/p2p/QmQZ8TjTqeDj3ciwr93EJ95hxfDsb9pEYDizUAbWpigtQN \
>>>>>>> cc1d67e9
  --chain=local \
  --bob \
  --port 30334 \
  --telemetry-url ws://telemetry.polkadot.io:1024 \
  --validator
```

Additional CLI usage options are available and may be shown by running `cargo run -- --help`.<|MERGE_RESOLUTION|>--- conflicted
+++ resolved
@@ -2,11 +2,7 @@
 
 A new SRML-based Substrate node, ready for hacking.
 
-<<<<<<< HEAD
-## Build
-=======
 # Building
->>>>>>> cc1d67e9
 
 Install Rust:
 
@@ -20,17 +16,6 @@
 ./scripts/init.sh
 ```
 
-<<<<<<< HEAD
-Build Wasm and native code:
-
-```bash
-cargo build
-```
-
-## Run
-
-### Single node development chain
-=======
 Build the WebAssembly binary:
 
 ```bash
@@ -44,7 +29,6 @@
 ```
 
 # Run
->>>>>>> cc1d67e9
 
 You can start a development chain with:
 
@@ -54,21 +38,9 @@
 
 Detailed logs may be shown by running the node with the following environment variables set: `RUST_LOG=debug RUST_BACKTRACE=1 cargo run -- --dev`.
 
-<<<<<<< HEAD
-### Multi-node local testnet
-
-If you want to see the multi-node consensus algorithm in action locally, then you can create a local testnet with two validator nodes for Alice and Bob, who are the initial authorities of the genesis chain that have been endowed with testnet units.
-
-Optionally, give each node a name and expose them so they are listed on the Polkadot [telemetry site](https://telemetry.polkadot.io/#/Local%20Testnet).
-
-You'll need two terminal windows open.
-
-We'll start Alice's substrate node first on default TCP port 30333 with her chain database stored locally at `/tmp/alice`. The bootnode ID of her node is `QmRpheLN4JWdAnY7HGJfWFNbfkQCb6tFf4vvA6hgjMZKrR`, which is generated from the `--node-key` value that we specify below:
-=======
 If you want to see the multi-node consensus algorithm in action locally, then you can create a local testnet with two validator nodes for Alice and Bob, who are the initial authorities of the genesis chain that have been endowed with testnet units. Give each node a name and expose them so they are listed on the Polkadot [telemetry site](https://telemetry.polkadot.io/#/Local%20Testnet). You'll need two terminal windows open.
 
 We'll start Alice's substrate node first on default TCP port 30333 with her chain database stored locally at `/tmp/alice`. The bootnode ID of her node is `QmQZ8TjTqeDj3ciwr93EJ95hxfDsb9pEYDizUAbWpigtQN`, which is generated from the `--node-key` value that we specify below:
->>>>>>> cc1d67e9
 
 ```bash
 cargo run -- \
@@ -85,11 +57,7 @@
 ```bash
 cargo run -- \
   --base-path /tmp/bob \
-<<<<<<< HEAD
-  --bootnodes /ip4/127.0.0.1/tcp/30333/p2p/QmRpheLN4JWdAnY7HGJfWFNbfkQCb6tFf4vvA6hgjMZKrR \
-=======
   --bootnodes /ip4/127.0.0.1/tcp/30333/p2p/QmQZ8TjTqeDj3ciwr93EJ95hxfDsb9pEYDizUAbWpigtQN \
->>>>>>> cc1d67e9
   --chain=local \
   --bob \
   --port 30334 \
