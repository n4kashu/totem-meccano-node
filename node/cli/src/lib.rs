--- conflicted
+++ resolved
@@ -43,13 +43,8 @@
 	Development,
 	/// Whatever the current runtime is, with simple Alice/Bob auths.
 	LocalTestnet,
-<<<<<<< HEAD
-	/// The Flaming Fir testnet.
-	FlamingFir,
-=======
 	/// The Emberic Elm testnet.
 	EmbericElm,
->>>>>>> cc1d67e9
 	/// Whatever the current runtime is with the "global testnet" defaults.
 	StagingTestnet,
 }
@@ -132,11 +127,7 @@
 impl ChainSpec {
 	pub(crate) fn load(self) -> Result<chain_spec::ChainSpec, String> {
 		Ok(match self {
-<<<<<<< HEAD
-			ChainSpec::FlamingFir => chain_spec::flaming_fir_config()?,
-=======
 			ChainSpec::EmbericElm => chain_spec::emberic_elm_config()?,
->>>>>>> cc1d67e9
 			ChainSpec::Development => chain_spec::development_config(),
 			ChainSpec::LocalTestnet => chain_spec::local_testnet_config(),
 			ChainSpec::StagingTestnet => chain_spec::staging_testnet_config(),
@@ -147,11 +138,7 @@
 		match s {
 			"dev" => Some(ChainSpec::Development),
 			"local" => Some(ChainSpec::LocalTestnet),
-<<<<<<< HEAD
-			"" | "fir" | "flaming-fir" => Some(ChainSpec::FlamingFir),
-=======
 			"" | "elm" | "emberic-elm" => Some(ChainSpec::EmbericElm),
->>>>>>> cc1d67e9
 			"staging" => Some(ChainSpec::StagingTestnet),
 			_ => None,
 		}
