--- conflicted
+++ resolved
@@ -222,78 +222,6 @@
 	new_full!(config).map(|(service, _)| service)
 }
 
-<<<<<<< HEAD
-/// Builds a new service for a light client.
-pub fn new_light<C: Send + Default + 'static>(config: Configuration<C, GenesisConfig>)
--> Result<impl AbstractService, ServiceError> {
-	use futures::Future;
-
-	let inherent_data_providers = InherentDataProviders::new();
-	let mut tasks_to_spawn = Vec::new();
-
-	let service = ServiceBuilder::new_light::<Block, RuntimeApi, node_executor::Executor>(config)?
-		.with_select_chain(|_config, backend| {
-			Ok(LongestChain::new(backend.clone()))
-		})?
-		.with_transaction_pool(|config, client|
-			Ok(TransactionPool::new(config, transaction_pool::ChainApi::new(client)))
-		)?
-		.with_import_queue_and_fprb(|_config, client, backend, fetcher, _select_chain, transaction_pool| {
-			let fetch_checker = fetcher
-				.map(|fetcher| fetcher.checker().clone())
-				.ok_or_else(|| "Trying to start light import queue without active fetch checker")?;
-			let block_import = grandpa::light_block_import::<_, _, _, RuntimeApi, _>(
-				client.clone(), backend, Arc::new(fetch_checker), client.clone()
-			)?;
-
-			let finality_proof_import = block_import.clone();
-			let finality_proof_request_builder =
-				finality_proof_import.create_finality_proof_request_builder();
-
-			let (import_queue, _, _, pruning_task) = import_queue(
-				Config::get_or_compute(&*client)?,
-				block_import,
-				None,
-				Some(Box::new(finality_proof_import)),
-				client.clone(),
-				client,
-				inherent_data_providers.clone(),
-				Some(transaction_pool)
-			)?;
-
-			tasks_to_spawn.push(Box::new(pruning_task));
-
-			Ok((import_queue, finality_proof_request_builder))
-		})?
-		.with_network_protocol(|_| Ok(NodeProtocol::new()))?
-		.with_finality_proof_provider(|client, backend|
-			Ok(Arc::new(GrandpaFinalityProofProvider::new(backend, client)) as _)
-		)?
-		.with_rpc_extensions(|client, pool| {
-			use node_rpc::{
-				accounts::{Accounts, AccountsApi},
-				contracts::{Contracts, ContractsApi},
-			};
-
-			let mut io = jsonrpc_core::IoHandler::default();
-			io.extend_with(
-				AccountsApi::to_delegate(Accounts::new(client.clone(), pool))
-			);
-			io.extend_with(
-				ContractsApi::to_delegate(Contracts::new(client))
-			);
-			io
-		})?
-		.build()?;
-
-	// spawn any futures that were created in the previous setup steps
-	for task in tasks_to_spawn.drain(..) {
-		service.spawn_task(
-			task.select(service.on_exit())
-				.map(|_| ())
-				.map_err(|_| ())
-		);
-=======
 				import_queue::<_, _, _, ed25519::Pair>(
 					slot_duration,
 					block_import,
@@ -315,7 +243,6 @@
 				).map_err(Into::into)
 			}
 		},
->>>>>>> cc1d67e9
 	}
 
 	Ok(service)
