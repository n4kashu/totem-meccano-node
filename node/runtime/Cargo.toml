--- conflicted
+++ resolved
@@ -1,12 +1,7 @@
 [package]
 name = "node-runtime"
-<<<<<<< HEAD
-version = "2.0.0"
-authors = ["Parity Technologies <admin@parity.io>"]
-=======
 version = "1.0.0"
 authors = ["Totem Live Accounting <chris.dcosta@totemaccounting.com>"]
->>>>>>> f4e1edf9
 edition = "2018"
 build = "build.rs"
 
