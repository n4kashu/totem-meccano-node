--- conflicted
+++ resolved
@@ -95,8 +95,6 @@
 	"timestamp/std",
 	"treasury/std",
 	"version/std",
-<<<<<<< HEAD
-=======
 	"node-primitives/std",
 	"serde",
 	"safe-mix/std",
@@ -108,5 +106,4 @@
 	"substrate-keyring",
 	"consensus_authorities/std",
 	"offchain-primitives/std",
->>>>>>> cc1d67e9
 ]