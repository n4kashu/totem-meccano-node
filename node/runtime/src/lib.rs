// Copyright 2018-2019 Parity Technologies (UK) Ltd.
// This file is part of Substrate.

// Substrate is free software: you can redistribute it and/or modify
// it under the terms of the GNU General Public License as published by
// the Free Software Foundation, either version 3 of the License, or
// (at your option) any later version.

// Substrate is distributed in the hope that it will be useful,
// but WITHOUT ANY WARRANTY; without even the implied warranty of
// MERCHANTABILITY or FITNESS FOR A PARTICULAR PURPOSE.  See the
// GNU General Public License for more details.

// You should have received a copy of the GNU General Public License
// along with Substrate.  If not, see <http://www.gnu.org/licenses/>.

//! The Substrate runtime. This can be compiled with ``#[no_std]`, ready for Wasm.

#![cfg_attr(not(feature = "std"), no_std)]
// `construct_runtime!` does a lot of recursion and requires us to increase the limit to 256.
#![recursion_limit="256"]

use rstd::prelude::*;
use support::{
	construct_runtime, parameter_types, traits::{SplitTwoWays, Currency}
};
use primitives::u32_trait::{_1, _2, _3, _4};
use node_primitives::{
	AccountId, AccountIndex, Balance, BlockNumber, Hash, Index,
	Moment, Signature, ContractExecResult,
};
use babe::{AuthorityId as BabeId};
use grandpa::fg_primitives::{self, ScheduledChange};
use client::{
	block_builder::api::{self as block_builder_api, InherentData, CheckInherentsResult},
	runtime_api as client_api, impl_runtime_apis
};
<<<<<<< HEAD
use sr_primitives::{ApplyResult, impl_opaque_keys, generic, create_runtime_str, key_types};
use sr_primitives::transaction_validity::TransactionValidity;
use sr_primitives::weights::Weight;
use sr_primitives::traits::{
	self, BlakeTwo256, Block as BlockT, DigestFor, NumberFor, StaticLookup, SaturatedConversion,
=======
use runtime_primitives::{ApplyResult, generic, create_runtime_str};
use runtime_primitives::transaction_validity::TransactionValidity;
use runtime_primitives::traits::{
	BlakeTwo256, Block as BlockT, DigestFor, NumberFor, StaticLookup, AuthorityIdFor, Convert
>>>>>>> cc1d67e9
};
use version::RuntimeVersion;
use elections::VoteIndex;
#[cfg(any(feature = "std", test))]
use version::NativeVersion;
use primitives::OpaqueMetadata;
use grandpa::{AuthorityId as GrandpaId, AuthorityWeight as GrandpaWeight};
use im_online::sr25519::{AuthorityId as ImOnlineId, AuthoritySignature as ImOnlineSignature};
use authority_discovery_primitives::{AuthorityId as EncodedAuthorityId, Signature as EncodedSignature};
use codec::{Encode, Decode};
use system::offchain::TransactionSubmitter;

#[cfg(any(feature = "std", test))]
pub use sr_primitives::BuildStorage;
pub use timestamp::Call as TimestampCall;
pub use balances::Call as BalancesCall;
pub use contracts::Gas;
pub use sr_primitives::{Permill, Perbill};
pub use support::StorageValue;
pub use staking::StakerStatus;

/// Implementations of some helper traits passed into runtime modules as associated types.
pub mod impls;
use impls::{CurrencyToVoteHandler, WeightMultiplierUpdateHandler, Author, WeightToFee};

/// Constant values used within the runtime.
pub mod constants;
use constants::{time::*, currency::*};

// Make the WASM binary available.
#[cfg(feature = "std")]
include!(concat!(env!("OUT_DIR"), "/wasm_binary.rs"));

/// Runtime version.
pub const VERSION: RuntimeVersion = RuntimeVersion {
	spec_name: create_runtime_str!("node"),
	impl_name: create_runtime_str!("substrate-node"),
	authoring_version: 10,
<<<<<<< HEAD
	// Per convention: if the runtime behavior changes, increment spec_version
	// and set impl_version to equal spec_version. If only runtime
	// implementation changes and behavior does not, then leave spec_version as
	// is and increment impl_version.
	spec_version: 158,
	impl_version: 159,
=======
	spec_version: 60,
	impl_version: 62,
>>>>>>> cc1d67e9
	apis: RUNTIME_API_VERSIONS,
};

/// Native version.
#[cfg(any(feature = "std", test))]
pub fn native_version() -> NativeVersion {
	NativeVersion {
		runtime_version: VERSION,
		can_author_with: Default::default(),
	}
}

<<<<<<< HEAD
type NegativeImbalance = <Balances as Currency<AccountId>>::NegativeImbalance;

pub type DealWithFees = SplitTwoWays<
	Balance,
	NegativeImbalance,
	_4, Treasury,   // 4 parts (80%) goes to the treasury.
	_1, Author,     // 1 part (20%) goes to the block author.
>;

parameter_types! {
	pub const BlockHashCount: BlockNumber = 250;
	pub const MaximumBlockWeight: Weight = 1_000_000_000;
	pub const AvailableBlockRatio: Perbill = Perbill::from_percent(75);
	pub const MaximumBlockLength: u32 = 5 * 1024 * 1024;
	pub const Version: RuntimeVersion = VERSION;
=======
pub struct CurrencyToVoteHandler;

impl CurrencyToVoteHandler {
	fn factor() -> u128 { (Balances::total_issuance() / u64::max_value() as u128).max(1) }
}

impl Convert<u128, u64> for CurrencyToVoteHandler {
	fn convert(x: u128) -> u64 { (x / Self::factor()) as u64 }
}

impl Convert<u128, u128> for CurrencyToVoteHandler {
	fn convert(x: u128) -> u128 { x * Self::factor() }
>>>>>>> cc1d67e9
}

impl system::Trait for Runtime {
	type Origin = Origin;
	type Call = Call;
	type Index = Index;
	type BlockNumber = BlockNumber;
	type Hash = Hash;
	type Hashing = BlakeTwo256;
	type AccountId = AccountId;
	type Lookup = Indices;
	type Header = generic::Header<BlockNumber, BlakeTwo256>;
	type WeightMultiplierUpdate = WeightMultiplierUpdateHandler;
	type Event = Event;
	type BlockHashCount = BlockHashCount;
	type MaximumBlockWeight = MaximumBlockWeight;
	type MaximumBlockLength = MaximumBlockLength;
	type AvailableBlockRatio = AvailableBlockRatio;
	type Version = Version;
}

parameter_types! {
	pub const EpochDuration: u64 = EPOCH_DURATION_IN_SLOTS;
	pub const ExpectedBlockTime: Moment = MILLISECS_PER_BLOCK;
}

impl babe::Trait for Runtime {
	type EpochDuration = EpochDuration;
	type ExpectedBlockTime = ExpectedBlockTime;
}

impl indices::Trait for Runtime {
	type AccountIndex = AccountIndex;
	type IsDeadAccount = Balances;
	type ResolveHint = indices::SimpleResolveHint<Self::AccountId, Self::AccountIndex>;
	type Event = Event;
}

parameter_types! {
	pub const ExistentialDeposit: Balance = 1 * DOLLARS;
	pub const TransferFee: Balance = 1 * CENTS;
	pub const CreationFee: Balance = 1 * CENTS;
	pub const TransactionBaseFee: Balance = 1 * CENTS;
	pub const TransactionByteFee: Balance = 10 * MILLICENTS;
}

impl balances::Trait for Runtime {
	type Balance = Balance;
	type OnFreeBalanceZero = ((Staking, Contracts), Session);
	type OnNewAccount = Indices;
	type Event = Event;
	type TransactionPayment = DealWithFees;
	type DustRemoval = ();
	type TransferPayment = ();
	type ExistentialDeposit = ExistentialDeposit;
	type TransferFee = TransferFee;
	type CreationFee = CreationFee;
	type TransactionBaseFee = TransactionBaseFee;
	type TransactionByteFee = TransactionByteFee;
	type WeightToFee = WeightToFee;
}

parameter_types! {
	pub const MinimumPeriod: Moment = SLOT_DURATION / 2;
}
impl timestamp::Trait for Runtime {
	type Moment = Moment;
	type OnTimestampSet = Babe;
	type MinimumPeriod = MinimumPeriod;
}

parameter_types! {
	pub const UncleGenerations: BlockNumber = 5;
}

impl authorship::Trait for Runtime {
	type FindAuthor = session::FindAccountFromAuthorIndex<Self, Babe>;
	type UncleGenerations = UncleGenerations;
	type FilterUncle = ();
	type EventHandler = Staking;
}

type SessionHandlers = (Grandpa, Babe, ImOnline, AuthorityDiscovery);

impl_opaque_keys! {
	pub struct SessionKeys {
		#[id(key_types::GRANDPA)]
		pub grandpa: GrandpaId,
		#[id(key_types::BABE)]
		pub babe: BabeId,
		#[id(key_types::IM_ONLINE)]
		pub im_online: ImOnlineId,
	}
}

// NOTE: `SessionHandler` and `SessionKeys` are co-dependent: One key will be used for each handler.
// The number and order of items in `SessionHandler` *MUST* be the same number and order of keys in
// `SessionKeys`.
// TODO: Introduce some structure to tie these together to make it a bit less of a footgun. This
// should be easy, since OneSessionHandler trait provides the `Key` as an associated type. #2858

impl session::Trait for Runtime {
	type OnSessionEnding = Staking;
	type SessionHandler = SessionHandlers;
	type ShouldEndSession = Babe;
	type Event = Event;
	type Keys = SessionKeys;
	type ValidatorId = AccountId;
	type ValidatorIdOf = staking::StashOf<Self>;
	type SelectInitialValidators = Staking;
}

impl session::historical::Trait for Runtime {
	type FullIdentification = staking::Exposure<AccountId, Balance>;
	type FullIdentificationOf = staking::ExposureOf<Runtime>;
}

parameter_types! {
	pub const SessionsPerEra: sr_staking_primitives::SessionIndex = 6;
	pub const BondingDuration: staking::EraIndex = 24 * 28;
}

impl staking::Trait for Runtime {
	type Currency = Balances;
	type Time = Timestamp;
	type CurrencyToVote = CurrencyToVoteHandler;
	type OnRewardMinted = Treasury;
	type Event = Event;
	type Slash = Treasury; // send the slashed funds to the treasury.
	type Reward = (); // rewards are minted from the void
	type SessionsPerEra = SessionsPerEra;
	type BondingDuration = BondingDuration;
	type SessionInterface = Self;
}

parameter_types! {
	pub const LaunchPeriod: BlockNumber = 28 * 24 * 60 * MINUTES;
	pub const VotingPeriod: BlockNumber = 28 * 24 * 60 * MINUTES;
	pub const EmergencyVotingPeriod: BlockNumber = 3 * 24 * 60 * MINUTES;
	pub const MinimumDeposit: Balance = 100 * DOLLARS;
	pub const EnactmentPeriod: BlockNumber = 30 * 24 * 60 * MINUTES;
	pub const CooloffPeriod: BlockNumber = 28 * 24 * 60 * MINUTES;
}

impl democracy::Trait for Runtime {
	type Proposal = Call;
	type Event = Event;
	type Currency = Balances;
	type EnactmentPeriod = EnactmentPeriod;
	type LaunchPeriod = LaunchPeriod;
	type VotingPeriod = VotingPeriod;
	type EmergencyVotingPeriod = EmergencyVotingPeriod;
	type MinimumDeposit = MinimumDeposit;
	/// A straight majority of the council can decide what their next motion is.
	type ExternalOrigin = collective::EnsureProportionAtLeast<_1, _2, AccountId, CouncilCollective>;
	/// A super-majority can have the next scheduled referendum be a straight majority-carries vote.
	type ExternalMajorityOrigin = collective::EnsureProportionAtLeast<_3, _4, AccountId, CouncilCollective>;
	/// A unanimous council can have the next scheduled referendum be a straight default-carries
	/// (NTB) vote.
	type ExternalDefaultOrigin = collective::EnsureProportionAtLeast<_1, _1, AccountId, CouncilCollective>;
	/// Two thirds of the technical committee can have an ExternalMajority/ExternalDefault vote
	/// be tabled immediately and with a shorter voting/enactment period.
	type FastTrackOrigin = collective::EnsureProportionAtLeast<_2, _3, AccountId, TechnicalCollective>;
	// To cancel a proposal which has been passed, 2/3 of the council must agree to it.
	type CancellationOrigin = collective::EnsureProportionAtLeast<_2, _3, AccountId, CouncilCollective>;
	// Any single technical committee member may veto a coming council proposal, however they can
	// only do it once and it lasts only for the cooloff period.
	type VetoOrigin = collective::EnsureMember<AccountId, TechnicalCollective>;
	type CooloffPeriod = CooloffPeriod;
}

type CouncilCollective = collective::Instance1;
impl collective::Trait<CouncilCollective> for Runtime {
	type Origin = Origin;
	type Proposal = Call;
	type Event = Event;
}

parameter_types! {
	pub const CandidacyBond: Balance = 10 * DOLLARS;
	pub const VotingBond: Balance = 1 * DOLLARS;
	pub const VotingFee: Balance = 2 * DOLLARS;
	pub const MinimumVotingLock: Balance = 1 * DOLLARS;
	pub const PresentSlashPerVoter: Balance = 1 * CENTS;
	pub const CarryCount: u32 = 6;
	// one additional vote should go by before an inactive voter can be reaped.
	pub const InactiveGracePeriod: VoteIndex = 1;
	pub const ElectionsVotingPeriod: BlockNumber = 2 * DAYS;
	pub const DecayRatio: u32 = 0;
}

impl elections::Trait for Runtime {
	type Event = Event;
	type Currency = Balances;
	type BadPresentation = ();
	type BadReaper = ();
	type BadVoterIndex = ();
	type LoserCandidate = ();
	type ChangeMembers = Council;
	type CandidacyBond = CandidacyBond;
	type VotingBond = VotingBond;
	type VotingFee = VotingFee;
	type MinimumVotingLock = MinimumVotingLock;
	type PresentSlashPerVoter = PresentSlashPerVoter;
	type CarryCount = CarryCount;
	type InactiveGracePeriod = InactiveGracePeriod;
	type VotingPeriod = ElectionsVotingPeriod;
	type DecayRatio = DecayRatio;
}

type TechnicalCollective = collective::Instance2;
impl collective::Trait<TechnicalCollective> for Runtime {
	type Origin = Origin;
	type Proposal = Call;
	type Event = Event;
}

impl membership::Trait<membership::Instance1> for Runtime {
	type Event = Event;
	type AddOrigin = collective::EnsureProportionMoreThan<_1, _2, AccountId, CouncilCollective>;
	type RemoveOrigin = collective::EnsureProportionMoreThan<_1, _2, AccountId, CouncilCollective>;
	type SwapOrigin = collective::EnsureProportionMoreThan<_1, _2, AccountId, CouncilCollective>;
	type ResetOrigin = collective::EnsureProportionMoreThan<_1, _2, AccountId, CouncilCollective>;
	type MembershipInitialized = TechnicalCommittee;
	type MembershipChanged = TechnicalCommittee;
}

parameter_types! {
	pub const ProposalBond: Permill = Permill::from_percent(5);
	pub const ProposalBondMinimum: Balance = 1 * DOLLARS;
	pub const SpendPeriod: BlockNumber = 1 * DAYS;
	pub const Burn: Permill = Permill::from_percent(50);
}

impl treasury::Trait for Runtime {
	type Currency = Balances;
	type ApproveOrigin = collective::EnsureMembers<_4, AccountId, CouncilCollective>;
	type RejectOrigin = collective::EnsureMembers<_2, AccountId, CouncilCollective>;
	type Event = Event;
	type MintedForSpending = ();
	type ProposalRejection = ();
	type ProposalBond = ProposalBond;
	type ProposalBondMinimum = ProposalBondMinimum;
	type SpendPeriod = SpendPeriod;
	type Burn = Burn;
}

parameter_types! {
	pub const ContractTransferFee: Balance = 1 * CENTS;
	pub const ContractCreationFee: Balance = 1 * CENTS;
	pub const ContractTransactionBaseFee: Balance = 1 * CENTS;
	pub const ContractTransactionByteFee: Balance = 10 * MILLICENTS;
	pub const ContractFee: Balance = 1 * CENTS;
	pub const TombstoneDeposit: Balance = 1 * DOLLARS;
	pub const RentByteFee: Balance = 1 * DOLLARS;
	pub const RentDepositOffset: Balance = 1000 * DOLLARS;
	pub const SurchargeReward: Balance = 150 * DOLLARS;
}

impl contracts::Trait for Runtime {
	type Currency = Balances;
	type Call = Call;
	type Event = Event;
	type DetermineContractAddress = contracts::SimpleAddressDeterminator<Runtime>;
	type ComputeDispatchFee = contracts::DefaultDispatchFeeComputor<Runtime>;
	type TrieIdGenerator = contracts::TrieIdFromParentCounter<Runtime>;
	type GasPayment = ();
	type SignedClaimHandicap = contracts::DefaultSignedClaimHandicap;
	type TombstoneDeposit = TombstoneDeposit;
	type StorageSizeOffset = contracts::DefaultStorageSizeOffset;
	type RentByteFee = RentByteFee;
	type RentDepositOffset = RentDepositOffset;
	type SurchargeReward = SurchargeReward;
	type TransferFee = ContractTransferFee;
	type CreationFee = ContractCreationFee;
	type TransactionBaseFee = ContractTransactionBaseFee;
	type TransactionByteFee = ContractTransactionByteFee;
	type ContractFee = ContractFee;
	type CallBaseFee = contracts::DefaultCallBaseFee;
	type CreateBaseFee = contracts::DefaultCreateBaseFee;
	type MaxDepth = contracts::DefaultMaxDepth;
	type MaxValueSize = contracts::DefaultMaxValueSize;
	type BlockGasLimit = contracts::DefaultBlockGasLimit;
}

impl sudo::Trait for Runtime {
	type Event = Event;
	type Proposal = Call;
}

type SubmitTransaction = TransactionSubmitter<ImOnlineId, Runtime, UncheckedExtrinsic>;

impl im_online::Trait for Runtime {
	type AuthorityId = ImOnlineId;
	type Call = Call;
	type Event = Event;
	type SubmitTransaction = SubmitTransaction;
	type ReportUnresponsiveness = Offences;
}

impl offences::Trait for Runtime {
	type Event = Event;
	type IdentificationTuple = session::historical::IdentificationTuple<Self>;
	type OnOffenceHandler = Staking;
}

impl authority_discovery::Trait for Runtime {}

impl grandpa::Trait for Runtime {
	type Event = Event;
}

parameter_types! {
	pub const WindowSize: BlockNumber = 101;
	pub const ReportLatency: BlockNumber = 1000;
}

impl finality_tracker::Trait for Runtime {
	type OnFinalizationStalled = Grandpa;
	type WindowSize = WindowSize;
	type ReportLatency = ReportLatency;
}

impl system::offchain::CreateTransaction<Runtime, UncheckedExtrinsic> for Runtime {
	type Signature = Signature;

	fn create_transaction<F: system::offchain::Signer<AccountId, Self::Signature>>(
		call: Call,
		account: AccountId,
		index: Index,
	) -> Option<(Call, <UncheckedExtrinsic as traits::Extrinsic>::SignaturePayload)> {
		let period = 1 << 8;
		let current_block = System::block_number().saturated_into::<u64>();
		let tip = 0;
		let extra: SignedExtra = (
			system::CheckVersion::<Runtime>::new(),
			system::CheckGenesis::<Runtime>::new(),
			system::CheckEra::<Runtime>::from(generic::Era::mortal(period, current_block)),
			system::CheckNonce::<Runtime>::from(index),
			system::CheckWeight::<Runtime>::new(),
			balances::TakeFees::<Runtime>::from(tip),
			Default::default(),
		);
		let raw_payload = SignedPayload::new(call, extra).ok()?;
		let signature = F::sign(account.clone(), &raw_payload)?;
		let address = Indices::unlookup(account);
		let (call, extra, _) = raw_payload.deconstruct();
		Some((call, (address, signature, extra)))
	}
}

construct_runtime!(
	pub enum Runtime where
		Block = Block,
		NodeBlock = node_primitives::Block,
		UncheckedExtrinsic = UncheckedExtrinsic
	{
		System: system::{Module, Call, Storage, Config, Event},
		Babe: babe::{Module, Call, Storage, Config, Inherent(Timestamp)},
		Timestamp: timestamp::{Module, Call, Storage, Inherent},
		Authorship: authorship::{Module, Call, Storage, Inherent},
		Indices: indices,
		Balances: balances::{default, Error},
		Staking: staking::{default, OfflineWorker},
		Session: session::{Module, Call, Storage, Event, Config<T>},
		Democracy: democracy::{Module, Call, Storage, Config, Event<T>},
		Council: collective::<Instance1>::{Module, Call, Storage, Origin<T>, Event<T>, Config<T>},
		TechnicalCommittee: collective::<Instance2>::{Module, Call, Storage, Origin<T>, Event<T>, Config<T>},
		Elections: elections::{Module, Call, Storage, Event<T>, Config<T>},
		TechnicalMembership: membership::<Instance1>::{Module, Call, Storage, Event<T>, Config<T>},
		FinalityTracker: finality_tracker::{Module, Call, Inherent},
		Grandpa: grandpa::{Module, Call, Storage, Config, Event},
		Treasury: treasury::{Module, Call, Storage, Event<T>},
		Contracts: contracts,
		Sudo: sudo,
		ImOnline: im_online::{Module, Call, Storage, Event<T>, ValidateUnsigned, Config<T>},
		AuthorityDiscovery: authority_discovery::{Module, Call, Config<T>},
		Offences: offences::{Module, Call, Storage, Event},
	}
);

/// The address format for describing accounts.
pub type Address = <Indices as StaticLookup>::Source;
/// Block header type as expected by this runtime.
pub type Header = generic::Header<BlockNumber, BlakeTwo256>;
/// Block type as expected by this runtime.
pub type Block = generic::Block<Header, UncheckedExtrinsic>;
/// A Block signed with a Justification
pub type SignedBlock = generic::SignedBlock<Block>;
/// BlockId type as expected by this runtime.
pub type BlockId = generic::BlockId<Block>;
/// The SignedExtension to the basic transaction logic.
pub type SignedExtra = (
	system::CheckVersion<Runtime>,
	system::CheckGenesis<Runtime>,
	system::CheckEra<Runtime>,
	system::CheckNonce<Runtime>,
	system::CheckWeight<Runtime>,
	balances::TakeFees<Runtime>,
	contracts::CheckBlockGasLimit<Runtime>,
);
/// Unchecked extrinsic type as expected by this runtime.
pub type UncheckedExtrinsic = generic::UncheckedExtrinsic<Address, Call, Signature, SignedExtra>;
/// The payload being signed in transactions.
pub type SignedPayload = generic::SignedPayload<Call, SignedExtra>;
/// Extrinsic type that has already been checked.
pub type CheckedExtrinsic = generic::CheckedExtrinsic<AccountId, Call, SignedExtra>;
/// Executive: handles dispatch to the various modules.
pub type Executive = executive::Executive<Runtime, Block, system::ChainContext<Runtime>, Runtime, AllModules>;

impl_runtime_apis! {
	impl client_api::Core<Block> for Runtime {
		fn version() -> RuntimeVersion {
			VERSION
		}

		fn execute_block(block: Block) {
			Executive::execute_block(block)
		}

		fn initialize_block(header: &<Block as BlockT>::Header) {
			Executive::initialize_block(header)
		}
	}

	impl client_api::Metadata<Block> for Runtime {
		fn metadata() -> OpaqueMetadata {
			Runtime::metadata().into()
		}
	}

	impl block_builder_api::BlockBuilder<Block> for Runtime {
		fn apply_extrinsic(extrinsic: <Block as BlockT>::Extrinsic) -> ApplyResult {
			Executive::apply_extrinsic(extrinsic)
		}

		fn finalize_block() -> <Block as BlockT>::Header {
			Executive::finalize_block()
		}

		fn inherent_extrinsics(data: InherentData) -> Vec<<Block as BlockT>::Extrinsic> {
			data.create_extrinsics()
		}

		fn check_inherents(block: Block, data: InherentData) -> CheckInherentsResult {
			data.check_extrinsics(&block)
		}

		fn random_seed() -> <Block as BlockT>::Hash {
			System::random_seed()
		}
	}

	impl client_api::TaggedTransactionQueue<Block> for Runtime {
		fn validate_transaction(tx: <Block as BlockT>::Extrinsic) -> TransactionValidity {
			Executive::validate_transaction(tx)
		}
	}

	impl offchain_primitives::OffchainWorkerApi<Block> for Runtime {
		fn offchain_worker(number: NumberFor<Block>) {
			Executive::offchain_worker(number)
		}
	}

	impl fg_primitives::GrandpaApi<Block> for Runtime {
		fn grandpa_pending_change(digest: &DigestFor<Block>)
			-> Option<ScheduledChange<NumberFor<Block>>>
		{
			Grandpa::pending_change(digest)
		}

		fn grandpa_forced_change(digest: &DigestFor<Block>)
			-> Option<(NumberFor<Block>, ScheduledChange<NumberFor<Block>>)>
		{
			Grandpa::forced_change(digest)
		}

		fn grandpa_authorities() -> Vec<(GrandpaId, GrandpaWeight)> {
			Grandpa::grandpa_authorities()
		}
	}

	impl babe_primitives::BabeApi<Block> for Runtime {
		fn startup_data() -> babe_primitives::BabeConfiguration {
			// The choice of `c` parameter (where `1 - c` represents the
			// probability of a slot being empty), is done in accordance to the
			// slot duration and expected target block time, for safely
			// resisting network delays of maximum two seconds.
			// <https://research.web3.foundation/en/latest/polkadot/BABE/Babe/#6-practical-results>
			babe_primitives::BabeConfiguration {
				median_required_blocks: 1000,
				slot_duration: Babe::slot_duration(),
				c: PRIMARY_PROBABILITY,
			}
		}

		fn epoch() -> babe_primitives::Epoch {
			babe_primitives::Epoch {
				start_slot: Babe::epoch_start_slot(),
				authorities: Babe::authorities(),
				epoch_index: Babe::epoch_index(),
				randomness: Babe::randomness(),
				duration: EpochDuration::get(),
				secondary_slots: Babe::secondary_slots().0,
			}
		}
	}

	impl authority_discovery_primitives::AuthorityDiscoveryApi<Block> for Runtime {
		fn authorities() -> Vec<EncodedAuthorityId> {
			AuthorityDiscovery::authorities().into_iter()
				.map(|id| id.encode())
				.map(EncodedAuthorityId)
				.collect()
		}

		fn sign(payload: &Vec<u8>) -> Option<(EncodedSignature, EncodedAuthorityId)> {
			  AuthorityDiscovery::sign(payload).map(|(sig, id)| {
            (EncodedSignature(sig.encode()), EncodedAuthorityId(id.encode()))
        })
		}

		fn verify(payload: &Vec<u8>, signature: &EncodedSignature, authority_id: &EncodedAuthorityId) -> bool {
			let signature = match ImOnlineSignature::decode(&mut &signature.0[..]) {
				Ok(s) => s,
				_ => return false,
			};

			let authority_id = match ImOnlineId::decode(&mut &authority_id.0[..]) {
				Ok(id) => id,
				_ => return false,
			};

			AuthorityDiscovery::verify(payload, signature, authority_id)
		}
	}

	impl node_primitives::AccountNonceApi<Block> for Runtime {
		fn account_nonce(account: AccountId) -> Index {
			System::account_nonce(account)
		}
	}

	impl node_primitives::ContractsApi<Block> for Runtime {
		fn call(
			origin: AccountId,
			dest: AccountId,
			value: Balance,
			gas_limit: u64,
			input_data: Vec<u8>,
		) -> ContractExecResult {
			let exec_result = Contracts::bare_call(
				origin,
				dest.into(),
				value,
				gas_limit,
				input_data,
			);
			match exec_result {
				Ok(v) => ContractExecResult::Success {
					status: v.status,
					data: v.data,
				},
				Err(_) => ContractExecResult::Error,
			}
		}
	}

	impl substrate_session::SessionKeys<Block> for Runtime {
		fn generate_session_keys(seed: Option<Vec<u8>>) -> Vec<u8> {
			let seed = seed.as_ref().map(|s| rstd::str::from_utf8(&s).expect("Seed is an utf8 string"));
			SessionKeys::generate(seed)
		}
	}
}

#[cfg(test)]
mod tests {
	use super::*;
	use sr_primitives::app_crypto::RuntimeAppPublic;
	use system::offchain::SubmitSignedTransaction;

	fn is_submit_signed_transaction<T, Signer>(_arg: T) where
		T: SubmitSignedTransaction<
			Runtime,
			Call,
			Extrinsic=UncheckedExtrinsic,
			CreateTransaction=Runtime,
			Signer=Signer,
		>,
		Signer: RuntimeAppPublic + From<AccountId>,
		Signer::Signature: Into<Signature>,
	{}

	#[test]
	fn validate_bounds() {
		let x = SubmitTransaction::default();
		is_submit_signed_transaction(x);
	}
}<|MERGE_RESOLUTION|>--- conflicted
+++ resolved
@@ -35,18 +35,10 @@
 	block_builder::api::{self as block_builder_api, InherentData, CheckInherentsResult},
 	runtime_api as client_api, impl_runtime_apis
 };
-<<<<<<< HEAD
-use sr_primitives::{ApplyResult, impl_opaque_keys, generic, create_runtime_str, key_types};
-use sr_primitives::transaction_validity::TransactionValidity;
-use sr_primitives::weights::Weight;
-use sr_primitives::traits::{
-	self, BlakeTwo256, Block as BlockT, DigestFor, NumberFor, StaticLookup, SaturatedConversion,
-=======
 use runtime_primitives::{ApplyResult, generic, create_runtime_str};
 use runtime_primitives::transaction_validity::TransactionValidity;
 use runtime_primitives::traits::{
 	BlakeTwo256, Block as BlockT, DigestFor, NumberFor, StaticLookup, AuthorityIdFor, Convert
->>>>>>> cc1d67e9
 };
 use version::RuntimeVersion;
 use elections::VoteIndex;
@@ -85,17 +77,8 @@
 	spec_name: create_runtime_str!("node"),
 	impl_name: create_runtime_str!("substrate-node"),
 	authoring_version: 10,
-<<<<<<< HEAD
-	// Per convention: if the runtime behavior changes, increment spec_version
-	// and set impl_version to equal spec_version. If only runtime
-	// implementation changes and behavior does not, then leave spec_version as
-	// is and increment impl_version.
-	spec_version: 158,
-	impl_version: 159,
-=======
 	spec_version: 60,
 	impl_version: 62,
->>>>>>> cc1d67e9
 	apis: RUNTIME_API_VERSIONS,
 };
 
@@ -108,23 +91,6 @@
 	}
 }
 
-<<<<<<< HEAD
-type NegativeImbalance = <Balances as Currency<AccountId>>::NegativeImbalance;
-
-pub type DealWithFees = SplitTwoWays<
-	Balance,
-	NegativeImbalance,
-	_4, Treasury,   // 4 parts (80%) goes to the treasury.
-	_1, Author,     // 1 part (20%) goes to the block author.
->;
-
-parameter_types! {
-	pub const BlockHashCount: BlockNumber = 250;
-	pub const MaximumBlockWeight: Weight = 1_000_000_000;
-	pub const AvailableBlockRatio: Perbill = Perbill::from_percent(75);
-	pub const MaximumBlockLength: u32 = 5 * 1024 * 1024;
-	pub const Version: RuntimeVersion = VERSION;
-=======
 pub struct CurrencyToVoteHandler;
 
 impl CurrencyToVoteHandler {
@@ -137,7 +103,6 @@
 
 impl Convert<u128, u128> for CurrencyToVoteHandler {
 	fn convert(x: u128) -> u128 { x * Self::factor() }
->>>>>>> cc1d67e9
 }
 
 impl system::Trait for Runtime {
