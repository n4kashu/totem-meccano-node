--- conflicted
+++ resolved
@@ -60,21 +60,6 @@
 pub use support::StorageValue;
 pub use staking::StakerStatus;
 
-<<<<<<< HEAD
-/// Implementations of some helper traits passed into runtime modules as associated types.
-pub mod impls;
-use impls::{CurrencyToVoteHandler, WeightMultiplierUpdateHandler, Author, WeightToFee};
-
-/// Constant values used within the runtime.
-pub mod constants;
-use constants::{time::*, currency::*};
-
-// Make the WASM binary available.
-#[cfg(feature = "std")]
-include!(concat!(env!("OUT_DIR"), "/wasm_binary.rs"));
-
-/// Runtime version.
-=======
 // Totem Runtime Modules
 mod projects;
 mod timekeeping;
@@ -90,7 +75,6 @@
 // };
 
 /// This is the Totem runtime version.
->>>>>>> f4e1edf9
 pub const VERSION: RuntimeVersion = RuntimeVersion {
 	// node runtime name // fork risk, on change
 	spec_name: create_runtime_str!("totem-meccano-node"),
@@ -510,14 +494,8 @@
 		Treasury: treasury::{Module, Call, Storage, Event<T>},
 		Contracts: contracts,
 		Sudo: sudo,
-<<<<<<< HEAD
-		ImOnline: im_online::{Module, Call, Storage, Event<T>, ValidateUnsigned, Config<T>},
-		AuthorityDiscovery: authority_discovery::{Module, Call, Config<T>},
-		Offences: offences::{Module, Call, Storage, Event},
-=======
 		ProjectModule: projects::{Module, Call, Storage, Event<T>},
 		TimekeepingModule: timekeeping::{Module, Call, Storage, Event<T>},
->>>>>>> f4e1edf9
 	}
 );
 
