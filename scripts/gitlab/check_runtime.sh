#!/bin/sh
#
#
# check for any changes in the node/src/runtime, srml/ and core/sr_* trees. if
# there are any changes found, it should mark the PR breaksconsensus and
<<<<<<< HEAD
# "auto-fail" the PR if there isn't a change in the runtime/src/lib.rs file 
=======
# "auto-fail" the PR if there isn't a change in the runtime/src/lib.rs file
>>>>>>> cc1d67e9
# that alters the version.

set -e # fail on any error


# give some context
git log --graph --oneline --decorate=short -n 10


RUNTIME="node/runtime/wasm/target/wasm32-unknown-unknown/release/node_runtime.compact.wasm"
VERSIONS_FILE="node/runtime/src/lib.rs"
BASE_BRANCH="origin/v1.0"



github_label () {
	echo
	echo "# run github-api job for labeling it ${1}"
	curl -sS -X POST \
		-F "token=${CI_JOB_TOKEN}" \
		-F "ref=master" \
		-F "variables[LABEL]=${1}" \
		-F "variables[PRNO]=${CI_COMMIT_REF_NAME}" \
		${GITLAB_API}/projects/${GITHUB_API_PROJECT}/trigger/pipeline
}




# check if the wasm sources changed
if ! git diff --name-only ${BASE_BRANCH}...${CI_COMMIT_SHA} \
	| grep -q -e '^node/src/runtime' -e '^srml/' -e '^core/sr-'
then
	cat <<-EOT
	
	no changes to the runtime source code detected

	EOT

	exit 0
fi



# check for spec_version updates: if the spec versions changed, then there is
# consensus-critical logic that has changed. the runtime wasm blobs must be
# rebuilt.

add_spec_version="$(git diff ${BASE_BRANCH}...${CI_COMMIT_SHA} ${VERSIONS_FILE} \
	| sed -n -r "s/^\+[[:space:]]+spec_version: +([0-9]+),$/\1/p")"
sub_spec_version="$(git diff ${BASE_BRANCH}...${CI_COMMIT_SHA} ${VERSIONS_FILE} \
	| sed -n -r "s/^\-[[:space:]]+spec_version: +([0-9]+),$/\1/p")"


# see if the version and the binary blob changed
if [ "${add_spec_version}" != "${sub_spec_version}" ]
then

	github_label "B2-breaksapi"

	cat <<-EOT
<<<<<<< HEAD
		
		changes to the runtime sources and changes in the spec version.
	
		spec_version: ${sub_spec_version} -> ${add_spec_version}
	
=======

		changes to the runtime sources and changes in the spec version.

		spec_version: ${sub_spec_version} -> ${add_spec_version}

>>>>>>> cc1d67e9
	EOT
	exit 0

else
	# check for impl_version updates: if only the impl versions changed, we assume
	# there is no consensus-critical logic that has changed.

	add_impl_version="$(git diff ${BASE_BRANCH}...${CI_COMMIT_SHA} ${VERSIONS_FILE} \
		| sed -n -r 's/^\+[[:space:]]+impl_version: +([0-9]+),$/\1/p')"
	sub_impl_version="$(git diff ${BASE_BRANCH}...${CI_COMMIT_SHA} ${VERSIONS_FILE} \
		| sed -n -r 's/^\-[[:space:]]+impl_version: +([0-9]+),$/\1/p')"


	# see if the impl version changed
	if [ "${add_impl_version}" != "${sub_impl_version}" ]
	then
		cat <<-EOT
		
		changes to the runtime sources and changes in the impl version.

		impl_version: ${sub_impl_version} -> ${add_impl_version}

		EOT
		exit 0
	fi


	cat <<-EOT

	wasm source files changed but not the spec/impl version and the runtime
	binary blob. If changes made do not alter logic, just bump 'impl_version'.
	If they do change logic, bump 'spec_version' and rebuild wasm.

	source file directories:
	- node/src/runtime
	- srml
	- core/sr-*

	versions file: ${VERSIONS_FILE}

	EOT

	# drop through into pushing `gotissues` and exit 1...
fi

# dropped through. there's something wrong;  exit 1.

exit 1

# vim: noexpandtab<|MERGE_RESOLUTION|>--- conflicted
+++ resolved
@@ -3,11 +3,7 @@
 #
 # check for any changes in the node/src/runtime, srml/ and core/sr_* trees. if
 # there are any changes found, it should mark the PR breaksconsensus and
-<<<<<<< HEAD
-# "auto-fail" the PR if there isn't a change in the runtime/src/lib.rs file 
-=======
 # "auto-fail" the PR if there isn't a change in the runtime/src/lib.rs file
->>>>>>> cc1d67e9
 # that alters the version.
 
 set -e # fail on any error
@@ -69,19 +65,11 @@
 	github_label "B2-breaksapi"
 
 	cat <<-EOT
-<<<<<<< HEAD
-		
-		changes to the runtime sources and changes in the spec version.
-	
-		spec_version: ${sub_spec_version} -> ${add_spec_version}
-	
-=======
 
 		changes to the runtime sources and changes in the spec version.
 
 		spec_version: ${sub_spec_version} -> ${add_spec_version}
 
->>>>>>> cc1d67e9
 	EOT
 	exit 0
 
