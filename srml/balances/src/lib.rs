--- conflicted
+++ resolved
@@ -624,11 +624,7 @@
 	}
 }
 
-<<<<<<< HEAD
-// wrapping these imbalances in a private module is necessary to ensure absolute privacy
-=======
 // wrapping these imbalanes in a private module is necessary to ensure absolute privacy
->>>>>>> cc1d67e9
 // of the inner member.
 mod imbalances {
 	use super::{
@@ -816,15 +812,6 @@
 	type TransactionPayment = ();
 	type TransferPayment = ();
 	type DustRemoval = ();
-<<<<<<< HEAD
-	type ExistentialDeposit = T::ExistentialDeposit;
-	type TransferFee = T::TransferFee;
-	type CreationFee = T::CreationFee;
-	type TransactionBaseFee = T::TransactionBaseFee;
-	type TransactionByteFee = T::TransactionByteFee;
-	type WeightToFee = T::WeightToFee;
-=======
->>>>>>> cc1d67e9
 }
 
 impl<T: Trait<I>, I: Instance> Currency<T::AccountId> for Module<T, I>
