--- conflicted
+++ resolved
@@ -5,10 +5,7 @@
 edition = "2018"
 
 [dependencies]
-<<<<<<< HEAD
-=======
 hex-literal = "0.1.0"
->>>>>>> cc1d67e9
 serde = { version = "1.0", optional = true, features = ["derive"] }
 safe-mix = { version = "1.0", default-features = false}
 codec = { package = "parity-scale-codec", version = "1.0.0", default-features = false, features = ["derive"] }
