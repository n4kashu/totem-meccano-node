// Copyright 2017-2019 Parity Technologies (UK) Ltd.
// This file is part of Substrate.

// Substrate is free software: you can redistribute it and/or modify
// it under the terms of the GNU General Public License as published by
// the Free Software Foundation, either version 3 of the License, or
// (at your option) any later version.

// Substrate is distributed in the hope that it will be useful,
// but WITHOUT ANY WARRANTY; without even the implied warranty of
// MERCHANTABILITY or FITNESS FOR A PARTICULAR PURPOSE.  See the
// GNU General Public License for more details.

// You should have received a copy of the GNU General Public License
// along with Substrate.  If not, see <http://www.gnu.org/licenses/>.

<<<<<<< HEAD
//! Democratic system: Handles administration of general stakeholder voting.
#![recursion_limit="128"]
=======
//! # Democracy Module
//!
//! The Democracy module handles administration of general stakeholder voting.
//!
//! - [`democracy::Trait`](./trait.Trait.html)
//! - [`Call`](./enum.Call.html)
//! - [`Module`](./struct.Module.html)
//!
//! ## Overview
//!
//! ### Terminology
//!
//! - **Proposal:** A proposal can take several forms. In a spending proposal, a proposer proposes to send funds to a
//! beneficiary account (which may be a normal account or a smart contract). A proposal may include `set_code`, which
//! would upgrade the runtime. The proposer must attach a bond with the proposal, which will be taken if it is rejected.
//! - **Referendum:** A mechanism for voting on proposals. A referendum includes a single proposal, a block
//! number when voting will end, a threshold mechanism, and a delay (in blocks) to wait before deploying the associated
//! proposal (if successfully passed). Referenda can be started in three ways: from the public, from a unanimous
//! [Council](../srml_council/index.html) vote, or a majority Council vote. Each method of starting a referendum
//! comes with a different default vote threshold mechanism.
//! - **Vote threshold mechanisms:** Different criteria for passing or rejecting a referendum (e.g. supermajority for,
//! supermajority against, simple majority). Supermajority thresholds are based on *Adaptive Quorum Biasing* such that
//! the required supermajority increases with lower turnout. As turnout approaches 100%, the required majority
//! approaches 50%.
//! - **Table of Referenda:** A set of referenda that are currently open for voting.
//!
//! #### Proposal Terminology
//!
//! - **Validity:** The proposer's deposit must be above the minimum required amount and must
//!  have sufficient account balance to transfer it into a reserve.
//! - **Sponsorship:** Sponsor (second) a public proposal using the `second` call that anyone may
//!  execute by signing and submitting an extrinsic.
//! - **Sponsorship validity:** For a sponsorship to be valid, the sponsored proposal must exist and a
//!  deposit from its proposer must have been reserved. The sponsor must have sufficient account balance
//!  to reserve a matching deposit.
//! - **Elevation process:** If checking the configured `LaunchPeriod` indicates that a new public referendum
//!  should be launched, then the public proposal index with the largest locked deposit amount is declared
//!  the winning proposal. This proposal is removed from `PublicProps` and becomes a public referendum.
//!  The accounts that locked a deposit into this winning proposal are refunded their reserved deposit.
//!
//! #### Referenda Terminology
//!
//! - **Start:** Start a public referendum using the `start_referendum` call that anyone may execute
//!  by signing and submitting an extrinsic. It is allocated the next referendum index, which is mapped to its
//!  corresponding voting period expiry block, the proposal it relates to, and the given voting threshold.
//! - **Cancellation:** Remove all information about a referendum.
//! - **Validity:** The new referendum must not have a voting period that ends before any existing referenda.
//! - **Voting:** Voters may vote on a public referendum using the `vote` call that anyone may execute
//!  by signing and submitting an extrinsic. Voters and their votes (yay or nay) for a public referendum
//!  are stored in `VotersFor` and `VoteOf`, respectively.
//! - **Vote delegation:** Voters may delegate and undelegate their votes for an amount of lock periods.
//! - **Proxy account:** Stash accounts (see the [Staking module](../srml_staking/index.html)) may add or
//!  remove a proxy account to vote on a public referendum on behalf of the stash account.
//! - **Vote validity:** The referendum being voted on must be an active referendum index of the
//!  `ReferendumInfoOf` mapping. The voter (transactor) must have a balance above zero to signal approval.
//! - **Maturity:** A mature referendum is one that expires at the current block.
//! - **Vote tallying, passing, and execution:** When a block is finalized, the Democracy module will search
//!  for mature referenda and tally their votes, then remove them from the Table of Referenda. If a referendum's
//!  vote tally meets its vote threshold, then it will be passed and executed. Lastly, `NextTally` is incremented
//!  to determine the next public referendum index to tally.
//!
//! ### Goals
//!
//! The Democracy module in Substrate is designed to make the following possible:
//!
//! - Create and sponsor public proposals.
//! - Elevate public proposals to the Table of Referenda.
//! - Start and cancel public referenda.
//! - Vote on public referenda.
//! - Delegate proxy voting rights of public referenda.
//! - Tally votes of public referenda.
//! - Pass and execute maturing public referenda.
//!
//! ## Interface
//!
//! ### Dispatchable Functions
//!
//! - `propose` - Propose an action to be taken.
//! - `second` - Second (sponsor) a proposal.
//! - `vote` - Vote on a referendum.
//! - `proxy_vote` - Vote on a referendum using a proxy account on behalf of a stash account.
//! - `start_referendum` - Start a referendum.
//! - `cancel_referendum` - Remove a referendum.
//! - `cancel_queued` - Cancel a proposal queued for enactment.
//! - `on_finalize` - Called when a block is finalized.
//! - `set_proxy` - Specify a proxy account. Called by the stash account.
//! - `resign_proxy` - Clear the proxy account. Called by the proxy account.
//! - `remove_proxy` - Clear the proxy account. Called by the stash account.
//! - `delegate` - Delegate vote.
//! - `undelegate` - Undelegate vote.
//!
//! ### Public Functions
//!
//! - `locked_for` - Get the balance locked in support of a proposal.
//! - `is_active_referendum` - Return true if the given referendum index corresponds to an ongoing referendum.
//! - `active_referendums` - Get all referenda that are currently active and their corresponding info.
//!  Equivalent to the Table of Referenda.
//! - `maturing_referendums_at` - Get all referenda ready for tally at block `n`.
//! - `tally` - Tally the votes for the current proposal.
//! - `force_proxy` - Forcibly insert a proxy voter for a stash account.
//! - `internal_start_referendum` - Start a referendum. Can be called directly by the council.
//! - `internal_cancel_referendum` - Remove a referendum. Can be called directly by the council.
//!
//! ## Usage
//!
//! ### Prerequisites
//!
//! Import the Democracy module and types and derive your runtime's configuration traits
//! from the Democracy module trait.
//!
//! ### Example from the SRML
//!
//! The [Council module](../srml_council/index.html) uses the Democracy module for voting.
//!
//! ```
//! use srml_support::{decl_module, dispatch::Result};
//! # use srml_democracy as democracy;
//! # use system::ensure_signed;
//! # type VoteIndex = u64;
//! pub trait Trait: democracy::Trait { }
//!
//! decl_module! {
//! 	pub struct Module<T: Trait> for enum Call where origin: T::Origin {
//!
//! 		fn proxy_set_approvals(origin, votes: Vec<bool>, index: VoteIndex) -> Result {
//! 			let who = <democracy::Module<T>>::proxy(ensure_signed(origin)?).ok_or("not a proxy")?;
//! 			// set approvals
//! 			Ok(())
//! 		}
//! 	}
//! }
//! # fn main(){}
//! ```
//!
//! ## Genesis Config
//!
//! The Democracy module depends on the [`GenesisConfig`](./struct.GenesisConfig.html).
//!
//! ## Related Modules
//!
//! - [Staking](../srml_staking/index.html)
//! - [Council](../srml_council/index.html)

>>>>>>> cc1d67e9
#![cfg_attr(not(feature = "std"), no_std)]

use rstd::prelude::*;
use rstd::{result, convert::TryFrom};
use sr_primitives::{
	traits::{Zero, Bounded, CheckedMul, CheckedDiv, EnsureOrigin, Hash, Dispatchable},
	weights::SimpleDispatchInfo,
};
use codec::{Encode, Decode, Input, Output, Error};
use support::{
	decl_module, decl_storage, decl_event, ensure, StorageValue, StorageMap, StorageLinkedMap,
	Parameter,
	traits::{
		Currency, ReservableCurrency, LockableCurrency, WithdrawReason, LockIdentifier, Get,
		OnFreeBalanceZero
	}
};
use support::dispatch::Result;
use system::{ensure_signed, ensure_root};

mod vote_threshold;
pub use vote_threshold::{Approved, VoteThreshold};

const DEMOCRACY_ID: LockIdentifier = *b"democrac";

/// A proposal index.
pub type PropIndex = u32;

/// A referendum index.
pub type ReferendumIndex = u32;

/// A value denoting the strength of conviction of a vote.
#[derive(Encode, Decode, Copy, Clone, Eq, PartialEq, Ord, PartialOrd)]
#[cfg_attr(feature = "std", derive(Debug))]
pub enum Conviction {
	/// 0.1x votes, unlocked.
	None,
	/// 1x votes, locked for an enactment period following a successful vote.
	Locked1x,
	/// 2x votes, locked for 2x enactment periods following a successful vote.
	Locked2x,
	/// 3x votes, locked for 4x...
	Locked3x,
	/// 4x votes, locked for 8x...
	Locked4x,
	/// 5x votes, locked for 16x...
	Locked5x,
	/// 6x votes, locked for 32x...
	Locked6x,
}

impl Default for Conviction {
	fn default() -> Self {
		Conviction::None
	}
}

impl From<Conviction> for u8 {
	fn from(c: Conviction) -> u8 {
		match c {
			Conviction::None => 0,
			Conviction::Locked1x => 1,
			Conviction::Locked2x => 2,
			Conviction::Locked3x => 3,
			Conviction::Locked4x => 4,
			Conviction::Locked5x => 5,
			Conviction::Locked6x => 6,
		}
	}
}

impl TryFrom<u8> for Conviction {
	type Error = ();
	fn try_from(i: u8) -> result::Result<Conviction, ()> {
		Ok(match i {
			0 => Conviction::None,
			1 => Conviction::Locked1x,
			2 => Conviction::Locked2x,
			3 => Conviction::Locked3x,
			4 => Conviction::Locked4x,
			5 => Conviction::Locked5x,
			6 => Conviction::Locked6x,
			_ => return Err(()),
		})
	}
}

impl Conviction {
	/// The amount of time (in number of periods) that our conviction implies a successful voter's
	/// balance should be locked for.
	fn lock_periods(self) -> u32 {
		match self {
			Conviction::None => 0,
			Conviction::Locked1x => 1,
			Conviction::Locked2x => 2,
			Conviction::Locked3x => 4,
			Conviction::Locked4x => 8,
			Conviction::Locked5x => 16,
			Conviction::Locked6x => 32,
		}
	}

	/// The votes of a voter of the given `balance` with our conviction.
	fn votes<
		B: From<u8> + Zero + Copy + CheckedMul + CheckedDiv + Bounded
	>(self, balance: B) -> (B, B) {
		match self {
			Conviction::None => {
				let r = balance.checked_div(&10u8.into()).unwrap_or_else(Zero::zero);
				(r, r)
			}
			x => (
				balance.checked_mul(&u8::from(x).into()).unwrap_or_else(B::max_value),
				balance,
			)
		}
	}
}

impl Bounded for Conviction {
	fn min_value() -> Self {
		Conviction::None
	}

	fn max_value() -> Self {
		Conviction::Locked6x
	}
}

const MAX_RECURSION_LIMIT: u32 = 16;

/// A number of lock periods, plus a vote, one way or the other.
#[derive(Copy, Clone, Eq, PartialEq, Default)]
#[cfg_attr(feature = "std", derive(Debug))]
pub struct Vote {
	pub aye: bool,
	pub conviction: Conviction,
}

impl Encode for Vote {
	fn encode_to<T: Output>(&self, output: &mut T) {
		output.push_byte(u8::from(self.conviction) | if self.aye { 0b1000_0000 } else { 0 });
	}
}

impl codec::EncodeLike for Vote {}

impl Decode for Vote {
	fn decode<I: Input>(input: &mut I) -> core::result::Result<Self, Error> {
		let b = input.read_byte()?;
		Ok(Vote {
			aye: (b & 0b1000_0000) == 0b1000_0000,
			conviction: Conviction::try_from(b & 0b0111_1111)
				.map_err(|_| Error::from("Invalid conviction"))?,
		})
	}
}

type BalanceOf<T> = <<T as Trait>::Currency as Currency<<T as system::Trait>::AccountId>>::Balance;

pub trait Trait: system::Trait + Sized {
	type Proposal: Parameter + Dispatchable<Origin=Self::Origin>;
	type Event: From<Event<Self>> + Into<<Self as system::Trait>::Event>;

	/// Currency type for this module.
	type Currency: ReservableCurrency<Self::AccountId>
		+ LockableCurrency<Self::AccountId, Moment=Self::BlockNumber>;

	/// The minimum period of locking and the period between a proposal being approved and enacted.
	///
	/// It should generally be a little more than the unstake period to ensure that
	/// voting stakers have an opportunity to remove themselves from the system in the case where
	/// they are on the losing side of a vote.
	type EnactmentPeriod: Get<Self::BlockNumber>;

	/// How often (in blocks) new public referenda are launched.
	type LaunchPeriod: Get<Self::BlockNumber>;

	/// How often (in blocks) to check for new votes.
	type VotingPeriod: Get<Self::BlockNumber>;

	/// The minimum amount to be used as a deposit for a public referendum proposal.
	type MinimumDeposit: Get<BalanceOf<Self>>;

	/// Origin from which the next tabled referendum may be forced. This is a normal
	/// "super-majority-required" referendum.
	type ExternalOrigin: EnsureOrigin<Self::Origin>;

	/// Origin from which the next tabled referendum may be forced; this allows for the tabling of
	/// a majority-carries referendum.
	type ExternalMajorityOrigin: EnsureOrigin<Self::Origin>;

	/// Origin from which the next tabled referendum may be forced; this allows for the tabling of
	/// a negative-turnout-bias (default-carries) referendum.
	type ExternalDefaultOrigin: EnsureOrigin<Self::Origin>;

	/// Origin from which the next referendum proposed by the external majority may be immediately
	/// tabled to vote asynchronously in a similar manner to the emergency origin. It remains a
	/// majority-carries vote.
	type FastTrackOrigin: EnsureOrigin<Self::Origin>;

	/// Minimum voting period allowed for an fast-track/emergency referendum.
	type EmergencyVotingPeriod: Get<Self::BlockNumber>;

	/// Origin from which any referendum may be cancelled in an emergency.
	type CancellationOrigin: EnsureOrigin<Self::Origin>;

	/// Origin for anyone able to veto proposals.
	type VetoOrigin: EnsureOrigin<Self::Origin, Success=Self::AccountId>;

	/// Period in blocks where an external proposal may not be re-submitted after being vetoed.
	type CooloffPeriod: Get<Self::BlockNumber>;
}

/// Info regarding an ongoing referendum.
#[derive(Encode, Decode, Clone, PartialEq, Eq)]
#[cfg_attr(feature = "std", derive(Debug))]
pub struct ReferendumInfo<BlockNumber: Parameter, Proposal: Parameter> {
	/// When voting on this referendum will end.
	end: BlockNumber,
	/// The proposal being voted on.
	proposal: Proposal,
	/// The thresholding mechanism to determine whether it passed.
	threshold: VoteThreshold,
	/// The delay (in blocks) to wait after a successful referendum before deploying.
	delay: BlockNumber,
}

impl<BlockNumber: Parameter, Proposal: Parameter> ReferendumInfo<BlockNumber, Proposal> {
	/// Create a new instance.
	pub fn new(
		end: BlockNumber,
		proposal: Proposal,
		threshold: VoteThreshold,
		delay: BlockNumber
	) -> Self {
		ReferendumInfo { end, proposal, threshold, delay }
	}
}

decl_storage! {
	trait Store for Module<T: Trait> as Democracy {
		/// The number of (public) proposals that have been made so far.
		pub PublicPropCount get(public_prop_count) build(|_| 0 as PropIndex) : PropIndex;
		/// The public proposals. Unsorted.
		pub PublicProps get(public_props): Vec<(PropIndex, T::Proposal, T::AccountId)>;
		/// Those who have locked a deposit.
		pub DepositOf get(deposit_of): map PropIndex => Option<(BalanceOf<T>, Vec<T::AccountId>)>;

		/// The next free referendum index, aka the number of referenda started so far.
		pub ReferendumCount get(referendum_count) build(|_| 0 as ReferendumIndex): ReferendumIndex;
		/// The next referendum index that should be tallied.
		pub NextTally get(next_tally) build(|_| 0 as ReferendumIndex): ReferendumIndex;
		/// Information concerning any given referendum.
		pub ReferendumInfoOf get(referendum_info):
			map ReferendumIndex => Option<(ReferendumInfo<T::BlockNumber, T::Proposal>)>;
		/// Queue of successful referenda to be dispatched.
		pub DispatchQueue get(dispatch_queue):
			map T::BlockNumber => Vec<Option<(T::Proposal, ReferendumIndex)>>;

		/// Get the voters for the current proposal.
		pub VotersFor get(voters_for): map ReferendumIndex => Vec<T::AccountId>;

		/// Get the vote in a given referendum of a particular voter. The result is meaningful only
		/// if `voters_for` includes the voter when called with the referendum (you'll get the
		/// default `Vote` value otherwise). If you don't want to check `voters_for`, then you can
		/// also check for simple existence with `VoteOf::exists` first.
		pub VoteOf get(vote_of): map (ReferendumIndex, T::AccountId) => Vote;

		/// Who is able to vote for whom. Value is the fund-holding account, key is the
		/// vote-transaction-sending account.
		pub Proxy get(proxy): map T::AccountId => Option<T::AccountId>;

		/// Get the account (and lock periods) to which another account is delegating vote.
		pub Delegations get(delegations): linked_map T::AccountId => (T::AccountId, Conviction);

		/// True if the last referendum tabled was submitted externally. False if it was a public
		/// proposal.
		pub LastTabledWasExternal: bool;

		/// The referendum to be tabled whenever it would be valid to table an external proposal.
		/// This happens when a referendum needs to be tabled and one of two conditions are met:
		/// - `LastTabledWasExternal` is `false`; or
		/// - `PublicProps` is empty.
		pub NextExternal: Option<(T::Proposal, VoteThreshold)>;

		/// A record of who vetoed what. Maps proposal hash to a possible existent block number
		/// (until when it may not be resubmitted) and who vetoed it.
		pub Blacklist get(blacklist): map T::Hash => Option<(T::BlockNumber, Vec<T::AccountId>)>;

		/// Record of all proposals that have been subject to emergency cancellation.
		pub Cancellations: map T::Hash => bool;
	}
}

decl_event!(
	pub enum Event<T> where
		Balance = BalanceOf<T>,
		<T as system::Trait>::AccountId,
		<T as system::Trait>::Hash,
		<T as system::Trait>::BlockNumber,
	{
		Proposed(PropIndex, Balance),
		Tabled(PropIndex, Balance, Vec<AccountId>),
		ExternalTabled,
		Started(ReferendumIndex, VoteThreshold),
		Passed(ReferendumIndex),
		NotPassed(ReferendumIndex),
		Cancelled(ReferendumIndex),
		Executed(ReferendumIndex, bool),
		Delegated(AccountId, AccountId),
		Undelegated(AccountId),
		Vetoed(AccountId, Hash, BlockNumber),
	}
);

decl_module! {
	pub struct Module<T: Trait> for enum Call where origin: T::Origin {
		/// The minimum period of locking and the period between a proposal being approved and enacted.
		///
		/// It should generally be a little more than the unstake period to ensure that
		/// voting stakers have an opportunity to remove themselves from the system in the case where
		/// they are on the losing side of a vote.
		const EnactmentPeriod: T::BlockNumber = T::EnactmentPeriod::get();

		/// How often (in blocks) new public referenda are launched.
		const LaunchPeriod: T::BlockNumber = T::LaunchPeriod::get();

		/// How often (in blocks) to check for new votes.
		const VotingPeriod: T::BlockNumber = T::VotingPeriod::get();

		/// The minimum amount to be used as a deposit for a public referendum proposal.
		const MinimumDeposit: BalanceOf<T> = T::MinimumDeposit::get();

		/// Minimum voting period allowed for an emergency referendum.
		const EmergencyVotingPeriod: T::BlockNumber = T::EmergencyVotingPeriod::get();

		/// Period in blocks where an external proposal may not be re-submitted after being vetoed.
		const CooloffPeriod: T::BlockNumber = T::CooloffPeriod::get();

		fn deposit_event() = default;

		/// Propose a sensitive action to be taken.
		///
		/// # <weight>
		/// - O(1).
		/// - Two DB changes, one DB entry.
		/// # </weight>
		#[weight = SimpleDispatchInfo::FixedNormal(5_000_000)]
		fn propose(origin,
			proposal: Box<T::Proposal>,
			#[compact] value: BalanceOf<T>
		) {
			let who = ensure_signed(origin)?;

			ensure!(value >= T::MinimumDeposit::get(), "value too low");
			T::Currency::reserve(&who, value)
				.map_err(|_| "proposer's balance too low")?;

			let index = Self::public_prop_count();
			PublicPropCount::put(index + 1);
			<DepositOf<T>>::insert(index, (value, vec![who.clone()]));

			let new_prop = (index, (*proposal).clone(), who);
			<PublicProps<T>>::append_or_put([new_prop].into_iter());

			Self::deposit_event(RawEvent::Proposed(index, value));
		}

<<<<<<< HEAD
		/// Propose a sensitive action to be taken.
		///
		/// # <weight>
		/// - O(1).
		/// - One DB entry.
		/// # </weight>
		#[weight = SimpleDispatchInfo::FixedNormal(5_000_000)]
=======
		/// Second (sponsor) a proposal.
>>>>>>> cc1d67e9
		fn second(origin, #[compact] proposal: PropIndex) {
			let who = ensure_signed(origin)?;
			let mut deposit = Self::deposit_of(proposal)
				.ok_or("can only second an existing proposal")?;
			T::Currency::reserve(&who, deposit.0)
				.map_err(|_| "seconder's balance too low")?;
			deposit.1.push(who);
			<DepositOf<T>>::insert(proposal, deposit);
		}

		/// Vote on a referendum. If `vote.is_aye`, the vote is to enact the proposal;
		/// otherwise it is a vote to keep the status quo.
		///
		/// # <weight>
		/// - O(1).
		/// - One DB change, one DB entry.
		/// # </weight>
		#[weight = SimpleDispatchInfo::FixedNormal(200_000)]
		fn vote(origin,
			#[compact] ref_index: ReferendumIndex,
			vote: Vote
		) -> Result {
			let who = ensure_signed(origin)?;
			Self::do_vote(who, ref_index, vote)
		}

<<<<<<< HEAD
		/// Vote in a referendum on behalf of a stash. If `vote.is_aye()`, the vote is to enact
		/// the proposal;  otherwise it is a vote to keep the status quo.
		///
		/// # <weight>
		/// - O(1).
		/// - One DB change, one DB entry.
		/// # </weight>
		#[weight = SimpleDispatchInfo::FixedNormal(200_000)]
		fn proxy_vote(origin,
			#[compact] ref_index: ReferendumIndex,
			vote: Vote
		) -> Result {
=======
		/// Vote on a referendum using a proxy account on behalf of a stash account. If `vote.is_aye`, the vote is to enact the proposal;
		/// otherwise it is a vote to keep the status quo.
		fn proxy_vote(origin, #[compact] ref_index: ReferendumIndex, vote: Vote) -> Result {
>>>>>>> cc1d67e9
			let who = Self::proxy(ensure_signed(origin)?).ok_or("not a proxy")?;
			Self::do_vote(who, ref_index, vote)
		}

<<<<<<< HEAD
		/// Schedule an emergency cancellation of a referendum. Cannot happen twice to the same
		/// referendum.
		#[weight = SimpleDispatchInfo::FixedOperational(500_000)]
		fn emergency_cancel(origin, ref_index: ReferendumIndex) {
			T::CancellationOrigin::ensure_origin(origin)?;

			let info = Self::referendum_info(ref_index).ok_or("unknown index")?;
			let h = T::Hashing::hash_of(&info.proposal);
			ensure!(!<Cancellations<T>>::exists(h), "cannot cancel the same proposal twice");

			<Cancellations<T>>::insert(h, true);
			Self::clear_referendum(ref_index);
		}

		/// Schedule a referendum to be tabled once it is legal to schedule an external
		/// referendum.
		#[weight = SimpleDispatchInfo::FixedNormal(5_000_000)]
		fn external_propose(origin, proposal: Box<T::Proposal>) {
			T::ExternalOrigin::ensure_origin(origin)?;
			ensure!(!<NextExternal<T>>::exists(), "proposal already made");
			let proposal_hash = T::Hashing::hash_of(&proposal);
			if let Some((until, _)) = <Blacklist<T>>::get(proposal_hash) {
				ensure!(<system::Module<T>>::block_number() >= until, "proposal still blacklisted");
			}
			<NextExternal<T>>::put((*proposal, VoteThreshold::SuperMajorityApprove));
		}

		/// Schedule a majority-carries referendum to be tabled next once it is legal to schedule
		/// an external referendum.
		///
		/// Unlike `external_propose`, blacklisting has no effect on this and it may replace a
		/// pre-scheduled `external_propose` call.
		#[weight = SimpleDispatchInfo::FixedNormal(5_000_000)]
		fn external_propose_majority(origin, proposal: Box<T::Proposal>) {
			T::ExternalMajorityOrigin::ensure_origin(origin)?;
			<NextExternal<T>>::put((*proposal, VoteThreshold::SimpleMajority));
		}

		/// Schedule a negative-turnout-bias referendum to be tabled next once it is legal to
		/// schedule an external referendum.
		///
		/// Unlike `external_propose`, blacklisting has no effect on this and it may replace a
		/// pre-scheduled `external_propose` call.
		#[weight = SimpleDispatchInfo::FixedNormal(5_000_000)]
		fn external_propose_default(origin, proposal: Box<T::Proposal>) {
			T::ExternalDefaultOrigin::ensure_origin(origin)?;
			<NextExternal<T>>::put((*proposal, VoteThreshold::SuperMajorityAgainst));
		}

		/// Schedule the currently externally-proposed majority-carries referendum to be tabled
		/// immediately. If there is no externally-proposed referendum currently, or if there is one
		/// but it is not a majority-carries referendum then it fails.
		///
		/// - `proposal_hash`: The hash of the current external proposal.
		/// - `voting_period`: The period that is allowed for voting on this proposal.
		/// - `delay`: The number of block after voting has ended in approval and this should be
		///   enacted. Increased to `EmergencyVotingPeriod` if too low.
		#[weight = SimpleDispatchInfo::FixedNormal(200_000)]
		fn fast_track(origin,
			proposal_hash: T::Hash,
			voting_period: T::BlockNumber,
			delay: T::BlockNumber
		) {
			T::FastTrackOrigin::ensure_origin(origin)?;
			let (proposal, threshold) = <NextExternal<T>>::get().ok_or("no proposal made")?;
			ensure!(threshold != VoteThreshold::SuperMajorityApprove, "next external proposal not simple majority");
			ensure!(proposal_hash == T::Hashing::hash_of(&proposal), "invalid hash");

			<NextExternal<T>>::kill();
			let now = <system::Module<T>>::block_number();
			// We don't consider it an error if `vote_period` is too low, like `emergency_propose`.
			let period = voting_period.max(T::EmergencyVotingPeriod::get());
			Self::inject_referendum(now + period, proposal, threshold, delay).map(|_| ())?;
		}

		/// Veto and blacklist the external proposal hash.
		#[weight = SimpleDispatchInfo::FixedNormal(200_000)]
		fn veto_external(origin, proposal_hash: T::Hash) {
			let who = T::VetoOrigin::ensure_origin(origin)?;

			if let Some((proposal, _)) = <NextExternal<T>>::get() {
				ensure!(proposal_hash == T::Hashing::hash_of(&proposal), "unknown proposal");
			} else {
				Err("no external proposal")?;
			}

			let mut existing_vetoers = <Blacklist<T>>::get(&proposal_hash)
				.map(|pair| pair.1)
				.unwrap_or_else(Vec::new);
			let insert_position = existing_vetoers.binary_search(&who)
				.err().ok_or("identity may not veto a proposal twice")?;

			existing_vetoers.insert(insert_position, who.clone());
			let until = <system::Module<T>>::block_number() + T::CooloffPeriod::get();
			<Blacklist<T>>::insert(&proposal_hash, (until, existing_vetoers));

			Self::deposit_event(RawEvent::Vetoed(who, proposal_hash, until));
			<NextExternal<T>>::kill();
=======
		/// Start a referendum.
		fn start_referendum(
			proposal: Box<T::Proposal>,
			threshold: VoteThreshold,
			delay: T::BlockNumber
		) -> Result {
			Self::inject_referendum(
				<system::Module<T>>::block_number() + Self::voting_period(),
				*proposal,
				threshold,
				delay,
			).map(|_| ())
>>>>>>> cc1d67e9
		}

		/// Remove a referendum.
		#[weight = SimpleDispatchInfo::FixedOperational(10_000)]
		fn cancel_referendum(origin, #[compact] ref_index: ReferendumIndex) {
			ensure_root(origin)?;
			Self::clear_referendum(ref_index);
		}

		/// Cancel a proposal queued for enactment.
		#[weight = SimpleDispatchInfo::FixedOperational(10_000)]
		fn cancel_queued(
			origin,
			#[compact] when: T::BlockNumber,
			#[compact] which: u32,
			#[compact] what: ReferendumIndex
		) {
			ensure_root(origin)?;
			let which = which as usize;
			let mut items = <DispatchQueue<T>>::get(when);
			if items.get(which).and_then(Option::as_ref).map_or(false, |x| x.1 == what) {
				items[which] = None;
				<DispatchQueue<T>>::insert(when, items);
			} else {
				Err("proposal not found")?
			}
		}

<<<<<<< HEAD
		fn on_initialize(n: T::BlockNumber) {
=======
		/// Called when a block is finalized. Launch a new referendum if it is time, finish
		/// any referenda that are ready to be tallied, and enact proposals that are ready.
		fn on_finalize(n: T::BlockNumber) {
>>>>>>> cc1d67e9
			if let Err(e) = Self::end_block(n) {
				sr_primitives::print(e);
			}
		}

		/// Specify a proxy. Called by the stash.
		///
		/// # <weight>
		/// - One extra DB entry.
		/// # </weight>
		#[weight = SimpleDispatchInfo::FixedNormal(100_000)]
		fn set_proxy(origin, proxy: T::AccountId) {
			let who = ensure_signed(origin)?;
			ensure!(!<Proxy<T>>::exists(&proxy), "already a proxy");
			<Proxy<T>>::insert(proxy, who)
		}

		/// Clear the proxy. Called by the proxy.
		///
		/// # <weight>
		/// - One DB clear.
		/// # </weight>
		#[weight = SimpleDispatchInfo::FixedNormal(100_000)]
		fn resign_proxy(origin) {
			let who = ensure_signed(origin)?;
			<Proxy<T>>::remove(who);
		}

		/// Clear the proxy. Called by the stash.
		///
		/// # <weight>
		/// - One DB clear.
		/// # </weight>
		#[weight = SimpleDispatchInfo::FixedNormal(100_000)]
		fn remove_proxy(origin, proxy: T::AccountId) {
			let who = ensure_signed(origin)?;
			ensure!(&Self::proxy(&proxy).ok_or("not a proxy")? == &who, "wrong proxy");
			<Proxy<T>>::remove(proxy);
		}

		/// Delegate vote.
		///
		/// # <weight>
		/// - One extra DB entry.
		/// # </weight>
		#[weight = SimpleDispatchInfo::FixedNormal(500_000)]
		pub fn delegate(origin, to: T::AccountId, conviction: Conviction) {
			let who = ensure_signed(origin)?;
			<Delegations<T>>::insert(who.clone(), (to.clone(), conviction));
			// Currency is locked indefinitely as long as it's delegated.
			T::Currency::extend_lock(
				DEMOCRACY_ID,
				&who,
				Bounded::max_value(),
				T::BlockNumber::max_value(),
				WithdrawReason::Transfer.into()
			);
			Self::deposit_event(RawEvent::Delegated(who, to));
		}

		/// Undelegate vote.
		///
		/// # <weight>
		/// - O(1).
		/// # </weight>
		#[weight = SimpleDispatchInfo::FixedNormal(500_000)]
		fn undelegate(origin) {
			let who = ensure_signed(origin)?;
			ensure!(<Delegations<T>>::exists(&who), "not delegated");
			let (_, conviction) = <Delegations<T>>::take(&who);
			// Indefinite lock is reduced to the maximum voting lock that could be possible.
			let now = <system::Module<T>>::block_number();
<<<<<<< HEAD
			let locked_until = now + T::EnactmentPeriod::get() * conviction.lock_periods().into();
=======
			let locked_until = now + lock_period * T::BlockNumber::sa(d.1 as u64);
>>>>>>> cc1d67e9
			T::Currency::set_lock(
				DEMOCRACY_ID,
				&who,
				Bounded::max_value(),
				locked_until,
				WithdrawReason::Transfer.into()
			);
			Self::deposit_event(RawEvent::Undelegated(who));
		}
	}
}

<<<<<<< HEAD
=======
/// Info regarding an ongoing referendum.
#[derive(Encode, Decode, Clone, PartialEq, Eq)]
#[cfg_attr(feature = "std", derive(Debug))]
pub struct ReferendumInfo<BlockNumber: Parameter, Proposal: Parameter> {
	/// When voting on this referendum will end.
	end: BlockNumber,
	/// The proposal being voted on.
	proposal: Proposal,
	/// The thresholding mechanism to determine whether it passed.
	threshold: VoteThreshold,
	/// The delay (in blocks) to wait after a successful referendum before deploying.
	delay: BlockNumber,
}

impl<BlockNumber: Parameter, Proposal: Parameter> ReferendumInfo<BlockNumber, Proposal> {
	/// Create a new instance.
	pub fn new(
		end: BlockNumber,
		proposal: Proposal,
		threshold: VoteThreshold,
		delay: BlockNumber,
	) -> Self {
		ReferendumInfo { end, proposal, threshold, delay }
	}
}

decl_storage! {
	trait Store for Module<T: Trait> as Democracy {

		/// The number of (public) proposals that have been made so far.
		pub PublicPropCount get(public_prop_count) build(|_| 0 as PropIndex): PropIndex;
		/// The public proposals. Unsorted. `T::AccountId` refers to the account that proposed.
		pub PublicProps get(public_props): Vec<(PropIndex, T::Proposal, T::AccountId)>;
		/// Those who have locked a deposit.
		pub DepositOf get(deposit_of): map PropIndex => Option<(BalanceOf<T>, Vec<T::AccountId>)>;
		/// How often (in blocks) new public referenda are launched.
		pub LaunchPeriod get(launch_period) config(): T::BlockNumber = T::BlockNumber::sa(1000);
		/// The minimum amount to be used as a deposit for a public referendum proposal.
		pub MinimumDeposit get(minimum_deposit) config(): BalanceOf<T>;
		/// The delay before enactment for all public referenda.
		pub PublicDelay get(public_delay) config(): T::BlockNumber;
		/// The maximum number of additional lock periods a voter may offer to strengthen their vote.
		pub MaxLockPeriods get(max_lock_periods) config(): LockPeriods;

		/// How often (in blocks) to check for new votes.
		pub VotingPeriod get(voting_period) config(): T::BlockNumber = T::BlockNumber::sa(1000);

		/// The next free referendum index, aka the number of referenda started so far.
		pub ReferendumCount get(referendum_count) build(|_| 0 as ReferendumIndex): ReferendumIndex;
		/// The next referendum index that should be tallied.
		pub NextTally get(next_tally) build(|_| 0 as ReferendumIndex): ReferendumIndex;
		/// Information concerning any given referendum.
		pub ReferendumInfoOf get(referendum_info): map ReferendumIndex => Option<(ReferendumInfo<T::BlockNumber, T::Proposal>)>;
		/// Queue of successful referenda to be dispatched.
		pub DispatchQueue get(dispatch_queue): map T::BlockNumber => Vec<Option<(T::Proposal, ReferendumIndex)>>;

		/// Get the voters for the current proposal.
		pub VotersFor get(voters_for): map ReferendumIndex => Vec<T::AccountId>;

		/// Get the vote in a given referendum of a particular voter. The result is meaningful only if `voters_for` includes the
		/// voter when called with the referendum (you'll get the default `Vote` value otherwise). If you don't want to check
		/// `voters_for`, then you can also check for simple existence with `VoteOf::exists` first.
		pub VoteOf get(vote_of): map (ReferendumIndex, T::AccountId) => Vote;

		/// Who is able to vote for whom. Value is the fund-holding account, key is the vote-transaction-sending account.
		pub Proxy get(proxy): map T::AccountId => Option<T::AccountId>;

		/// Get the account (and lock periods) to which another account is delegating vote.
		pub Delegations get(delegations): linked_map T::AccountId => (T::AccountId, LockPeriods);
	}
}

decl_event!(
	pub enum Event<T> where Balance = BalanceOf<T>, <T as system::Trait>::AccountId {
		Proposed(PropIndex, Balance),
		Tabled(PropIndex, Balance, Vec<AccountId>),
		Started(ReferendumIndex, VoteThreshold),
		Passed(ReferendumIndex),
		NotPassed(ReferendumIndex),
		Cancelled(ReferendumIndex),
		Executed(ReferendumIndex, bool),
		Delegated(AccountId, AccountId),
		Undelegated(AccountId),
	}
);

>>>>>>> cc1d67e9
impl<T: Trait> Module<T> {
	// Exposed immutables.

	/// Get the balance locked in support of `proposal`; `None` if proposal isn't a valid proposal index.
	pub fn locked_for(proposal: PropIndex) -> Option<BalanceOf<T>> {
		Self::deposit_of(proposal).map(|(d, l)| d * (l.len() as u32).into())
	}

	/// Return true if `ref_index` is an on-going referendum.
	pub fn is_active_referendum(ref_index: ReferendumIndex) -> bool {
		<ReferendumInfoOf<T>>::exists(ref_index)
	}

<<<<<<< HEAD
	/// Get all referenda currently active.
	pub fn active_referenda()
		-> Vec<(ReferendumIndex, ReferendumInfo<T::BlockNumber, T::Proposal>)>
	{
=======
	/// Get all referenda that are currently active and their corresponding info.
	pub fn active_referenda() -> Vec<(ReferendumIndex, ReferendumInfo<T::BlockNumber, T::Proposal>)> {
>>>>>>> cc1d67e9
		let next = Self::next_tally();
		let last = Self::referendum_count();
		(next..last).into_iter()
			.filter_map(|i| Self::referendum_info(i).map(|info| (i, info)))
			.collect()
	}

	/// Get all referenda ready for tally at block `n`.
	pub fn maturing_referenda_at(
		n: T::BlockNumber
	) -> Vec<(ReferendumIndex, ReferendumInfo<T::BlockNumber, T::Proposal>)> {
		let next = Self::next_tally();
		let last = Self::referendum_count();
		(next..last).into_iter()
			.filter_map(|i| Self::referendum_info(i).map(|info| (i, info)))
			.take_while(|&(_, ref info)| info.end == n)
			.collect()
	}

	/// Tally the votes for the current proposal. Returns a tuple with weighted votes for,
	/// weighted votes against, and total capital represented in the vote.
	pub fn tally(ref_index: ReferendumIndex) -> (BalanceOf<T>, BalanceOf<T>, BalanceOf<T>) {
<<<<<<< HEAD
		let (approve, against, capital):
			(BalanceOf<T>, BalanceOf<T>, BalanceOf<T>) = Self::voters_for(ref_index)
				.iter()
				.map(|voter| (
					T::Currency::total_balance(voter), Self::vote_of((ref_index, voter.clone()))
				))
				.map(|(balance, Vote { aye, conviction })| {
					let (votes, turnout) = conviction.votes(balance);
					if aye {
						(votes, Zero::zero(), turnout)
					} else {
						(Zero::zero(), votes, turnout)
					}
				}).fold(
					(Zero::zero(), Zero::zero(), Zero::zero()),
					|(a, b, c), (d, e, f)| (a + d, b + e, c + f)
				);
=======
		let (approve, against, capital): (BalanceOf<T>, BalanceOf<T>, BalanceOf<T>) = Self::voters_for(ref_index)
			.iter()
			.map(|voter| (
				T::Currency::total_balance(voter), Self::vote_of((ref_index, voter.clone()))
			))
			.map(|(bal, vote)|
				if vote.is_aye() {
					(bal * BalanceOf::<T>::sa(vote.multiplier() as u64), Zero::zero(), bal)
				} else {
					(Zero::zero(), bal * BalanceOf::<T>::sa(vote.multiplier() as u64), bal)
				}
			).fold((Zero::zero(), Zero::zero(), Zero::zero()), |(a, b, c), (d, e, f)| (a + d, b + e, c + f));
>>>>>>> cc1d67e9
		let (del_approve, del_against, del_capital) = Self::tally_delegation(ref_index);
		(approve + del_approve, against + del_against, capital + del_capital)
	}

	/// Get the delegated voters for the current proposal.
<<<<<<< HEAD
	/// I think this goes into a worker once https://github.com/paritytech/substrate/issues/1458 is
	/// done.
	fn tally_delegation(ref_index: ReferendumIndex) -> (BalanceOf<T>, BalanceOf<T>, BalanceOf<T>) {
		Self::voters_for(ref_index).iter().fold(
			(Zero::zero(), Zero::zero(), Zero::zero()),
			|(approve_acc, against_acc, turnout_acc), voter| {
				let Vote { aye, conviction } = Self::vote_of((ref_index, voter.clone()));
				let (votes, turnout) = Self::delegated_votes(
					ref_index,
					voter.clone(),
					conviction,
					MAX_RECURSION_LIMIT
				);
				if aye {
					(approve_acc + votes, against_acc, turnout_acc + turnout)
=======
	/// May go into a worker once https://github.com/paritytech/substrate/issues/1458 is done.
	fn tally_delegation(ref_index: ReferendumIndex) -> (BalanceOf<T>, BalanceOf<T>, BalanceOf<T>) {
		Self::voters_for(ref_index).iter()
			.fold((Zero::zero(), Zero::zero(), Zero::zero()), |(approve_acc, against_acc, capital_acc), voter| {
				let vote = Self::vote_of((ref_index, voter.clone()));
				let (votes, balance) = Self::delegated_votes(
					ref_index,
					voter.clone(),
					vote.multiplier(),
					MAX_RECURSION_LIMIT
				);
				if vote.is_aye() {
					(approve_acc + votes, against_acc, capital_acc + balance)
>>>>>>> cc1d67e9
				} else {
					(approve_acc, against_acc + votes, turnout_acc + turnout)
				}
			}
		)
	}

	fn delegated_votes(
		ref_index: ReferendumIndex,
		to: T::AccountId,
		parent_conviction: Conviction,
		recursion_limit: u32,
	) -> (BalanceOf<T>, BalanceOf<T>) {
		if recursion_limit == 0 { return (Zero::zero(), Zero::zero()); }
		<Delegations<T>>::enumerate()
<<<<<<< HEAD
			.filter(|(delegator, (delegate, _))|
				*delegate == to && !<VoteOf<T>>::exists(&(ref_index, delegator.clone()))
			).fold(
				(Zero::zero(), Zero::zero()),
				|(votes_acc, turnout_acc), (delegator, (_delegate, max_conviction))| {
					let conviction = Conviction::min(parent_conviction, max_conviction);
					let balance = T::Currency::total_balance(&delegator);
					let (votes, turnout) = conviction.votes(balance);
					let (del_votes, del_turnout) = Self::delegated_votes(
						ref_index,
						delegator,
						conviction,
						recursion_limit - 1
					);
					(votes_acc + votes + del_votes, turnout_acc + turnout + del_turnout)
				}
			)
=======
			.filter(|(delegator, (delegate, _))| *delegate == to && !<VoteOf<T>>::exists(&(ref_index, delegator.clone())))
			.fold((Zero::zero(), Zero::zero()), |(votes_acc, balance_acc), (delegator, (_delegate, periods))| {
				let lock_periods = if min_lock_periods <= periods { min_lock_periods } else { periods };
				let balance = T::Currency::total_balance(&delegator);
				let votes = T::Currency::total_balance(&delegator) * BalanceOf::<T>::sa(lock_periods as u64);
				let (del_votes, del_balance) = Self::delegated_votes(
					ref_index,
					delegator,
					lock_periods,
					recursion_limit - 1
				);
				(votes_acc + votes + del_votes, balance_acc + balance + del_balance)
			})
>>>>>>> cc1d67e9
	}

	// Exposed mutables.

	/// Forcibly insert a proxy voter for a stash account.
	#[cfg(feature = "std")]
	pub fn force_proxy(stash: T::AccountId, proxy: T::AccountId) {
		<Proxy<T>>::insert(proxy, stash)
	}

<<<<<<< HEAD
	/// Start a referendum.
	pub fn internal_start_referendum(
		proposal: T::Proposal,
		threshold: VoteThreshold,
		delay: T::BlockNumber
	) -> result::Result<ReferendumIndex, &'static str> {
		<Module<T>>::inject_referendum(
			<system::Module<T>>::block_number() + T::VotingPeriod::get(),
=======
	/// Start a referendum. Can be called directly by the council.
	pub fn internal_start_referendum(
		proposal: T::Proposal,
		threshold: VoteThreshold,
		delay: T::BlockNumber,
	) -> result::Result<ReferendumIndex, &'static str> {
		<Module<T>>::inject_referendum(
			<system::Module<T>>::block_number() + <Module<T>>::voting_period(),
>>>>>>> cc1d67e9
			proposal,
			threshold,
			delay
		)
	}

	/// Remove a referendum.
	pub fn internal_cancel_referendum(ref_index: ReferendumIndex) {
		Self::deposit_event(RawEvent::Cancelled(ref_index));
		<Module<T>>::clear_referendum(ref_index);
	}

	// Private functions.

	/// Actually enact a vote, if legit.
	fn do_vote(who: T::AccountId, ref_index: ReferendumIndex, vote: Vote) -> Result {
		ensure!(Self::is_active_referendum(ref_index), "vote given for invalid referendum.");
		if !<VoteOf<T>>::exists(&(ref_index, who.clone())) {
			<VotersFor<T>>::append_or_insert(ref_index, [who.clone()].into_iter());
		}
		<VoteOf<T>>::insert(&(ref_index, who), vote);
		Ok(())
	}

	/// Start a referendum.
	fn inject_referendum(
		end: T::BlockNumber,
		proposal: T::Proposal,
		threshold: VoteThreshold,
		delay: T::BlockNumber,
	) -> result::Result<ReferendumIndex, &'static str> {
		let ref_index = Self::referendum_count();
		if ref_index.checked_sub(1)
			.and_then(Self::referendum_info)
			.map(|i| i.end > end)
			.unwrap_or(false)
		{
			Err("Cannot inject a referendum that ends earlier than preceeding referendum")?
		}

		ReferendumCount::put(ref_index + 1);
		let item = ReferendumInfo { end, proposal, threshold, delay };
		<ReferendumInfoOf<T>>::insert(ref_index, item);
		Self::deposit_event(RawEvent::Started(ref_index, threshold));
		Ok(ref_index)
	}

	/// Remove all info on a referendum.
	fn clear_referendum(ref_index: ReferendumIndex) {
		<ReferendumInfoOf<T>>::remove(ref_index);
		<VotersFor<T>>::remove(ref_index);
		for v in Self::voters_for(ref_index) {
			<VoteOf<T>>::remove((ref_index, v));
		}
	}

	/// Enact a proposal from a referendum.
	fn enact_proposal(proposal: T::Proposal, index: ReferendumIndex) {
		let ok = proposal.dispatch(system::RawOrigin::Root.into()).is_ok();
		Self::deposit_event(RawEvent::Executed(index, ok));
	}

<<<<<<< HEAD
	/// Table the next waiting proposal for a vote.
=======
	/// Find the proposal that will be the next referendum, unreserves the currency of
	/// the depositors, and opens the voting period.
>>>>>>> cc1d67e9
	fn launch_next(now: T::BlockNumber) -> Result {
		if LastTabledWasExternal::take() {
			Self::launch_public(now).or_else(|_| Self::launch_external(now))
		} else {
			Self::launch_external(now).or_else(|_| Self::launch_public(now))
		}.map_err(|_| "No proposals waiting")
	}

	/// Table the waiting external proposal for a vote, if there is one.
	fn launch_external(now: T::BlockNumber) -> Result {
		if let Some((proposal, threshold)) = <NextExternal<T>>::take() {
			LastTabledWasExternal::put(true);
			Self::deposit_event(RawEvent::ExternalTabled);
			Self::inject_referendum(
				now + T::VotingPeriod::get(),
				proposal,
				threshold,
				T::EnactmentPeriod::get(),
			)?;
			Ok(())
		} else {
			Err("No external proposal waiting")
		}
	}

	/// Table the waiting public proposal with the highest backing for a vote.
	fn launch_public(now: T::BlockNumber) -> Result {
		let mut public_props = Self::public_props();
		if let Some((winner_index, _)) = public_props.iter()
			.enumerate()
<<<<<<< HEAD
			.max_by_key(|x| Self::locked_for((x.1).0).unwrap_or_else(Zero::zero)
				/* ^^ defensive only: All current public proposals have an amount locked*/)
=======
			.max_by_key(|x| Self::locked_for((x.1).0).unwrap_or_else(Zero::zero))
			//										  ^^^^^^^^^^^^^^
			// defensive only: All current public proposals have an amount locked
>>>>>>> cc1d67e9
		{
			let (prop_index, proposal, _) = public_props.swap_remove(winner_index);
			<PublicProps<T>>::put(public_props);

			if let Some((deposit, depositors)) = <DepositOf<T>>::take(prop_index) {
				// refund depositors
				for d in &depositors {
					T::Currency::unreserve(d, deposit);
				}
				Self::deposit_event(RawEvent::Tabled(prop_index, deposit, depositors));
				Self::inject_referendum(
<<<<<<< HEAD
					now + T::VotingPeriod::get(),
					proposal,
					VoteThreshold::SuperMajorityApprove,
					T::EnactmentPeriod::get(),
=======
					now + Self::voting_period(),
					proposal,
					VoteThreshold::SuperMajorityApprove,
					Self::public_delay()
>>>>>>> cc1d67e9
				)?;
			}
			Ok(())
		} else {
			Err("No public proposals waiting")
		}

	}

<<<<<<< HEAD
	fn bake_referendum(
		now: T::BlockNumber,
		index: ReferendumIndex,
		info: ReferendumInfo<T::BlockNumber, T::Proposal>
=======
	/// Tally the votes for a referendum, apply appropriate currency locks to voters, clear the
	/// referendum from the table, and either enact the referendum or add it to `DispatchQueue`.
	fn bake_referendum(
		now: T::BlockNumber,
		index: ReferendumIndex,
		info: ReferendumInfo<T::BlockNumber, T::Proposal>,
>>>>>>> cc1d67e9
	) -> Result {
		let (approve, against, capital) = Self::tally(index);
		let total_issuance = T::Currency::total_issuance();
		let approved = info.threshold.approved(approve, against, capital, total_issuance);

		// Logic defined in https://www.slideshare.net/gavofyork/governance-in-polkadot-poc3
		// Essentially, we extend the lock-period of the coins behind the winning votes to be the
		// vote strength times the public delay period from now.
		for (a, Vote { conviction, .. }) in Self::voters_for(index).into_iter()
			.map(|a| (a.clone(), Self::vote_of((index, a))))
<<<<<<< HEAD
			// ^^^ defensive only: all items come from `voters`; for an item to be in `voters`
			// there must be a vote registered; qed
			.filter(|&(_, vote)| vote.aye == approved)	// Just the winning coins
=======
			// ^^^ defensive only: all items come from `voters`;
			// for an item to be in `voters` there must be a vote registered; qed
			.filter(|&(_, vote)| vote.is_aye() == approved)	// Just the winning coins
>>>>>>> cc1d67e9
		{
			// now plus: the base lock period multiplied by the number of periods this voter
			// offered to lock should they win...
			let locked_until = now + T::EnactmentPeriod::get() * conviction.lock_periods().into();
			// ...extend their bondage until at least then.
			T::Currency::extend_lock(
				DEMOCRACY_ID,
				&a,
				Bounded::max_value(),
				locked_until,
				WithdrawReason::Transfer.into()
			);
		}

		Self::clear_referendum(index);
		if approved {
			Self::deposit_event(RawEvent::Passed(index));
			if info.delay.is_zero() {
				Self::enact_proposal(info.proposal, index);
			} else {
				<DispatchQueue<T>>::append_or_insert(
					now + info.delay,
					[Some((info.proposal, index))].into_iter()
				);
			}
		} else {
			Self::deposit_event(RawEvent::NotPassed(index));
		}
		NextTally::put(index + 1);

		Ok(())
	}

	/// Current era is ending; we should finish up any proposals.
	// TODO: move to initialize_block #2779
	fn end_block(now: T::BlockNumber) -> Result {
		// pick out another public referendum if it's time.
		if (now % T::LaunchPeriod::get()).is_zero() {
			// Errors come from the queue being empty. we don't really care about that, and even if
			// we did, there is nothing we can do here.
			let _ = Self::launch_next(now);
		}

		// tally up votes for any expiring referenda.
		for (index, info) in Self::maturing_referenda_at(now).into_iter() {
<<<<<<< HEAD
			Self::bake_referendum(now, index, info)?;
=======
			Self::bake_referendum(now.clone(), index, info)?;
>>>>>>> cc1d67e9
		}

		for (proposal, index) in <DispatchQueue<T>>::take(now).into_iter().filter_map(|x| x) {
			Self::enact_proposal(proposal, index);
		}
		Ok(())
	}
}

impl<T: Trait> OnFreeBalanceZero<T::AccountId> for Module<T> {
	fn on_free_balance_zero(who: &T::AccountId) {
		<Proxy<T>>::remove(who)
	}
}

#[cfg(test)]
mod tests {
	use super::*;
	use runtime_io::with_externalities;
	use support::{
		impl_outer_origin, impl_outer_dispatch, assert_noop, assert_ok, parameter_types,
		traits::Contains
	};
	use primitives::{H256, Blake2Hasher};
	use sr_primitives::{traits::{BlakeTwo256, IdentityLookup, Bounded}, testing::Header};
	use sr_primitives::Perbill;
	use balances::BalanceLock;
	use system::EnsureSignedBy;

	const AYE: Vote = Vote{ aye: true, conviction: Conviction::None };
	const NAY: Vote = Vote{ aye: false, conviction: Conviction::None };
	const BIG_AYE: Vote = Vote{ aye: true, conviction: Conviction::Locked1x };
	const BIG_NAY: Vote = Vote{ aye: false, conviction: Conviction::Locked1x };

	impl_outer_origin! {
		pub enum Origin for Test {}
	}

	impl_outer_dispatch! {
		pub enum Call for Test where origin: Origin {
			balances::Balances,
			democracy::Democracy,
		}
	}

	// Workaround for https://github.com/rust-lang/rust/issues/26925 . Remove when sorted.
	#[derive(Clone, Eq, PartialEq, Debug)]
	pub struct Test;
	parameter_types! {
		pub const BlockHashCount: u64 = 250;
		pub const MaximumBlockWeight: u32 = 1024;
		pub const MaximumBlockLength: u32 = 2 * 1024;
		pub const AvailableBlockRatio: Perbill = Perbill::one();
	}
	impl system::Trait for Test {
		type Origin = Origin;
		type Index = u64;
		type BlockNumber = u64;
		type Call = ();
		type Hash = H256;
		type Hashing = BlakeTwo256;
		type AccountId = u64;
		type Lookup = IdentityLookup<Self::AccountId>;
		type Header = Header;
		type WeightMultiplierUpdate = ();
		type Event = ();
		type BlockHashCount = BlockHashCount;
		type MaximumBlockWeight = MaximumBlockWeight;
		type MaximumBlockLength = MaximumBlockLength;
		type AvailableBlockRatio = AvailableBlockRatio;
		type Version = ();
	}
	parameter_types! {
		pub const ExistentialDeposit: u64 = 0;
		pub const TransferFee: u64 = 0;
		pub const CreationFee: u64 = 0;
		pub const TransactionBaseFee: u64 = 0;
		pub const TransactionByteFee: u64 = 0;
	}
	impl balances::Trait for Test {
		type Balance = u64;
		type OnFreeBalanceZero = ();
		type OnNewAccount = ();
		type Event = ();
		type TransactionPayment = ();
		type TransferPayment = ();
		type DustRemoval = ();
		type ExistentialDeposit = ExistentialDeposit;
		type TransferFee = TransferFee;
		type CreationFee = CreationFee;
		type TransactionBaseFee = TransactionBaseFee;
		type TransactionByteFee = TransactionByteFee;
		type WeightToFee = ();
	}
	parameter_types! {
		pub const LaunchPeriod: u64 = 2;
		pub const VotingPeriod: u64 = 2;
		pub const EmergencyVotingPeriod: u64 = 1;
		pub const MinimumDeposit: u64 = 1;
		pub const EnactmentPeriod: u64 = 2;
		pub const CooloffPeriod: u64 = 2;
		pub const One: u64 = 1;
		pub const Two: u64 = 2;
		pub const Three: u64 = 3;
		pub const Four: u64 = 4;
		pub const Five: u64 = 5;
	}
	pub struct OneToFive;
	impl Contains<u64> for OneToFive {
		fn contains(n: &u64) -> bool {
			*n >= 1 && *n <= 5
		}
	}
	impl super::Trait for Test {
		type Proposal = Call;
		type Event = ();
		type Currency = balances::Module<Self>;
		type EnactmentPeriod = EnactmentPeriod;
		type LaunchPeriod = LaunchPeriod;
		type VotingPeriod = VotingPeriod;
		type EmergencyVotingPeriod = EmergencyVotingPeriod;
		type MinimumDeposit = MinimumDeposit;
		type ExternalOrigin = EnsureSignedBy<Two, u64>;
		type ExternalMajorityOrigin = EnsureSignedBy<Three, u64>;
		type ExternalDefaultOrigin = EnsureSignedBy<One, u64>;
		type FastTrackOrigin = EnsureSignedBy<Five, u64>;
		type CancellationOrigin = EnsureSignedBy<Four, u64>;
		type VetoOrigin = EnsureSignedBy<OneToFive, u64>;
		type CooloffPeriod = CooloffPeriod;
	}

	fn new_test_ext() -> runtime_io::TestExternalities<Blake2Hasher> {
		let mut t = system::GenesisConfig::default().build_storage::<Test>().unwrap();
		balances::GenesisConfig::<Test>{
			balances: vec![(1, 10), (2, 20), (3, 30), (4, 40), (5, 50), (6, 60)],
			vesting: vec![],
		}.assimilate_storage(&mut t).unwrap();
		GenesisConfig::default().assimilate_storage(&mut t).unwrap();
		runtime_io::TestExternalities::new(t)
	}

	type System = system::Module<Test>;
	type Balances = balances::Module<Test>;
	type Democracy = Module<Test>;

	#[test]
	fn params_should_work() {
		with_externalities(&mut new_test_ext(), || {
			assert_eq!(Democracy::referendum_count(), 0);
			assert_eq!(Balances::free_balance(&42), 0);
			assert_eq!(Balances::total_issuance(), 210);
		});
	}

	fn set_balance_proposal(value: u64) -> Call {
		Call::Balances(balances::Call::set_balance(42, value, 0))
	}

	fn propose_set_balance(who: u64, value: u64, delay: u64) -> super::Result {
		Democracy::propose(
			Origin::signed(who),
			Box::new(set_balance_proposal(value)),
			delay
		)
	}

	fn next_block() {
		assert_eq!(Democracy::end_block(System::block_number()), Ok(()));
		System::set_block_number(System::block_number() + 1);
	}

	fn fast_forward_to(n: u64) {
		while System::block_number() < n {
			next_block();
		}
	}

	#[test]
	fn external_and_public_interleaving_works() {
		with_externalities(&mut new_test_ext(), || {
			System::set_block_number(0);
			assert_ok!(Democracy::external_propose(
				Origin::signed(2),
				Box::new(set_balance_proposal(1)),
			));
			assert_ok!(propose_set_balance(6, 2, 2));

			fast_forward_to(1);

			// both waiting: external goes first.
			assert_eq!(
				Democracy::referendum_info(0),
				Some(ReferendumInfo {
					end: 2,
					proposal: set_balance_proposal(1),
					threshold: VoteThreshold::SuperMajorityApprove,
					delay: 2
				})
			);
			// replenish external
			assert_ok!(Democracy::external_propose(
				Origin::signed(2),
				Box::new(set_balance_proposal(3)),
			));

			fast_forward_to(3);

			// both waiting: public goes next.
			assert_eq!(
				Democracy::referendum_info(1),
				Some(ReferendumInfo {
					end: 4,
					proposal: set_balance_proposal(2),
					threshold: VoteThreshold::SuperMajorityApprove,
					delay: 2
				})
			);
			// don't replenish public

			fast_forward_to(5);

			// it's external "turn" again, though since public is empty that doesn't really matter
			assert_eq!(
				Democracy::referendum_info(2),
				Some(ReferendumInfo {
					end: 6,
					proposal: set_balance_proposal(3),
					threshold: VoteThreshold::SuperMajorityApprove,
					delay: 2
				})
			);
			// replenish external
			assert_ok!(Democracy::external_propose(
				Origin::signed(2),
				Box::new(set_balance_proposal(5)),
			));

			fast_forward_to(7);

			// external goes again because there's no public waiting.
			assert_eq!(
				Democracy::referendum_info(3),
				Some(ReferendumInfo {
					end: 8,
					proposal: set_balance_proposal(5),
					threshold: VoteThreshold::SuperMajorityApprove,
					delay: 2
				})
			);
			// replenish both
			assert_ok!(Democracy::external_propose(
				Origin::signed(2),
				Box::new(set_balance_proposal(7)),
			));
			assert_ok!(propose_set_balance(6, 4, 2));

			fast_forward_to(9);

			// public goes now since external went last time.
			assert_eq!(
				Democracy::referendum_info(4),
				Some(ReferendumInfo {
					end: 10,
					proposal: set_balance_proposal(4),
					threshold: VoteThreshold::SuperMajorityApprove,
					delay: 2
				})
			);
			// replenish public again
			assert_ok!(propose_set_balance(6, 6, 2));
			// cancel external
			let h = BlakeTwo256::hash_of(&set_balance_proposal(7));
			assert_ok!(Democracy::veto_external(Origin::signed(3), h));

			fast_forward_to(11);

			// public goes again now since there's no external waiting.
			assert_eq!(
				Democracy::referendum_info(5),
				Some(ReferendumInfo {
					end: 12,
					proposal: set_balance_proposal(6),
					threshold: VoteThreshold::SuperMajorityApprove,
					delay: 2
				})
			);
		});
	}


	#[test]
	fn emergency_cancel_should_work() {
		with_externalities(&mut new_test_ext(), || {
			System::set_block_number(0);
			let r = Democracy::inject_referendum(
				2,
				set_balance_proposal(2),
				VoteThreshold::SuperMajorityApprove,
				2
			).unwrap();
			assert!(Democracy::referendum_info(r).is_some());

			assert_noop!(Democracy::emergency_cancel(Origin::signed(3), r), "Invalid origin");
			assert_ok!(Democracy::emergency_cancel(Origin::signed(4), r));
			assert!(Democracy::referendum_info(r).is_none());

			// some time later...

			let r = Democracy::inject_referendum(
				2,
				set_balance_proposal(2),
				VoteThreshold::SuperMajorityApprove,
				2
			).unwrap();
			assert!(Democracy::referendum_info(r).is_some());
			assert_noop!(Democracy::emergency_cancel(Origin::signed(4), r), "cannot cancel the same proposal twice");
		});
	}

	#[test]
	fn veto_external_works() {
		with_externalities(&mut new_test_ext(), || {
			System::set_block_number(0);
			assert_ok!(Democracy::external_propose(
				Origin::signed(2),
				Box::new(set_balance_proposal(2)),
			));
			assert!(<NextExternal<Test>>::exists());

			let h = BlakeTwo256::hash_of(&set_balance_proposal(2));
			assert_ok!(Democracy::veto_external(Origin::signed(3), h.clone()));
			// cancelled.
			assert!(!<NextExternal<Test>>::exists());
			// fails - same proposal can't be resubmitted.
			assert_noop!(Democracy::external_propose(
				Origin::signed(2),
				Box::new(set_balance_proposal(2)),
			), "proposal still blacklisted");

			fast_forward_to(1);
			// fails as we're still in cooloff period.
			assert_noop!(Democracy::external_propose(
				Origin::signed(2),
				Box::new(set_balance_proposal(2)),
			), "proposal still blacklisted");

			fast_forward_to(2);
			// works; as we're out of the cooloff period.
			assert_ok!(Democracy::external_propose(
				Origin::signed(2),
				Box::new(set_balance_proposal(2)),
			));
			assert!(<NextExternal<Test>>::exists());

			// 3 can't veto the same thing twice.
			assert_noop!(
				Democracy::veto_external(Origin::signed(3), h.clone()),
				"identity may not veto a proposal twice"
			);

			// 4 vetoes.
			assert_ok!(Democracy::veto_external(Origin::signed(4), h.clone()));
			// cancelled again.
			assert!(!<NextExternal<Test>>::exists());

			fast_forward_to(3);
			// same proposal fails as we're still in cooloff
			assert_noop!(Democracy::external_propose(
				Origin::signed(2),
				Box::new(set_balance_proposal(2)),
			), "proposal still blacklisted");
			// different proposal works fine.
			assert_ok!(Democracy::external_propose(
				Origin::signed(2),
				Box::new(set_balance_proposal(3)),
			));
		});
	}

	#[test]
	fn external_referendum_works() {
		with_externalities(&mut new_test_ext(), || {
			System::set_block_number(0);
			assert_noop!(Democracy::external_propose(
				Origin::signed(1),
				Box::new(set_balance_proposal(2)),
			), "Invalid origin");
			assert_ok!(Democracy::external_propose(
				Origin::signed(2),
				Box::new(set_balance_proposal(2)),
			));
			assert_noop!(Democracy::external_propose(
				Origin::signed(2),
				Box::new(set_balance_proposal(1)),
			), "proposal already made");
			fast_forward_to(1);
			assert_eq!(
				Democracy::referendum_info(0),
				Some(ReferendumInfo {
					end: 2,
					proposal: set_balance_proposal(2),
					threshold: VoteThreshold::SuperMajorityApprove,
					delay: 2
				})
			);
		});
	}

	#[test]
	fn external_majority_referendum_works() {
		with_externalities(&mut new_test_ext(), || {
			System::set_block_number(0);
			assert_noop!(Democracy::external_propose_majority(
				Origin::signed(1),
				Box::new(set_balance_proposal(2))
			), "Invalid origin");
			assert_ok!(Democracy::external_propose_majority(
				Origin::signed(3),
				Box::new(set_balance_proposal(2))
			));
			fast_forward_to(1);
			assert_eq!(
				Democracy::referendum_info(0),
				Some(ReferendumInfo {
					end: 2,
					proposal: set_balance_proposal(2),
					threshold: VoteThreshold::SimpleMajority,
					delay: 2,
				})
			);
		});
	}

	#[test]
	fn external_default_referendum_works() {
		with_externalities(&mut new_test_ext(), || {
			System::set_block_number(0);
			assert_noop!(Democracy::external_propose_default(
				Origin::signed(3),
				Box::new(set_balance_proposal(2))
			), "Invalid origin");
			assert_ok!(Democracy::external_propose_default(
				Origin::signed(1),
				Box::new(set_balance_proposal(2))
			));
			fast_forward_to(1);
			assert_eq!(
				Democracy::referendum_info(0),
				Some(ReferendumInfo {
					end: 2,
					proposal: set_balance_proposal(2),
					threshold: VoteThreshold::SuperMajorityAgainst,
					delay: 2,
				})
			);
		});
	}

	#[test]
	fn fast_track_referendum_works() {
		with_externalities(&mut new_test_ext(), || {
			System::set_block_number(0);
			let h = BlakeTwo256::hash_of(&set_balance_proposal(2));
			assert_noop!(Democracy::fast_track(Origin::signed(5), h, 3, 2), "no proposal made");
			assert_ok!(Democracy::external_propose_majority(
				Origin::signed(3),
				Box::new(set_balance_proposal(2))
			));
			assert_noop!(Democracy::fast_track(Origin::signed(1), h, 3, 2), "Invalid origin");
			assert_ok!(Democracy::fast_track(Origin::signed(5), h, 0, 0));
			assert_eq!(
				Democracy::referendum_info(0),
				Some(ReferendumInfo {
					end: 1,
					proposal: set_balance_proposal(2),
					threshold: VoteThreshold::SimpleMajority,
					delay: 0,
				})
			);
		});
	}

	#[test]
	fn fast_track_referendum_fails_when_no_simple_majority() {
		with_externalities(&mut new_test_ext(), || {
			System::set_block_number(0);
			let h = BlakeTwo256::hash_of(&set_balance_proposal(2));
			assert_ok!(Democracy::external_propose(
				Origin::signed(2),
				Box::new(set_balance_proposal(2))
			));
			assert_noop!(
				Democracy::fast_track(Origin::signed(5), h, 3, 2),
				"next external proposal not simple majority"
			);
		});
	}

	#[test]
	fn locked_for_should_work() {
		with_externalities(&mut new_test_ext(), || {
			System::set_block_number(1);
			assert_ok!(propose_set_balance(1, 2, 2));
			assert_ok!(propose_set_balance(1, 4, 4));
			assert_ok!(propose_set_balance(1, 3, 3));
			assert_eq!(Democracy::locked_for(0), Some(2));
			assert_eq!(Democracy::locked_for(1), Some(4));
			assert_eq!(Democracy::locked_for(2), Some(3));
		});
	}

	#[test]
	fn single_proposal_should_work() {
		with_externalities(&mut new_test_ext(), || {
			System::set_block_number(0);
			assert_ok!(propose_set_balance(1, 2, 1));
			assert!(Democracy::referendum_info(0).is_none());

			// end of 0 => next referendum scheduled.
			fast_forward_to(1);

			let r = 0;
			assert_ok!(Democracy::vote(Origin::signed(1), r, AYE));

			assert_eq!(Democracy::referendum_count(), 1);
			assert_eq!(
				Democracy::referendum_info(0),
				Some(ReferendumInfo {
					end: 2,
					proposal: set_balance_proposal(2),
					threshold: VoteThreshold::SuperMajorityApprove,
					delay: 2
				})
			);
			assert_eq!(Democracy::voters_for(r), vec![1]);
			assert_eq!(Democracy::vote_of((r, 1)), AYE);
			assert_eq!(Democracy::tally(r), (1, 0, 1));

			fast_forward_to(2);

			// referendum still running
			assert!(Democracy::referendum_info(0).is_some());

			// referendum runs during 1 and 2, ends @ end of 2.
			fast_forward_to(3);

			assert!(Democracy::referendum_info(0).is_none());
			assert_eq!(Democracy::dispatch_queue(4), vec![
				Some((set_balance_proposal(2), 0))
			]);

			// referendum passes and wait another two blocks for enactment.
			fast_forward_to(5);

			assert_eq!(Balances::free_balance(&42), 2);
		});
	}

	#[test]
	fn cancel_queued_should_work() {
		with_externalities(&mut new_test_ext(), || {
			System::set_block_number(0);
			assert_ok!(propose_set_balance(1, 2, 1));

			// end of 0 => next referendum scheduled.
			fast_forward_to(1);

			assert_ok!(Democracy::vote(Origin::signed(1), 0, AYE));

			fast_forward_to(3);

			assert_eq!(Democracy::dispatch_queue(4), vec![
				Some((set_balance_proposal(2), 0))
			]);

			assert_noop!(Democracy::cancel_queued(Origin::ROOT, 3, 0, 0), "proposal not found");
			assert_noop!(Democracy::cancel_queued(Origin::ROOT, 4, 1, 0), "proposal not found");
			assert_ok!(Democracy::cancel_queued(Origin::ROOT, 4, 0, 0));
			assert_eq!(Democracy::dispatch_queue(4), vec![None]);
		});
	}

	#[test]
	fn proxy_should_work() {
		with_externalities(&mut new_test_ext(), || {
			assert_eq!(Democracy::proxy(10), None);
			assert_ok!(Democracy::set_proxy(Origin::signed(1), 10));
			assert_eq!(Democracy::proxy(10), Some(1));

			// Can't set when already set.
			assert_noop!(Democracy::set_proxy(Origin::signed(2), 10), "already a proxy");

			// But this works because 11 isn't proxying.
			assert_ok!(Democracy::set_proxy(Origin::signed(2), 11));
			assert_eq!(Democracy::proxy(10), Some(1));
			assert_eq!(Democracy::proxy(11), Some(2));

			// 2 cannot fire 1's proxy:
			assert_noop!(Democracy::remove_proxy(Origin::signed(2), 10), "wrong proxy");

			// 1 fires their proxy:
			assert_ok!(Democracy::remove_proxy(Origin::signed(1), 10));
			assert_eq!(Democracy::proxy(10), None);
			assert_eq!(Democracy::proxy(11), Some(2));

			// 11 resigns:
			assert_ok!(Democracy::resign_proxy(Origin::signed(11)));
			assert_eq!(Democracy::proxy(10), None);
			assert_eq!(Democracy::proxy(11), None);
		});
	}

	#[test]
	fn single_proposal_should_work_with_proxy() {
		with_externalities(&mut new_test_ext(), || {
			System::set_block_number(0);
			assert_ok!(propose_set_balance(1, 2, 1));

			fast_forward_to(1);
			let r = 0;
			assert_ok!(Democracy::set_proxy(Origin::signed(1), 10));
			assert_ok!(Democracy::proxy_vote(Origin::signed(10), r, AYE));

			assert_eq!(Democracy::voters_for(r), vec![1]);
			assert_eq!(Democracy::vote_of((r, 1)), AYE);
			assert_eq!(Democracy::tally(r), (1, 0, 1));

			fast_forward_to(5);
			assert_eq!(Balances::free_balance(&42), 2);
		});
	}

	#[test]
	fn single_proposal_should_work_with_delegation() {
		with_externalities(&mut new_test_ext(), || {
			System::set_block_number(0);

			assert_ok!(propose_set_balance(1, 2, 1));

			fast_forward_to(1);

			// Delegate vote.
			assert_ok!(Democracy::delegate(Origin::signed(2), 1, Conviction::max_value()));

			let r = 0;
			assert_ok!(Democracy::vote(Origin::signed(1), r, AYE));
			assert_eq!(Democracy::voters_for(r), vec![1]);
			assert_eq!(Democracy::vote_of((r, 1)), AYE);
			// Delegated vote is counted.
			assert_eq!(Democracy::tally(r), (3, 0, 3));

			fast_forward_to(5);

			assert_eq!(Balances::free_balance(&42), 2);
		});
	}

	#[test]
	fn single_proposal_should_work_with_cyclic_delegation() {
		with_externalities(&mut new_test_ext(), || {
			System::set_block_number(0);

			assert_ok!(propose_set_balance(1, 2, 1));

			fast_forward_to(1);

			// Check behavior with cycle.
			assert_ok!(Democracy::delegate(Origin::signed(2), 1, Conviction::max_value()));
			assert_ok!(Democracy::delegate(Origin::signed(3), 2, Conviction::max_value()));
			assert_ok!(Democracy::delegate(Origin::signed(1), 3, Conviction::max_value()));
			let r = 0;
			assert_ok!(Democracy::vote(Origin::signed(1), r, AYE));
			assert_eq!(Democracy::voters_for(r), vec![1]);

			// Delegated vote is counted.
			assert_eq!(Democracy::tally(r), (6, 0, 6));

			fast_forward_to(5);

			assert_eq!(Balances::free_balance(&42), 2);
		});
	}

	#[test]
	/// If transactor already voted, delegated vote is overwriten.
	fn single_proposal_should_work_with_vote_and_delegation() {
		with_externalities(&mut new_test_ext(), || {
			System::set_block_number(0);

			assert_ok!(propose_set_balance(1, 2, 1));

			fast_forward_to(1);

			let r = 0;
			assert_ok!(Democracy::vote(Origin::signed(1), r, AYE));
			// Vote.
			assert_ok!(Democracy::vote(Origin::signed(2), r, AYE));
			// Delegate vote.
			assert_ok!(Democracy::delegate(Origin::signed(2), 1, Conviction::max_value()));
			assert_eq!(Democracy::voters_for(r), vec![1, 2]);
			assert_eq!(Democracy::vote_of((r, 1)), AYE);
			// Delegated vote is not counted.
			assert_eq!(Democracy::tally(r), (3, 0, 3));

			fast_forward_to(5);

			assert_eq!(Balances::free_balance(&42), 2);
		});
	}

	#[test]
	fn single_proposal_should_work_with_undelegation() {
		with_externalities(&mut new_test_ext(), || {
			System::set_block_number(0);

			assert_ok!(propose_set_balance(1, 2, 1));

			// Delegate and undelegate vote.
			assert_ok!(Democracy::delegate(Origin::signed(2), 1, Conviction::max_value()));
			assert_ok!(Democracy::undelegate(Origin::signed(2)));

			fast_forward_to(1);
			let r = 0;
			assert_ok!(Democracy::vote(Origin::signed(1), r, AYE));

			assert_eq!(Democracy::referendum_count(), 1);
			assert_eq!(Democracy::voters_for(r), vec![1]);
			assert_eq!(Democracy::vote_of((r, 1)), AYE);

			// Delegated vote is not counted.
			assert_eq!(Democracy::tally(r), (1, 0, 1));

			fast_forward_to(5);

			assert_eq!(Balances::free_balance(&42), 2);
		});
	}

	#[test]
	/// If transactor voted, delegated vote is overwriten.
	fn single_proposal_should_work_with_delegation_and_vote() {
		with_externalities(&mut new_test_ext(), || {
			System::set_block_number(0);

			assert_ok!(propose_set_balance(1, 2, 1));

			fast_forward_to(1);
			let r = 0;

			assert_ok!(Democracy::vote(Origin::signed(1), r, AYE));

			// Delegate vote.
			assert_ok!(Democracy::delegate(Origin::signed(2), 1, Conviction::max_value()));

			// Vote.
			assert_ok!(Democracy::vote(Origin::signed(2), r, AYE));

			assert_eq!(Democracy::referendum_count(), 1);
			assert_eq!(Democracy::voters_for(r), vec![1, 2]);
			assert_eq!(Democracy::vote_of((r, 1)), AYE);

			// Delegated vote is not counted.
			assert_eq!(Democracy::tally(r), (3, 0, 3));

			fast_forward_to(5);

			assert_eq!(Balances::free_balance(&42), 2);
		});
	}

	#[test]
	fn deposit_for_proposals_should_be_taken() {
		with_externalities(&mut new_test_ext(), || {
			System::set_block_number(1);
			assert_ok!(propose_set_balance(1, 2, 5));
			assert_ok!(Democracy::second(Origin::signed(2), 0));
			assert_ok!(Democracy::second(Origin::signed(5), 0));
			assert_ok!(Democracy::second(Origin::signed(5), 0));
			assert_ok!(Democracy::second(Origin::signed(5), 0));
			assert_eq!(Balances::free_balance(&1), 5);
			assert_eq!(Balances::free_balance(&2), 15);
			assert_eq!(Balances::free_balance(&5), 35);
		});
	}

	#[test]
	fn deposit_for_proposals_should_be_returned() {
		with_externalities(&mut new_test_ext(), || {
			System::set_block_number(1);
			assert_ok!(propose_set_balance(1, 2, 5));
			assert_ok!(Democracy::second(Origin::signed(2), 0));
			assert_ok!(Democracy::second(Origin::signed(5), 0));
			assert_ok!(Democracy::second(Origin::signed(5), 0));
			assert_ok!(Democracy::second(Origin::signed(5), 0));
			fast_forward_to(3);
			assert_eq!(Balances::free_balance(&1), 10);
			assert_eq!(Balances::free_balance(&2), 20);
			assert_eq!(Balances::free_balance(&5), 50);
		});
	}

	#[test]
	fn proposal_with_deposit_below_minimum_should_not_work() {
		with_externalities(&mut new_test_ext(), || {
			System::set_block_number(1);
			assert_noop!(propose_set_balance(1, 2, 0), "value too low");
		});
	}

	#[test]
	fn poor_proposer_should_not_work() {
		with_externalities(&mut new_test_ext(), || {
			System::set_block_number(1);
			assert_noop!(propose_set_balance(1, 2, 11), "proposer\'s balance too low");
		});
	}

	#[test]
	fn poor_seconder_should_not_work() {
		with_externalities(&mut new_test_ext(), || {
			System::set_block_number(1);
			assert_ok!(propose_set_balance(2, 2, 11));
			assert_noop!(Democracy::second(Origin::signed(1), 0), "seconder\'s balance too low");
		});
	}

	#[test]
	fn runners_up_should_come_after() {
		with_externalities(&mut new_test_ext(), || {
			System::set_block_number(0);
			assert_ok!(propose_set_balance(1, 2, 2));
			assert_ok!(propose_set_balance(1, 4, 4));
			assert_ok!(propose_set_balance(1, 3, 3));
			fast_forward_to(1);
			assert_ok!(Democracy::vote(Origin::signed(1), 0, AYE));
			fast_forward_to(3);
			assert_ok!(Democracy::vote(Origin::signed(1), 1, AYE));
			fast_forward_to(5);
			assert_ok!(Democracy::vote(Origin::signed(1), 2, AYE));
		});
	}

	#[test]
	fn simple_passing_should_work() {
		with_externalities(&mut new_test_ext(), || {
			System::set_block_number(1);
			let r = Democracy::inject_referendum(
				1,
				set_balance_proposal(2),
				VoteThreshold::SuperMajorityApprove,
				0
			).unwrap();
			assert_ok!(Democracy::vote(Origin::signed(1), r, AYE));

			assert_eq!(Democracy::voters_for(r), vec![1]);
			assert_eq!(Democracy::vote_of((r, 1)), AYE);
			assert_eq!(Democracy::tally(r), (1, 0, 1));

			next_block();
			next_block();

			assert_eq!(Balances::free_balance(&42), 2);
		});
	}

	#[test]
	fn cancel_referendum_should_work() {
		with_externalities(&mut new_test_ext(), || {
			System::set_block_number(1);
			let r = Democracy::inject_referendum(
				1,
				set_balance_proposal(2),
				VoteThreshold::SuperMajorityApprove,
				0
			).unwrap();
			assert_ok!(Democracy::vote(Origin::signed(1), r, AYE));
			assert_ok!(Democracy::cancel_referendum(Origin::ROOT, r.into()));

			next_block();
			next_block();

			assert_eq!(Balances::free_balance(&42), 0);
		});
	}

	#[test]
	fn simple_failing_should_work() {
		with_externalities(&mut new_test_ext(), || {
			System::set_block_number(1);
			let r = Democracy::inject_referendum(
				1,
				set_balance_proposal(2),
				VoteThreshold::SuperMajorityApprove,
				0
			).unwrap();
			assert_ok!(Democracy::vote(Origin::signed(1), r, NAY));

			assert_eq!(Democracy::voters_for(r), vec![1]);
			assert_eq!(Democracy::vote_of((r, 1)), NAY);
			assert_eq!(Democracy::tally(r), (0, 1, 1));

			next_block();
			next_block();

			assert_eq!(Balances::free_balance(&42), 0);
		});
	}

	#[test]
	fn controversial_voting_should_work() {
		with_externalities(&mut new_test_ext(), || {
			System::set_block_number(1);
			let r = Democracy::inject_referendum(
				1,
				set_balance_proposal(2),
				VoteThreshold::SuperMajorityApprove,
				0
			).unwrap();
			assert_ok!(Democracy::vote(Origin::signed(1), r, BIG_AYE));
			assert_ok!(Democracy::vote(Origin::signed(2), r, BIG_NAY));
			assert_ok!(Democracy::vote(Origin::signed(3), r, BIG_NAY));
			assert_ok!(Democracy::vote(Origin::signed(4), r, BIG_AYE));
			assert_ok!(Democracy::vote(Origin::signed(5), r, BIG_NAY));
			assert_ok!(Democracy::vote(Origin::signed(6), r, BIG_AYE));

			assert_eq!(Democracy::tally(r), (110, 100, 210));

			next_block();
			next_block();

			assert_eq!(Balances::free_balance(&42), 2);
		});
	}

	#[test]
	fn delayed_enactment_should_work() {
		with_externalities(&mut new_test_ext(), || {
			System::set_block_number(1);
			let r = Democracy::inject_referendum(
				1,
				set_balance_proposal(2),
				VoteThreshold::SuperMajorityApprove,
				1
			).unwrap();
			assert_ok!(Democracy::vote(Origin::signed(1), r, AYE));
			assert_ok!(Democracy::vote(Origin::signed(2), r, AYE));
			assert_ok!(Democracy::vote(Origin::signed(3), r, AYE));
			assert_ok!(Democracy::vote(Origin::signed(4), r, AYE));
			assert_ok!(Democracy::vote(Origin::signed(5), r, AYE));
			assert_ok!(Democracy::vote(Origin::signed(6), r, AYE));

			assert_eq!(Democracy::tally(r), (21, 0, 21));

			next_block();
			assert_eq!(Balances::free_balance(&42), 0);

			next_block();

			assert_eq!(Balances::free_balance(&42), 2);
		});
	}

	#[test]
	fn controversial_low_turnout_voting_should_work() {
		with_externalities(&mut new_test_ext(), || {
			System::set_block_number(1);
			let r = Democracy::inject_referendum(
				1,
				set_balance_proposal(2),
				VoteThreshold::SuperMajorityApprove,
				0
			).unwrap();
			assert_ok!(Democracy::vote(Origin::signed(5), r, BIG_NAY));
			assert_ok!(Democracy::vote(Origin::signed(6), r, BIG_AYE));

			assert_eq!(Democracy::tally(r), (60, 50, 110));

			next_block();
			next_block();

			assert_eq!(Balances::free_balance(&42), 0);
		});
	}

	#[test]
	fn passing_low_turnout_voting_should_work() {
		with_externalities(&mut new_test_ext(), || {
			assert_eq!(Balances::free_balance(&42), 0);
			assert_eq!(Balances::total_issuance(), 210);

			System::set_block_number(1);
			let r = Democracy::inject_referendum(
				1,
				set_balance_proposal(2),
				VoteThreshold::SuperMajorityApprove,
				0
			).unwrap();
			assert_ok!(Democracy::vote(Origin::signed(4), r, BIG_AYE));
			assert_ok!(Democracy::vote(Origin::signed(5), r, BIG_NAY));
			assert_ok!(Democracy::vote(Origin::signed(6), r, BIG_AYE));

			assert_eq!(Democracy::tally(r), (100, 50, 150));

			next_block();
			next_block();

			assert_eq!(Balances::free_balance(&42), 2);
		});
	}

	#[test]
	fn lock_voting_should_work() {
		with_externalities(&mut new_test_ext(), || {
			System::set_block_number(0);
			let r = Democracy::inject_referendum(
				1,
				set_balance_proposal(2),
				VoteThreshold::SuperMajorityApprove,
				0
			).unwrap();
			assert_ok!(Democracy::vote(Origin::signed(1), r, Vote {
				aye: false,
				conviction: Conviction::Locked5x
			}));
			assert_ok!(Democracy::vote(Origin::signed(2), r, Vote {
				aye: true,
				conviction: Conviction::Locked4x
			}));
			assert_ok!(Democracy::vote(Origin::signed(3), r, Vote {
				aye: true,
				conviction: Conviction::Locked3x
			}));
			assert_ok!(Democracy::vote(Origin::signed(4), r, Vote {
				aye: true,
				conviction: Conviction::Locked2x
			}));
			assert_ok!(Democracy::vote(Origin::signed(5), r, Vote {
				aye: false,
				conviction: Conviction::Locked1x
			}));

			assert_eq!(Democracy::tally(r), (250, 100, 150));

			fast_forward_to(2);

			assert_eq!(Balances::locks(1), vec![]);
			assert_eq!(Balances::locks(2), vec![BalanceLock {
				id: DEMOCRACY_ID,
				amount: u64::max_value(),
				until: 17,
				reasons: WithdrawReason::Transfer.into()
			}]);
			assert_eq!(Balances::locks(3), vec![BalanceLock {
				id: DEMOCRACY_ID,
				amount: u64::max_value(),
				until: 9,
				reasons: WithdrawReason::Transfer.into()
			}]);
			assert_eq!(Balances::locks(4), vec![BalanceLock {
				id: DEMOCRACY_ID,
				amount: u64::max_value(),
				until: 5,
				reasons: WithdrawReason::Transfer.into()
			}]);
			assert_eq!(Balances::locks(5), vec![]);

			assert_eq!(Balances::free_balance(&42), 2);
		});
	}

	#[test]
	fn lock_voting_should_work_with_delegation() {
		with_externalities(&mut new_test_ext(), || {
			System::set_block_number(1);
			let r = Democracy::inject_referendum(
				1,
				set_balance_proposal(2),
				VoteThreshold::SuperMajorityApprove,
				0
			).unwrap();
			assert_ok!(Democracy::vote(Origin::signed(1), r, Vote {
				aye: false,
				conviction: Conviction::Locked5x
			}));
			assert_ok!(Democracy::vote(Origin::signed(2), r, Vote {
				aye: true,
				conviction: Conviction::Locked4x
			}));
			assert_ok!(Democracy::vote(Origin::signed(3), r, Vote {
				aye: true,
				conviction: Conviction::Locked3x
			}));
			assert_ok!(Democracy::delegate(Origin::signed(4), 2, Conviction::Locked2x));
			assert_ok!(Democracy::vote(Origin::signed(5), r, Vote {
				aye: false,
				conviction: Conviction::Locked1x
			}));

			assert_eq!(Democracy::tally(r), (250, 100, 150));

			next_block();
			next_block();

			assert_eq!(Balances::free_balance(&42), 2);
		});
	}
}<|MERGE_RESOLUTION|>--- conflicted
+++ resolved
@@ -14,10 +14,6 @@
 // You should have received a copy of the GNU General Public License
 // along with Substrate.  If not, see <http://www.gnu.org/licenses/>.
 
-<<<<<<< HEAD
-//! Democratic system: Handles administration of general stakeholder voting.
-#![recursion_limit="128"]
-=======
 //! # Democracy Module
 //!
 //! The Democracy module handles administration of general stakeholder voting.
@@ -161,7 +157,6 @@
 //! - [Staking](../srml_staking/index.html)
 //! - [Council](../srml_council/index.html)
 
->>>>>>> cc1d67e9
 #![cfg_attr(not(feature = "std"), no_std)]
 
 use rstd::prelude::*;
@@ -531,17 +526,7 @@
 			Self::deposit_event(RawEvent::Proposed(index, value));
 		}
 
-<<<<<<< HEAD
-		/// Propose a sensitive action to be taken.
-		///
-		/// # <weight>
-		/// - O(1).
-		/// - One DB entry.
-		/// # </weight>
-		#[weight = SimpleDispatchInfo::FixedNormal(5_000_000)]
-=======
 		/// Second (sponsor) a proposal.
->>>>>>> cc1d67e9
 		fn second(origin, #[compact] proposal: PropIndex) {
 			let who = ensure_signed(origin)?;
 			let mut deposit = Self::deposit_of(proposal)
@@ -568,128 +553,13 @@
 			Self::do_vote(who, ref_index, vote)
 		}
 
-<<<<<<< HEAD
-		/// Vote in a referendum on behalf of a stash. If `vote.is_aye()`, the vote is to enact
-		/// the proposal;  otherwise it is a vote to keep the status quo.
-		///
-		/// # <weight>
-		/// - O(1).
-		/// - One DB change, one DB entry.
-		/// # </weight>
-		#[weight = SimpleDispatchInfo::FixedNormal(200_000)]
-		fn proxy_vote(origin,
-			#[compact] ref_index: ReferendumIndex,
-			vote: Vote
-		) -> Result {
-=======
 		/// Vote on a referendum using a proxy account on behalf of a stash account. If `vote.is_aye`, the vote is to enact the proposal;
 		/// otherwise it is a vote to keep the status quo.
 		fn proxy_vote(origin, #[compact] ref_index: ReferendumIndex, vote: Vote) -> Result {
->>>>>>> cc1d67e9
 			let who = Self::proxy(ensure_signed(origin)?).ok_or("not a proxy")?;
 			Self::do_vote(who, ref_index, vote)
 		}
 
-<<<<<<< HEAD
-		/// Schedule an emergency cancellation of a referendum. Cannot happen twice to the same
-		/// referendum.
-		#[weight = SimpleDispatchInfo::FixedOperational(500_000)]
-		fn emergency_cancel(origin, ref_index: ReferendumIndex) {
-			T::CancellationOrigin::ensure_origin(origin)?;
-
-			let info = Self::referendum_info(ref_index).ok_or("unknown index")?;
-			let h = T::Hashing::hash_of(&info.proposal);
-			ensure!(!<Cancellations<T>>::exists(h), "cannot cancel the same proposal twice");
-
-			<Cancellations<T>>::insert(h, true);
-			Self::clear_referendum(ref_index);
-		}
-
-		/// Schedule a referendum to be tabled once it is legal to schedule an external
-		/// referendum.
-		#[weight = SimpleDispatchInfo::FixedNormal(5_000_000)]
-		fn external_propose(origin, proposal: Box<T::Proposal>) {
-			T::ExternalOrigin::ensure_origin(origin)?;
-			ensure!(!<NextExternal<T>>::exists(), "proposal already made");
-			let proposal_hash = T::Hashing::hash_of(&proposal);
-			if let Some((until, _)) = <Blacklist<T>>::get(proposal_hash) {
-				ensure!(<system::Module<T>>::block_number() >= until, "proposal still blacklisted");
-			}
-			<NextExternal<T>>::put((*proposal, VoteThreshold::SuperMajorityApprove));
-		}
-
-		/// Schedule a majority-carries referendum to be tabled next once it is legal to schedule
-		/// an external referendum.
-		///
-		/// Unlike `external_propose`, blacklisting has no effect on this and it may replace a
-		/// pre-scheduled `external_propose` call.
-		#[weight = SimpleDispatchInfo::FixedNormal(5_000_000)]
-		fn external_propose_majority(origin, proposal: Box<T::Proposal>) {
-			T::ExternalMajorityOrigin::ensure_origin(origin)?;
-			<NextExternal<T>>::put((*proposal, VoteThreshold::SimpleMajority));
-		}
-
-		/// Schedule a negative-turnout-bias referendum to be tabled next once it is legal to
-		/// schedule an external referendum.
-		///
-		/// Unlike `external_propose`, blacklisting has no effect on this and it may replace a
-		/// pre-scheduled `external_propose` call.
-		#[weight = SimpleDispatchInfo::FixedNormal(5_000_000)]
-		fn external_propose_default(origin, proposal: Box<T::Proposal>) {
-			T::ExternalDefaultOrigin::ensure_origin(origin)?;
-			<NextExternal<T>>::put((*proposal, VoteThreshold::SuperMajorityAgainst));
-		}
-
-		/// Schedule the currently externally-proposed majority-carries referendum to be tabled
-		/// immediately. If there is no externally-proposed referendum currently, or if there is one
-		/// but it is not a majority-carries referendum then it fails.
-		///
-		/// - `proposal_hash`: The hash of the current external proposal.
-		/// - `voting_period`: The period that is allowed for voting on this proposal.
-		/// - `delay`: The number of block after voting has ended in approval and this should be
-		///   enacted. Increased to `EmergencyVotingPeriod` if too low.
-		#[weight = SimpleDispatchInfo::FixedNormal(200_000)]
-		fn fast_track(origin,
-			proposal_hash: T::Hash,
-			voting_period: T::BlockNumber,
-			delay: T::BlockNumber
-		) {
-			T::FastTrackOrigin::ensure_origin(origin)?;
-			let (proposal, threshold) = <NextExternal<T>>::get().ok_or("no proposal made")?;
-			ensure!(threshold != VoteThreshold::SuperMajorityApprove, "next external proposal not simple majority");
-			ensure!(proposal_hash == T::Hashing::hash_of(&proposal), "invalid hash");
-
-			<NextExternal<T>>::kill();
-			let now = <system::Module<T>>::block_number();
-			// We don't consider it an error if `vote_period` is too low, like `emergency_propose`.
-			let period = voting_period.max(T::EmergencyVotingPeriod::get());
-			Self::inject_referendum(now + period, proposal, threshold, delay).map(|_| ())?;
-		}
-
-		/// Veto and blacklist the external proposal hash.
-		#[weight = SimpleDispatchInfo::FixedNormal(200_000)]
-		fn veto_external(origin, proposal_hash: T::Hash) {
-			let who = T::VetoOrigin::ensure_origin(origin)?;
-
-			if let Some((proposal, _)) = <NextExternal<T>>::get() {
-				ensure!(proposal_hash == T::Hashing::hash_of(&proposal), "unknown proposal");
-			} else {
-				Err("no external proposal")?;
-			}
-
-			let mut existing_vetoers = <Blacklist<T>>::get(&proposal_hash)
-				.map(|pair| pair.1)
-				.unwrap_or_else(Vec::new);
-			let insert_position = existing_vetoers.binary_search(&who)
-				.err().ok_or("identity may not veto a proposal twice")?;
-
-			existing_vetoers.insert(insert_position, who.clone());
-			let until = <system::Module<T>>::block_number() + T::CooloffPeriod::get();
-			<Blacklist<T>>::insert(&proposal_hash, (until, existing_vetoers));
-
-			Self::deposit_event(RawEvent::Vetoed(who, proposal_hash, until));
-			<NextExternal<T>>::kill();
-=======
 		/// Start a referendum.
 		fn start_referendum(
 			proposal: Box<T::Proposal>,
@@ -702,7 +572,6 @@
 				threshold,
 				delay,
 			).map(|_| ())
->>>>>>> cc1d67e9
 		}
 
 		/// Remove a referendum.
@@ -731,13 +600,9 @@
 			}
 		}
 
-<<<<<<< HEAD
-		fn on_initialize(n: T::BlockNumber) {
-=======
 		/// Called when a block is finalized. Launch a new referendum if it is time, finish
 		/// any referenda that are ready to be tallied, and enact proposals that are ready.
 		fn on_finalize(n: T::BlockNumber) {
->>>>>>> cc1d67e9
 			if let Err(e) = Self::end_block(n) {
 				sr_primitives::print(e);
 			}
@@ -810,11 +675,7 @@
 			let (_, conviction) = <Delegations<T>>::take(&who);
 			// Indefinite lock is reduced to the maximum voting lock that could be possible.
 			let now = <system::Module<T>>::block_number();
-<<<<<<< HEAD
-			let locked_until = now + T::EnactmentPeriod::get() * conviction.lock_periods().into();
-=======
 			let locked_until = now + lock_period * T::BlockNumber::sa(d.1 as u64);
->>>>>>> cc1d67e9
 			T::Currency::set_lock(
 				DEMOCRACY_ID,
 				&who,
@@ -827,8 +688,6 @@
 	}
 }
 
-<<<<<<< HEAD
-=======
 /// Info regarding an ongoing referendum.
 #[derive(Encode, Decode, Clone, PartialEq, Eq)]
 #[cfg_attr(feature = "std", derive(Debug))]
@@ -915,7 +774,6 @@
 	}
 );
 
->>>>>>> cc1d67e9
 impl<T: Trait> Module<T> {
 	// Exposed immutables.
 
@@ -929,15 +787,8 @@
 		<ReferendumInfoOf<T>>::exists(ref_index)
 	}
 
-<<<<<<< HEAD
-	/// Get all referenda currently active.
-	pub fn active_referenda()
-		-> Vec<(ReferendumIndex, ReferendumInfo<T::BlockNumber, T::Proposal>)>
-	{
-=======
 	/// Get all referenda that are currently active and their corresponding info.
 	pub fn active_referenda() -> Vec<(ReferendumIndex, ReferendumInfo<T::BlockNumber, T::Proposal>)> {
->>>>>>> cc1d67e9
 		let next = Self::next_tally();
 		let last = Self::referendum_count();
 		(next..last).into_iter()
@@ -960,25 +811,6 @@
 	/// Tally the votes for the current proposal. Returns a tuple with weighted votes for,
 	/// weighted votes against, and total capital represented in the vote.
 	pub fn tally(ref_index: ReferendumIndex) -> (BalanceOf<T>, BalanceOf<T>, BalanceOf<T>) {
-<<<<<<< HEAD
-		let (approve, against, capital):
-			(BalanceOf<T>, BalanceOf<T>, BalanceOf<T>) = Self::voters_for(ref_index)
-				.iter()
-				.map(|voter| (
-					T::Currency::total_balance(voter), Self::vote_of((ref_index, voter.clone()))
-				))
-				.map(|(balance, Vote { aye, conviction })| {
-					let (votes, turnout) = conviction.votes(balance);
-					if aye {
-						(votes, Zero::zero(), turnout)
-					} else {
-						(Zero::zero(), votes, turnout)
-					}
-				}).fold(
-					(Zero::zero(), Zero::zero(), Zero::zero()),
-					|(a, b, c), (d, e, f)| (a + d, b + e, c + f)
-				);
-=======
 		let (approve, against, capital): (BalanceOf<T>, BalanceOf<T>, BalanceOf<T>) = Self::voters_for(ref_index)
 			.iter()
 			.map(|voter| (
@@ -991,29 +823,11 @@
 					(Zero::zero(), bal * BalanceOf::<T>::sa(vote.multiplier() as u64), bal)
 				}
 			).fold((Zero::zero(), Zero::zero(), Zero::zero()), |(a, b, c), (d, e, f)| (a + d, b + e, c + f));
->>>>>>> cc1d67e9
 		let (del_approve, del_against, del_capital) = Self::tally_delegation(ref_index);
 		(approve + del_approve, against + del_against, capital + del_capital)
 	}
 
 	/// Get the delegated voters for the current proposal.
-<<<<<<< HEAD
-	/// I think this goes into a worker once https://github.com/paritytech/substrate/issues/1458 is
-	/// done.
-	fn tally_delegation(ref_index: ReferendumIndex) -> (BalanceOf<T>, BalanceOf<T>, BalanceOf<T>) {
-		Self::voters_for(ref_index).iter().fold(
-			(Zero::zero(), Zero::zero(), Zero::zero()),
-			|(approve_acc, against_acc, turnout_acc), voter| {
-				let Vote { aye, conviction } = Self::vote_of((ref_index, voter.clone()));
-				let (votes, turnout) = Self::delegated_votes(
-					ref_index,
-					voter.clone(),
-					conviction,
-					MAX_RECURSION_LIMIT
-				);
-				if aye {
-					(approve_acc + votes, against_acc, turnout_acc + turnout)
-=======
 	/// May go into a worker once https://github.com/paritytech/substrate/issues/1458 is done.
 	fn tally_delegation(ref_index: ReferendumIndex) -> (BalanceOf<T>, BalanceOf<T>, BalanceOf<T>) {
 		Self::voters_for(ref_index).iter()
@@ -1027,7 +841,6 @@
 				);
 				if vote.is_aye() {
 					(approve_acc + votes, against_acc, capital_acc + balance)
->>>>>>> cc1d67e9
 				} else {
 					(approve_acc, against_acc + votes, turnout_acc + turnout)
 				}
@@ -1043,25 +856,6 @@
 	) -> (BalanceOf<T>, BalanceOf<T>) {
 		if recursion_limit == 0 { return (Zero::zero(), Zero::zero()); }
 		<Delegations<T>>::enumerate()
-<<<<<<< HEAD
-			.filter(|(delegator, (delegate, _))|
-				*delegate == to && !<VoteOf<T>>::exists(&(ref_index, delegator.clone()))
-			).fold(
-				(Zero::zero(), Zero::zero()),
-				|(votes_acc, turnout_acc), (delegator, (_delegate, max_conviction))| {
-					let conviction = Conviction::min(parent_conviction, max_conviction);
-					let balance = T::Currency::total_balance(&delegator);
-					let (votes, turnout) = conviction.votes(balance);
-					let (del_votes, del_turnout) = Self::delegated_votes(
-						ref_index,
-						delegator,
-						conviction,
-						recursion_limit - 1
-					);
-					(votes_acc + votes + del_votes, turnout_acc + turnout + del_turnout)
-				}
-			)
-=======
 			.filter(|(delegator, (delegate, _))| *delegate == to && !<VoteOf<T>>::exists(&(ref_index, delegator.clone())))
 			.fold((Zero::zero(), Zero::zero()), |(votes_acc, balance_acc), (delegator, (_delegate, periods))| {
 				let lock_periods = if min_lock_periods <= periods { min_lock_periods } else { periods };
@@ -1075,7 +869,6 @@
 				);
 				(votes_acc + votes + del_votes, balance_acc + balance + del_balance)
 			})
->>>>>>> cc1d67e9
 	}
 
 	// Exposed mutables.
@@ -1086,16 +879,6 @@
 		<Proxy<T>>::insert(proxy, stash)
 	}
 
-<<<<<<< HEAD
-	/// Start a referendum.
-	pub fn internal_start_referendum(
-		proposal: T::Proposal,
-		threshold: VoteThreshold,
-		delay: T::BlockNumber
-	) -> result::Result<ReferendumIndex, &'static str> {
-		<Module<T>>::inject_referendum(
-			<system::Module<T>>::block_number() + T::VotingPeriod::get(),
-=======
 	/// Start a referendum. Can be called directly by the council.
 	pub fn internal_start_referendum(
 		proposal: T::Proposal,
@@ -1104,7 +887,6 @@
 	) -> result::Result<ReferendumIndex, &'static str> {
 		<Module<T>>::inject_referendum(
 			<system::Module<T>>::block_number() + <Module<T>>::voting_period(),
->>>>>>> cc1d67e9
 			proposal,
 			threshold,
 			delay
@@ -1167,12 +949,8 @@
 		Self::deposit_event(RawEvent::Executed(index, ok));
 	}
 
-<<<<<<< HEAD
-	/// Table the next waiting proposal for a vote.
-=======
 	/// Find the proposal that will be the next referendum, unreserves the currency of
 	/// the depositors, and opens the voting period.
->>>>>>> cc1d67e9
 	fn launch_next(now: T::BlockNumber) -> Result {
 		if LastTabledWasExternal::take() {
 			Self::launch_public(now).or_else(|_| Self::launch_external(now))
@@ -1203,14 +981,9 @@
 		let mut public_props = Self::public_props();
 		if let Some((winner_index, _)) = public_props.iter()
 			.enumerate()
-<<<<<<< HEAD
-			.max_by_key(|x| Self::locked_for((x.1).0).unwrap_or_else(Zero::zero)
-				/* ^^ defensive only: All current public proposals have an amount locked*/)
-=======
 			.max_by_key(|x| Self::locked_for((x.1).0).unwrap_or_else(Zero::zero))
 			//										  ^^^^^^^^^^^^^^
 			// defensive only: All current public proposals have an amount locked
->>>>>>> cc1d67e9
 		{
 			let (prop_index, proposal, _) = public_props.swap_remove(winner_index);
 			<PublicProps<T>>::put(public_props);
@@ -1222,17 +995,10 @@
 				}
 				Self::deposit_event(RawEvent::Tabled(prop_index, deposit, depositors));
 				Self::inject_referendum(
-<<<<<<< HEAD
-					now + T::VotingPeriod::get(),
-					proposal,
-					VoteThreshold::SuperMajorityApprove,
-					T::EnactmentPeriod::get(),
-=======
 					now + Self::voting_period(),
 					proposal,
 					VoteThreshold::SuperMajorityApprove,
 					Self::public_delay()
->>>>>>> cc1d67e9
 				)?;
 			}
 			Ok(())
@@ -1242,19 +1008,12 @@
 
 	}
 
-<<<<<<< HEAD
-	fn bake_referendum(
-		now: T::BlockNumber,
-		index: ReferendumIndex,
-		info: ReferendumInfo<T::BlockNumber, T::Proposal>
-=======
 	/// Tally the votes for a referendum, apply appropriate currency locks to voters, clear the
 	/// referendum from the table, and either enact the referendum or add it to `DispatchQueue`.
 	fn bake_referendum(
 		now: T::BlockNumber,
 		index: ReferendumIndex,
 		info: ReferendumInfo<T::BlockNumber, T::Proposal>,
->>>>>>> cc1d67e9
 	) -> Result {
 		let (approve, against, capital) = Self::tally(index);
 		let total_issuance = T::Currency::total_issuance();
@@ -1265,15 +1024,9 @@
 		// vote strength times the public delay period from now.
 		for (a, Vote { conviction, .. }) in Self::voters_for(index).into_iter()
 			.map(|a| (a.clone(), Self::vote_of((index, a))))
-<<<<<<< HEAD
-			// ^^^ defensive only: all items come from `voters`; for an item to be in `voters`
-			// there must be a vote registered; qed
-			.filter(|&(_, vote)| vote.aye == approved)	// Just the winning coins
-=======
 			// ^^^ defensive only: all items come from `voters`;
 			// for an item to be in `voters` there must be a vote registered; qed
 			.filter(|&(_, vote)| vote.is_aye() == approved)	// Just the winning coins
->>>>>>> cc1d67e9
 		{
 			// now plus: the base lock period multiplied by the number of periods this voter
 			// offered to lock should they win...
@@ -1319,11 +1072,7 @@
 
 		// tally up votes for any expiring referenda.
 		for (index, info) in Self::maturing_referenda_at(now).into_iter() {
-<<<<<<< HEAD
-			Self::bake_referendum(now, index, info)?;
-=======
 			Self::bake_referendum(now.clone(), index, info)?;
->>>>>>> cc1d67e9
 		}
 
 		for (proposal, index) in <DispatchQueue<T>>::take(now).into_iter().filter_map(|x| x) {
