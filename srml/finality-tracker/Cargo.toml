--- conflicted
+++ resolved
@@ -5,14 +5,9 @@
 edition = "2018"
 
 [dependencies]
-<<<<<<< HEAD
-serde = { version = "1.0", default-features = false, features = ["derive"] }
-codec = { package = "parity-scale-codec", version = "1.0.0", default-features = false }
-=======
 hex-literal = "0.1.0"
 serde = { version = "1.0", default-features = false, features = ["derive"] }
 parity-codec = { version = "3.2", default-features = false }
->>>>>>> cc1d67e9
 inherents = { package = "substrate-inherents", path = "../../core/inherents", default-features = false }
 rstd = { package = "sr-std", path = "../../core/sr-std", default-features = false }
 sr-primitives = { path = "../../core/sr-primitives", default-features = false }
@@ -28,11 +23,7 @@
 default = ["std"]
 std = [
 	"serde/std",
-<<<<<<< HEAD
-	"codec/std",
-=======
 	"parity-codec/std",
->>>>>>> cc1d67e9
 	"rstd/std",
 	"support/std",
 	"sr-primitives/std",
