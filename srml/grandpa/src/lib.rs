// Copyright 2017-2019 Parity Technologies (UK) Ltd.
// This file is part of Substrate.

// Substrate is free software: you can redistribute it and/or modify
// it under the terms of the GNU General Public License as published by
// the Free Software Foundation, either version 3 of the License, or
// (at your option) any later version.

// Substrate is distributed in the hope that it will be useful,
// but WITHOUT ANY WARRANTY; without even the implied warranty of
// MERCHANTABILITY or FITNESS FOR A PARTICULAR PURPOSE.  See the
// GNU General Public License for more details.

// You should have received a copy of the GNU General Public License
// along with Substrate.  If not, see <http://www.gnu.org/licenses/>.

//! GRANDPA Consensus module for runtime.
//!
//! This manages the GRANDPA authority set ready for the native code.
//! These authorities are only for GRANDPA finality, not for consensus overall.
//!
//! In the future, it will also handle misbehavior reports, and on-chain
//! finality notifications.
//!
//! For full integration with GRANDPA, the `GrandpaApi` should be implemented.
//! The necessary items are re-exported via the `fg_primitives` crate.

#![cfg_attr(not(feature = "std"), no_std)]

// re-export since this is necessary for `impl_apis` in runtime.
pub use substrate_finality_grandpa_primitives as fg_primitives;

<<<<<<< HEAD
=======
#[cfg(feature = "std")]
use serde::Serialize;
>>>>>>> cc1d67e9
use rstd::prelude::*;
use codec::{self as codec, Encode, Decode, Error};
use support::{
	decl_event, decl_storage, decl_module, dispatch::Result,
	storage::StorageValue, storage::StorageMap,
};
use sr_primitives::{
	generic::{DigestItem, OpaqueDigestItemId}, traits::Zero,
	Perbill,
};
use sr_staking_primitives::{
	SessionIndex,
	offence::{Offence, Kind},
};
use fg_primitives::{GRANDPA_ENGINE_ID, ScheduledChange, ConsensusLog, SetId, RoundNumber};
pub use fg_primitives::{AuthorityId, AuthorityWeight};
use system::{ensure_signed, DigestOf};

mod mock;
mod tests;

pub trait Trait: system::Trait {
	/// The event type of this module.
	type Event: From<Event> + Into<<Self as system::Trait>::Event>;
}

/// A stored pending change, old format.
// TODO: remove shim
// https://github.com/paritytech/substrate/issues/1614
#[derive(Encode, Decode)]
pub struct OldStoredPendingChange<N> {
	/// The block number this was scheduled at.
	pub scheduled_at: N,
	/// The delay in blocks until it will be applied.
	pub delay: N,
	/// The next authority set.
	pub next_authorities: Vec<(AuthorityId, AuthorityWeight)>,
}

/// A stored pending change.
#[derive(Encode)]
pub struct StoredPendingChange<N> {
	/// The block number this was scheduled at.
	pub scheduled_at: N,
	/// The delay in blocks until it will be applied.
	pub delay: N,
	/// The next authority set.
	pub next_authorities: Vec<(AuthorityId, AuthorityWeight)>,
	/// If defined it means the change was forced and the given block number
	/// indicates the median last finalized block when the change was signaled.
	pub forced: Option<N>,
}

impl<N: Decode> Decode for StoredPendingChange<N> {
	fn decode<I: codec::Input>(value: &mut I) -> core::result::Result<Self, Error> {
		let old = OldStoredPendingChange::decode(value)?;
		let forced = <Option<N>>::decode(value).unwrap_or(None);

		Ok(StoredPendingChange {
			scheduled_at: old.scheduled_at,
			delay: old.delay,
			next_authorities: old.next_authorities,
			forced,
		})
	}
}

/// Current state of the GRANDPA authority set. State transitions must happen in
/// the same order of states defined below, e.g. `Paused` implies a prior
/// `PendingPause`.
#[derive(Decode, Encode)]
#[cfg_attr(test, derive(Debug, PartialEq))]
pub enum StoredState<N> {
	/// The current authority set is live, and GRANDPA is enabled.
	Live,
	/// There is a pending pause event which will be enacted at the given block
	/// height.
	PendingPause {
		/// Block at which the intention to pause was scheduled.
		scheduled_at: N,
		/// Number of blocks after which the change will be enacted.
		delay: N
	},
	/// The current GRANDPA authority set is paused.
	Paused,
	/// There is a pending resume event which will be enacted at the given block
	/// height.
	PendingResume {
		/// Block at which the intention to resume was scheduled.
		scheduled_at: N,
		/// Number of blocks after which the change will be enacted.
		delay: N,
	},
}

decl_event!(
	pub enum Event {
		/// New authority set has been applied.
		NewAuthorities(Vec<(AuthorityId, AuthorityWeight)>),
		/// Current authority set has been paused.
		Paused,
		/// Current authority set has been resumed.
		Resumed,
	}
);

decl_storage! {
	trait Store for Module<T: Trait> as GrandpaFinality {
		/// The current authority set.
		Authorities get(authorities): Vec<(AuthorityId, AuthorityWeight)>;

		/// State of the current authority set.
		State get(state): StoredState<T::BlockNumber> = StoredState::Live;

		/// Pending change: (signaled at, scheduled change).
		PendingChange: Option<StoredPendingChange<T::BlockNumber>>;

		/// next block number where we can force a change.
		NextForced get(next_forced): Option<T::BlockNumber>;

		/// `true` if we are currently stalled.
		Stalled get(stalled): Option<(T::BlockNumber, T::BlockNumber)>;

		/// The number of changes (both in terms of keys and underlying economic responsibilities)
		/// in the "set" of Grandpa validators from genesis.
		CurrentSetId get(current_set_id) build(|_| fg_primitives::SetId::default()): SetId;

		/// A mapping from grandpa set ID to the index of the *most recent* session for which its members were responsible.
		SetIdSession get(session_for_set): map SetId => Option<SessionIndex>;
	}
	add_extra_genesis {
		config(authorities): Vec<(AuthorityId, AuthorityWeight)>;
		build(|config| Module::<T>::initialize_authorities(&config.authorities))
	}
}

decl_module! {
	pub struct Module<T: Trait> for enum Call where origin: T::Origin {
		fn deposit_event() = default;

		/// Report some misbehavior.
		fn report_misbehavior(origin, _report: Vec<u8>) {
			ensure_signed(origin)?;
			// FIXME: https://github.com/paritytech/substrate/issues/1112
		}

		fn on_finalize(block_number: T::BlockNumber) {
			// check for scheduled pending authority set changes
			if let Some(pending_change) = <PendingChange<T>>::get() {
				// emit signal if we're at the block that scheduled the change
				if block_number == pending_change.scheduled_at {
					if let Some(median) = pending_change.forced {
						Self::deposit_log(ConsensusLog::ForcedChange(
							median,
							ScheduledChange {
								delay: pending_change.delay,
								next_authorities: pending_change.next_authorities.clone(),
							}
						))
					} else {
						Self::deposit_log(ConsensusLog::ScheduledChange(
							ScheduledChange{
								delay: pending_change.delay,
								next_authorities: pending_change.next_authorities.clone(),
							}
						));
					}
				}

				// enact the change if we've reached the enacting block
				if block_number == pending_change.scheduled_at + pending_change.delay {
					Authorities::put(&pending_change.next_authorities);
					Self::deposit_event(
						Event::NewAuthorities(pending_change.next_authorities)
					);
					<PendingChange<T>>::kill();
				}
			}

			// check for scheduled pending state changes
			match <State<T>>::get() {
				StoredState::PendingPause { scheduled_at, delay } => {
					// signal change to pause
					if block_number == scheduled_at {
						Self::deposit_log(ConsensusLog::Pause(delay));
					}

					// enact change to paused state
					if block_number == scheduled_at + delay {
						<State<T>>::put(StoredState::Paused);
						Self::deposit_event(Event::Paused);
					}
				},
				StoredState::PendingResume { scheduled_at, delay } => {
					// signal change to resume
					if block_number == scheduled_at {
						Self::deposit_log(ConsensusLog::Resume(delay));
					}

					// enact change to live state
					if block_number == scheduled_at + delay {
						<State<T>>::put(StoredState::Live);
						Self::deposit_event(Event::Resumed);
					}
				},
				_ => {},
			}
		}
	}
}

impl<T: Trait> Module<T> {
	/// Get the current set of authorities, along with their respective weights.
	pub fn grandpa_authorities() -> Vec<(AuthorityId, AuthorityWeight)> {
		Authorities::get()
	}

	pub fn schedule_pause(in_blocks: T::BlockNumber) -> Result {
		if let StoredState::Live = <State<T>>::get() {
			let scheduled_at = <system::Module<T>>::block_number();
			<State<T>>::put(StoredState::PendingPause {
				delay: in_blocks,
				scheduled_at,
			});

			Ok(())
		} else {
			Err("Attempt to signal GRANDPA pause when the authority set isn't live \
				(either paused or already pending pause).")
		}
	}

	pub fn schedule_resume(in_blocks: T::BlockNumber) -> Result {
		if let StoredState::Paused = <State<T>>::get() {
			let scheduled_at = <system::Module<T>>::block_number();
			<State<T>>::put(StoredState::PendingResume {
				delay: in_blocks,
				scheduled_at,
			});

			Ok(())
		} else {
			Err("Attempt to signal GRANDPA resume when the authority set isn't paused \
				(either live or already pending resume).")
		}
	}

	/// Schedule a change in the authorities.
	///
	/// The change will be applied at the end of execution of the block
	/// `in_blocks` after the current block. This value may be 0, in which
	/// case the change is applied at the end of the current block.
	///
	/// If the `forced` parameter is defined, this indicates that the current
	/// set has been synchronously determined to be offline and that after
	/// `in_blocks` the given change should be applied. The given block number
	/// indicates the median last finalized block number and it should be used
	/// as the canon block when starting the new grandpa voter.
	///
	/// No change should be signaled while any change is pending. Returns
	/// an error if a change is already pending.
	pub fn schedule_change(
		next_authorities: Vec<(AuthorityId, AuthorityWeight)>,
		in_blocks: T::BlockNumber,
		forced: Option<T::BlockNumber>,
	) -> Result {
		if !<PendingChange<T>>::exists() {
			let scheduled_at = <system::Module<T>>::block_number();

			if let Some(_) = forced {
				if Self::next_forced().map_or(false, |next| next > scheduled_at) {
					return Err("Cannot signal forced change so soon after last.");
				}

				// only allow the next forced change when twice the window has passed since
				// this one.
				<NextForced<T>>::put(scheduled_at + in_blocks * 2.into());
			}

			<PendingChange<T>>::put(StoredPendingChange {
				delay: in_blocks,
				scheduled_at,
				next_authorities,
				forced,
			});

			Ok(())
		} else {
			Err("Attempt to signal GRANDPA change with one already pending.")
		}
	}

	/// Deposit one of this module's logs.
	fn deposit_log(log: ConsensusLog<T::BlockNumber>) {
		let log: DigestItem<T::Hash> = DigestItem::Consensus(GRANDPA_ENGINE_ID, log.encode());
		<system::Module<T>>::deposit_log(log.into());
	}

	fn initialize_authorities(authorities: &[(AuthorityId, AuthorityWeight)]) {
		if !authorities.is_empty() {
			assert!(Authorities::get().is_empty(), "Authorities are already initialized!");
			Authorities::put_ref(authorities);
		}
	}
}

impl<T: Trait> Module<T> {
	/// Attempt to extract a GRANDPA log from a generic digest.
	pub fn grandpa_log(digest: &DigestOf<T>) -> Option<ConsensusLog<T::BlockNumber>> {
		let id = OpaqueDigestItemId::Consensus(&GRANDPA_ENGINE_ID);
		digest.convert_first(|l| l.try_to::<ConsensusLog<T::BlockNumber>>(id))
	}

	/// Attempt to extract a pending set-change signal from a digest.
	pub fn pending_change(digest: &DigestOf<T>)
		-> Option<ScheduledChange<T::BlockNumber>>
	{
		Self::grandpa_log(digest).and_then(|signal| signal.try_into_change())
	}

	/// Attempt to extract a forced set-change signal from a digest.
	pub fn forced_change(digest: &DigestOf<T>)
		-> Option<(T::BlockNumber, ScheduledChange<T::BlockNumber>)>
	{
		Self::grandpa_log(digest).and_then(|signal| signal.try_into_forced_change())
	}

	/// Attempt to extract a pause signal from a digest.
	pub fn pending_pause(digest: &DigestOf<T>)
		-> Option<T::BlockNumber>
	{
		Self::grandpa_log(digest).and_then(|signal| signal.try_into_pause())
	}

	/// Attempt to extract a resume signal from a digest.
	pub fn pending_resume(digest: &DigestOf<T>)
		-> Option<T::BlockNumber>
	{
		Self::grandpa_log(digest).and_then(|signal| signal.try_into_resume())
	}
}

impl<T: Trait> session::OneSessionHandler<T::AccountId> for Module<T>
	where T: session::Trait
{
	type Key = AuthorityId;

	fn on_genesis_session<'a, I: 'a>(validators: I)
		where I: Iterator<Item=(&'a T::AccountId, AuthorityId)>
	{
		let authorities = validators.map(|(_, k)| (k, 1)).collect::<Vec<_>>();
		Self::initialize_authorities(&authorities);
	}

	fn on_new_session<'a, I: 'a>(changed: bool, validators: I, _queued_validators: I)
		where I: Iterator<Item=(&'a T::AccountId, AuthorityId)>
	{
		// Always issue a change if `session` says that the validators have changed.
		// Even if their session keys are the same as before, the underyling economic
		// identities have changed.
		let current_set_id = if changed {
			let next_authorities = validators.map(|(_, k)| (k, 1)).collect::<Vec<_>>();
			if let Some((further_wait, median)) = <Stalled<T>>::take() {
				let _ = Self::schedule_change(next_authorities, further_wait, Some(median));
			} else {
				let _ = Self::schedule_change(next_authorities, Zero::zero(), None);
			}
			CurrentSetId::mutate(|s| { *s += 1; *s })
		} else {
			// nothing's changed, neither economic conditions nor session keys. update the pointer
			// of the current set.
			Self::current_set_id()
		};

		// if we didn't issue a change, we update the mapping to note that the current
		// set corresponds to the latest equivalent session (i.e. now).
		let session_index = <session::Module<T>>::current_index();
		SetIdSession::insert(current_set_id, &session_index);
	}

	fn on_disabled(i: usize) {
		Self::deposit_log(ConsensusLog::OnDisabled(i as u64))
	}
}

impl<T: Trait> finality_tracker::OnFinalizationStalled<T::BlockNumber> for Module<T> {
	fn on_stalled(further_wait: T::BlockNumber, median: T::BlockNumber) {
		// when we record old authority sets, we can use `finality_tracker::median`
		// to figure out _who_ failed. until then, we can't meaningfully guard
		// against `next == last` the way that normal session changes do.
		<Stalled<T>>::put((further_wait, median));
	}
}

/// A round number and set id which point on the time of an offence.
#[derive(Copy, Clone, PartialOrd, Ord, Eq, PartialEq, Encode, Decode)]
struct GrandpaTimeSlot {
	// The order of these matters for `derive(Ord)`.
	set_id: SetId,
	round: RoundNumber,
}

// TODO [slashing]: Integrate this.
/// A grandpa equivocation offence report.
#[allow(dead_code)]
struct GrandpaEquivocationOffence<FullIdentification> {
	/// Time slot at which this incident happened.
	time_slot: GrandpaTimeSlot,
	/// The session index in which the incident happened.
	session_index: SessionIndex,
	/// The size of the validator set at the time of the offence.
	validator_set_count: u32,
	/// The authority which produced this equivocation.
	offender: FullIdentification,
}

impl<FullIdentification: Clone> Offence<FullIdentification> for GrandpaEquivocationOffence<FullIdentification> {
	const ID: Kind = *b"grandpa:equivoca";
	type TimeSlot = GrandpaTimeSlot;

	fn offenders(&self) -> Vec<FullIdentification> {
		vec![self.offender.clone()]
	}

	fn session_index(&self) -> SessionIndex {
		self.session_index
	}

	fn validator_set_count(&self) -> u32 {
		self.validator_set_count
	}

	fn time_slot(&self) -> Self::TimeSlot {
		self.time_slot
	}

	fn slash_fraction(
		offenders_count: u32,
		validator_set_count: u32,
	) -> Perbill {
		// the formula is min((3k / n)^2, 1)
		let x = Perbill::from_rational_approximation(3 * offenders_count, validator_set_count);
		// _ ^ 2
		x.square()
	}
}<|MERGE_RESOLUTION|>--- conflicted
+++ resolved
@@ -30,11 +30,8 @@
 // re-export since this is necessary for `impl_apis` in runtime.
 pub use substrate_finality_grandpa_primitives as fg_primitives;
 
-<<<<<<< HEAD
-=======
 #[cfg(feature = "std")]
 use serde::Serialize;
->>>>>>> cc1d67e9
 use rstd::prelude::*;
 use codec::{self as codec, Encode, Decode, Error};
 use support::{
