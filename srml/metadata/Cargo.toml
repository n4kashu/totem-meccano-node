--- conflicted
+++ resolved
@@ -5,11 +5,7 @@
 edition = "2018"
 
 [dependencies]
-<<<<<<< HEAD
-codec = { package = "parity-scale-codec", version = "1.0.0", default-features = false, features = ["derive"] }
-=======
 parity-codec = { version = "3.2", default-features = false, features = ["derive"] }
->>>>>>> cc1d67e9
 serde = { version = "1.0", optional = true, features = ["derive"] }
 rstd = { package = "sr-std", path = "../../core/sr-std", default-features = false }
 primitives = { package = "substrate-primitives", path = "../../core/primitives", default-features = false }
