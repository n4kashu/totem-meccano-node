// Copyright 2017-2019 Parity Technologies (UK) Ltd.
// This file is part of Substrate.

// Substrate is free software: you can redistribute it and/or modify
// it under the terms of the GNU General Public License as published by
// the Free Software Foundation, either version 3 of the License, or
// (at your option) any later version.

// Substrate is distributed in the hope that it will be useful,
// but WITHOUT ANY WARRANTY; without even the implied warranty of
// MERCHANTABILITY or FITNESS FOR A PARTICULAR PURPOSE.  See the
// GNU General Public License for more details.

// You should have received a copy of the GNU General Public License
// along with Substrate.  If not, see <http://www.gnu.org/licenses/>.

//! Tests for the module.

use super::*;
use runtime_io::with_externalities;
use sr_primitives::traits::OnInitialize;
use sr_staking_primitives::offence::{OffenceDetails, OnOffenceHandler};
use support::{assert_ok, assert_noop, assert_eq_uvec, StorageLinkedMap};
use mock::*;
use support::traits::{Currency, ReservableCurrency};

#[test]
fn basic_setup_works() {
	// Verifies initial conditions of mock
	with_externalities(&mut ExtBuilder::default()
		.build(),
	|| {
		assert_eq!(Staking::bonded(&11), Some(10)); // Account 11 is stashed and locked, and account 10 is the controller
		assert_eq!(Staking::bonded(&21), Some(20)); // Account 21 is stashed and locked, and account 20 is the controller
		assert_eq!(Staking::bonded(&1), None);		// Account 1 is not a stashed

		// Account 10 controls the stash from account 11, which is 100 * balance_factor units
		assert_eq!(Staking::ledger(&10), Some(StakingLedger { stash: 11, total: 1000, active: 1000, unlocking: vec![] }));
		// Account 20 controls the stash from account 21, which is 200 * balance_factor units
		assert_eq!(Staking::ledger(&20), Some(StakingLedger { stash: 21, total: 1000, active: 1000, unlocking: vec![] }));
		// Account 1 does not control any stash
		assert_eq!(Staking::ledger(&1), None);

		// ValidatorPrefs are default
		assert_eq!(<Validators<Test>>::enumerate().collect::<Vec<_>>(), vec![
			(31, ValidatorPrefs::default()),
			(21, ValidatorPrefs::default()),
			(11, ValidatorPrefs::default())
		]);

		// Account 100 is the default nominator
		assert_eq!(Staking::ledger(100), Some(StakingLedger { stash: 101, total: 500, active: 500, unlocking: vec![] }));
		assert_eq!(Staking::nominators(101), vec![11, 21]);

		if cfg!(feature = "equalize") {
			assert_eq!(
				Staking::stakers(11),
				Exposure { total: 1250, own: 1000, others: vec![ IndividualExposure { who: 101, value: 250 }] }
			);
			assert_eq!(
				Staking::stakers(21),
				Exposure { total: 1250, own: 1000, others: vec![ IndividualExposure { who: 101, value: 250 }] }
			);
			// initial slot_stake
			assert_eq!(Staking::slot_stake(),  1250);
		} else {
			assert_eq!(
				Staking::stakers(11),
				Exposure { total: 1125, own: 1000, others: vec![ IndividualExposure { who: 101, value: 125 }] }
			);
			assert_eq!(
				Staking::stakers(21),
				Exposure { total: 1375, own: 1000, others: vec![ IndividualExposure { who: 101, value: 375 }] }
			);
			// initial slot_stake
			assert_eq!(Staking::slot_stake(),  1125);
		}


		// The number of validators required.
		assert_eq!(Staking::validator_count(), 2);

		// Initial Era and session
		assert_eq!(Staking::current_era(), 0);

		// Account 10 has `balance_factor` free balance
		assert_eq!(Balances::free_balance(&10), 1);
		assert_eq!(Balances::free_balance(&10), 1);

		// New era is not being forced
		assert_eq!(Staking::force_era(), Forcing::NotForcing);

		// All exposures must be correct.
		check_exposure_all();
		check_nominator_all();
	});
}

#[test]
fn change_controller_works() {
	with_externalities(&mut ExtBuilder::default().build(),
	|| {
		assert_eq!(Staking::bonded(&11), Some(10));

		assert!(<Validators<Test>>::enumerate().map(|(c, _)| c).collect::<Vec<u64>>().contains(&11));
		// 10 can control 11 who is initially a validator.
		assert_ok!(Staking::chill(Origin::signed(10)));
		assert!(!<Validators<Test>>::enumerate().map(|(c, _)| c).collect::<Vec<u64>>().contains(&11));

		assert_ok!(Staking::set_controller(Origin::signed(11), 5));

		start_era(1);

		assert_noop!(
			Staking::validate(Origin::signed(10), ValidatorPrefs::default()),
			"not a controller"
		);
		assert_ok!(Staking::validate(Origin::signed(5), ValidatorPrefs::default()));
	})
}

#[test]
fn rewards_should_work() {
	// should check that:
	// * rewards get recorded per session
	// * rewards get paid per Era
	// * Check that nominators are also rewarded
	with_externalities(&mut ExtBuilder::default()
		.nominate(false)
		.build(),
	|| {
		// Init some balances
		let _ = Balances::make_free_balance_be(&2, 500);

		let delay = 1000;
		let init_balance_2 = Balances::total_balance(&2);
		let init_balance_10 = Balances::total_balance(&10);
		let init_balance_11 = Balances::total_balance(&11);

		// Set payee to controller
		assert_ok!(Staking::set_payee(Origin::signed(10), RewardDestination::Controller));

		// Initial config should be correct
		assert_eq!(Staking::current_era(), 0);
		assert_eq!(Session::current_index(), 0);

		// Add a dummy nominator.
		//
		// Equal division indicates that the reward will be equally divided among validator and
		// nominator.
		<Stakers<Test>>::insert(&11, Exposure {
			own: 500,
			total: 1000,
			others: vec![IndividualExposure {who: 2, value: 500 }]
		});

		<Payee<Test>>::insert(&2, RewardDestination::Stash);
		assert_eq!(Staking::payee(2), RewardDestination::Stash);
		assert_eq!(Staking::payee(11), RewardDestination::Controller);

		let mut block = 3; // Block 3 => Session 1 => Era 0
		System::set_block_number(block);
		Timestamp::set_timestamp(block * 5000);	// on time.
		Session::on_initialize(System::block_number());
		assert_eq!(Staking::current_era(), 0);
		assert_eq!(Session::current_index(), 1);
		<Module<Test>>::reward_by_ids(vec![(11, 50)]);
		<Module<Test>>::reward_by_ids(vec![(11, 50)]);
		// This is the second validator of the current elected set.
		<Module<Test>>::reward_by_ids(vec![(21, 50)]);
		// This must be no-op as it is not an elected validator.
		<Module<Test>>::reward_by_ids(vec![(1001, 10_000)]);

		// Compute total payout now for whole duration as other parameter won't change
		let total_payout = current_total_payout_for_duration(9 * 5 * 1000);
		assert!(total_payout > 10); // Test is meaningful if reward something

		// No reward yet
		assert_eq!(Balances::total_balance(&2), init_balance_2);
		assert_eq!(Balances::total_balance(&10), init_balance_10);
		assert_eq!(Balances::total_balance(&11), init_balance_11);

		block = 6; // Block 6 => Session 2 => Era 0
		System::set_block_number(block);
		Timestamp::set_timestamp(block * 5000 + delay);	// a little late.
		Session::on_initialize(System::block_number());
		assert_eq!(Staking::current_era(), 0);
		assert_eq!(Session::current_index(), 2);

		block = 9; // Block 9 => Session 3 => Era 1
		System::set_block_number(block);
		Timestamp::set_timestamp(block * 5000);  // back to being on time. no delays
		Session::on_initialize(System::block_number());
		assert_eq!(Staking::current_era(), 1);
		assert_eq!(Session::current_index(), 3);

		// 11 validator has 2 / 3 of the total rewards and half half for it and its nominator
		assert_eq!(Balances::total_balance(&2), init_balance_2 + total_payout / 3);
		assert_eq!(Balances::total_balance(&10), init_balance_10 + total_payout / 3);
		assert_eq!(Balances::total_balance(&11), init_balance_11);
	});
}

#[test]
fn multi_era_reward_should_work() {
	// Should check that:
	// The value of current_session_reward is set at the end of each era, based on
	// slot_stake and session_reward.
	with_externalities(&mut ExtBuilder::default()
		.nominate(false)
		.build(),
	|| {
		let init_balance_10 = Balances::total_balance(&10);

		// Set payee to controller
		assert_ok!(Staking::set_payee(Origin::signed(10), RewardDestination::Controller));

		// Compute now as other parameter won't change
		let total_payout_0 = current_total_payout_for_duration(3000);
		assert!(total_payout_0 > 10); // Test is meaningfull if reward something
		dbg!(<Module<Test>>::slot_stake());
		<Module<Test>>::reward_by_ids(vec![(11, 1)]);

		start_session(0);
		start_session(1);
		start_session(2);
		start_session(3);

		assert_eq!(Staking::current_era(), 1);
		assert_eq!(Balances::total_balance(&10), init_balance_10 + total_payout_0);

		start_session(4);

		let total_payout_1 = current_total_payout_for_duration(3000);
		assert!(total_payout_1 > 10); // Test is meaningfull if reward something
		<Module<Test>>::reward_by_ids(vec![(11, 101)]);

		// new era is triggered here.
		start_session(5);

		// pay time
		assert_eq!(Balances::total_balance(&10), init_balance_10 + total_payout_0 + total_payout_1);
	});
}

#[test]
fn staking_should_work() {
	// should test:
	// * new validators can be added to the default set
	// * new ones will be chosen per era
	// * either one can unlock the stash and back-down from being a validator via `chill`ing.
	with_externalities(&mut ExtBuilder::default()
		.nominate(false)
		.fair(false) // to give 20 more staked value
		.build(),
	|| {
		Timestamp::set_timestamp(1); // Initialize time.

		// remember + compare this along with the test.
		assert_eq_uvec!(validator_controllers(), vec![20, 10]);

		// put some money in account that we'll use.
		for i in 1..5 { let _ = Balances::make_free_balance_be(&i, 2000); }

		// --- Block 1:
		start_session(1);
		// add a new candidate for being a validator. account 3 controlled by 4.
		assert_ok!(Staking::bond(Origin::signed(3), 4, 1500, RewardDestination::Controller));
		assert_ok!(Staking::validate(Origin::signed(4), ValidatorPrefs::default()));

		// No effects will be seen so far.
		assert_eq_uvec!(validator_controllers(), vec![20, 10]);

		// --- Block 2:
		start_session(2);

		// No effects will be seen so far. Era has not been yet triggered.
		assert_eq_uvec!(validator_controllers(), vec![20, 10]);


		// --- Block 3: the validators will now be queued.
		start_session(3);
		assert_eq!(Staking::current_era(), 1);

		// --- Block 4: the validators will now be changed.
		start_session(4);

		assert_eq_uvec!(validator_controllers(), vec![20, 4]);
		// --- Block 4: Unstake 4 as a validator, freeing up the balance stashed in 3
		// 4 will chill
		Staking::chill(Origin::signed(4)).unwrap();

		// --- Block 5: nothing. 4 is still there.
		start_session(5);
		assert_eq_uvec!(validator_controllers(), vec![20, 4]);

		// --- Block 6: 4 will not be a validator.
		start_session(7);
		assert_eq_uvec!(validator_controllers(), vec![20, 10]);

		// Note: the stashed value of 4 is still lock
		assert_eq!(
			Staking::ledger(&4),
			Some(StakingLedger { stash: 3, total: 1500, active: 1500, unlocking: vec![] })
		);
		// e.g. it cannot spend more than 500 that it has free from the total 2000
		assert_noop!(Balances::reserve(&3, 501), "account liquidity restrictions prevent withdrawal");
		assert_ok!(Balances::reserve(&3, 409));
	});
}

#[test]
fn less_than_needed_candidates_works() {
	with_externalities(&mut ExtBuilder::default()
		.minimum_validator_count(1)
		.validator_count(4)
		.nominate(false)
		.num_validators(3)
		.build(),
	|| {
		assert_eq!(Staking::validator_count(), 4);
		assert_eq!(Staking::minimum_validator_count(), 1);
		assert_eq_uvec!(validator_controllers(), vec![30, 20, 10]);

		start_era(1);

		// Previous set is selected. NO election algorithm is even executed.
		assert_eq_uvec!(validator_controllers(), vec![30, 20, 10]);

		// But the exposure is updated in a simple way. No external votes exists. This is purely self-vote.
		assert_eq!(Staking::stakers(10).others.len(), 0);
		assert_eq!(Staking::stakers(20).others.len(), 0);
		assert_eq!(Staking::stakers(30).others.len(), 0);
		check_exposure_all();
		check_nominator_all();
	});
}

#[test]
fn no_candidate_emergency_condition() {
	// Test the situation where the number of validators are less than `ValidatorCount` and less than <MinValidators>
	// The expected behavior is to choose all candidates from the previous era.
	with_externalities(&mut ExtBuilder::default()
		.minimum_validator_count(10)
		.validator_count(15)
		.num_validators(4)
		.validator_pool(true)
		.nominate(false)
		.build(),
	|| {

		// initial validators
		assert_eq_uvec!(validator_controllers(), vec![10, 20, 30, 40]);

		// set the minimum validator count.
		<Staking as crate::Store>::MinimumValidatorCount::put(10);
		<Staking as crate::Store>::ValidatorCount::put(15);
		assert_eq!(Staking::validator_count(), 15);

		let _ = Staking::chill(Origin::signed(10));

		// trigger era
		System::set_block_number(1);
		Session::on_initialize(System::block_number());

		// Previous ones are elected. chill is invalidates. TODO: #2494
		assert_eq_uvec!(validator_controllers(), vec![10, 20, 30, 40]);
		assert_eq!(Staking::current_elected().len(), 0);
	});
}

#[test]
fn nominating_and_rewards_should_work() {
	// PHRAGMEN OUTPUT: running this test with the reference impl gives:
	//
	// Votes  [('10', 1000, ['10']), ('20', 1000, ['20']), ('30', 1000, ['30']), ('40', 1000, ['40']), ('2', 1000, ['10', '20', '30']), ('4', 1000, ['10', '20', '40'])]
	// Sequential Phragmén gives
	// 10  is elected with stake  2200.0 and score  0.0003333333333333333
	// 20  is elected with stake  1800.0 and score  0.0005555555555555556

	// 10  has load  0.0003333333333333333 and supported
	// 10  with stake  1000.0
	// 20  has load  0.0005555555555555556 and supported
	// 20  with stake  1000.0
	// 30  has load  0 and supported
	// 30  with stake  0
	// 40  has load  0 and supported
	// 40  with stake  0
	// 2  has load  0.0005555555555555556 and supported
	// 10  with stake  600.0 20  with stake  400.0 30  with stake  0.0
	// 4  has load  0.0005555555555555556 and supported
	// 10  with stake  600.0 20  with stake  400.0 40  with stake  0.0

	// Sequential Phragmén with post processing gives
	// 10  is elected with stake  2000.0 and score  0.0003333333333333333
	// 20  is elected with stake  2000.0 and score  0.0005555555555555556

	// 10  has load  0.0003333333333333333 and supported
	// 10  with stake  1000.0
	// 20  has load  0.0005555555555555556 and supported
	// 20  with stake  1000.0
	// 30  has load  0 and supported
	// 30  with stake  0
	// 40  has load  0 and supported
	// 40  with stake  0
	// 2  has load  0.0005555555555555556 and supported
	// 10  with stake  400.0 20  with stake  600.0 30  with stake  0
	// 4  has load  0.0005555555555555556 and supported
	// 10  with stake  600.0 20  with stake  400.0 40  with stake  0.0
	with_externalities(&mut ExtBuilder::default()
		.nominate(false)
		.validator_pool(true)
		.build(),
	|| {
		// initial validators -- everyone is actually even.
		assert_eq_uvec!(validator_controllers(), vec![40, 30]);

		// Set payee to controller
		assert_ok!(Staking::set_payee(Origin::signed(10), RewardDestination::Controller));
		assert_ok!(Staking::set_payee(Origin::signed(20), RewardDestination::Controller));
		assert_ok!(Staking::set_payee(Origin::signed(30), RewardDestination::Controller));
		assert_ok!(Staking::set_payee(Origin::signed(40), RewardDestination::Controller));

		// give the man some money
		let initial_balance = 1000;
		for i in [1, 2, 3, 4, 5, 10, 11, 20, 21].iter() {
			let _ = Balances::make_free_balance_be(i, initial_balance);
		}

		// bond two account pairs and state interest in nomination.
		// 2 will nominate for 10, 20, 30
		assert_ok!(Staking::bond(Origin::signed(1), 2, 1000, RewardDestination::Controller));
		assert_ok!(Staking::nominate(Origin::signed(2), vec![11, 21, 31]));
		// 4 will nominate for 10, 20, 40
		assert_ok!(Staking::bond(Origin::signed(3), 4, 1000, RewardDestination::Controller));
		assert_ok!(Staking::nominate(Origin::signed(4), vec![11, 21, 41]));

		// the total reward for era 0
		let total_payout_0 = current_total_payout_for_duration(3000);
		assert!(total_payout_0 > 100); // Test is meaningfull if reward something
		<Module<Test>>::reward_by_ids(vec![(41, 1)]);
		<Module<Test>>::reward_by_ids(vec![(31, 1)]);
		<Module<Test>>::reward_by_ids(vec![(21, 10)]); // must be no-op
		<Module<Test>>::reward_by_ids(vec![(11, 10)]); // must be no-op

		start_era(1);

		// 10 and 20 have more votes, they will be chosen by phragmen.
		assert_eq_uvec!(validator_controllers(), vec![20, 10]);

		// OLD validators must have already received some rewards.
		assert_eq!(Balances::total_balance(&40), 1 + total_payout_0 / 2);
		assert_eq!(Balances::total_balance(&30), 1 + total_payout_0 / 2);

		// ------ check the staked value of all parties.

		if cfg!(feature = "equalize") {
			// total expo of 10, with 1200 coming from nominators (externals), according to phragmen.
			assert_eq!(Staking::stakers(11).own, 1000);
			assert_eq!(Staking::stakers(11).total, 1000 + 999);
			// 2 and 4 supported 10, each with stake 600, according to phragmen.
			assert_eq!(
				Staking::stakers(11).others.iter().map(|e| e.value).collect::<Vec<BalanceOf<Test>>>(),
				vec![599, 400]
			);
			assert_eq!(
				Staking::stakers(11).others.iter().map(|e| e.who).collect::<Vec<u64>>(),
				vec![3, 1]
			);
			// total expo of 20, with 500 coming from nominators (externals), according to phragmen.
			assert_eq!(Staking::stakers(21).own, 1000);
			assert_eq!(Staking::stakers(21).total, 1000 + 999);
			// 2 and 4 supported 20, each with stake 250, according to phragmen.
			assert_eq!(
				Staking::stakers(21).others.iter().map(|e| e.value).collect::<Vec<BalanceOf<Test>>>(),
				vec![400, 599]
			);
			assert_eq!(
				Staking::stakers(21).others.iter().map(|e| e.who).collect::<Vec<u64>>(),
				vec![3, 1]
			);
		} else {
			// total expo of 10, with 1200 coming from nominators (externals), according to phragmen.
			assert_eq!(Staking::stakers(11).own, 1000);
			assert_eq!(Staking::stakers(11).total, 1000 + 800);
			// 2 and 4 supported 10, each with stake 600, according to phragmen.
			assert_eq!(
				Staking::stakers(11).others.iter().map(|e| e.value).collect::<Vec<BalanceOf<Test>>>(),
				vec![400, 400]
			);
			assert_eq!(
				Staking::stakers(11).others.iter().map(|e| e.who).collect::<Vec<u64>>(),
				vec![3, 1]
			);
			// total expo of 20, with 500 coming from nominators (externals), according to phragmen.
			assert_eq!(Staking::stakers(21).own, 1000);
			assert_eq!(Staking::stakers(21).total, 1000 + 1198);
			// 2 and 4 supported 20, each with stake 250, according to phragmen.
			assert_eq!(
				Staking::stakers(21).others.iter().map(|e| e.value).collect::<Vec<BalanceOf<Test>>>(),
				vec![599, 599]
			);
			assert_eq!(
				Staking::stakers(21).others.iter().map(|e| e.who).collect::<Vec<u64>>(),
				vec![3, 1]
			);
		}

		// They are not chosen anymore
		assert_eq!(Staking::stakers(31).total, 0);
		assert_eq!(Staking::stakers(41).total, 0);

		// the total reward for era 1
		let total_payout_1 = current_total_payout_for_duration(3000);
		assert!(total_payout_1 > 100); // Test is meaningfull if reward something
		<Module<Test>>::reward_by_ids(vec![(41, 10)]); // must be no-op
		<Module<Test>>::reward_by_ids(vec![(31, 10)]); // must be no-op
		<Module<Test>>::reward_by_ids(vec![(21, 2)]);
		<Module<Test>>::reward_by_ids(vec![(11, 1)]);

		start_era(2);

		// nothing else will happen, era ends and rewards are paid again,
		// it is expected that nominators will also be paid. See below

		let payout_for_10 = total_payout_1 / 3;
		let payout_for_20 = 2 * total_payout_1 / 3;
		if cfg!(feature = "equalize") {
			// Nominator 2: has [400 / 2000 ~ 1 / 5 from 10] + [600 / 2000 ~ 3 / 10 from 20]'s reward.
			assert_eq!(Balances::total_balance(&2), initial_balance + payout_for_10 / 5 + payout_for_20 * 3 / 10);
			// Nominator 4: has [400 / 2000 ~ 1 / 5 from 20] + [600 / 2000 ~ 3 / 10 from 10]'s reward.
			assert_eq!(Balances::total_balance(&4), initial_balance + payout_for_20 / 5 + payout_for_10 * 3 / 10);

			// Validator 10: got 1000 / 2000 external stake.
			assert_eq!(Balances::total_balance(&10), initial_balance + payout_for_10 / 2);
			// Validator 20: got 1000 / 2000 external stake.
			assert_eq!(Balances::total_balance(&20), initial_balance + payout_for_20 / 2);
		} else {
			// Nominator 2: has [400 / 1800 ~ 2 / 9 from 10] + [600 / 2200 ~ 3 / 11 from 20]'s reward. ==> 2 / 9 + 3 / 11
			assert_eq!(
				Balances::total_balance(&2),
				initial_balance + (2 * payout_for_10 / 9 + 3 * payout_for_20 / 11) - 2
			);
			// Nominator 4: has [400 / 1800 ~ 2 / 9 from 10] + [600 / 2200 ~ 3 / 11 from 20]'s reward. ==> 2 / 9 + 3 / 11
			assert_eq!(
				Balances::total_balance(&4),
				initial_balance + (2 * payout_for_10 / 9 + 3 * payout_for_20 / 11) - 2
			);

			// Validator 10: got 800 / 1800 external stake => 8 / 18 =? 4 / 9 => Validator's share = 5 / 9
			assert_eq!(Balances::total_balance(&10), initial_balance + 5*payout_for_10 / 9 - 1);
			// Validator 20: got 1200 / 2200 external stake => 12 / 22 =? 6 / 11 => Validator's share = 5 / 11
			assert_eq!(Balances::total_balance(&20), initial_balance + 5*payout_for_20 / 11 + 1);
		}

		check_exposure_all();
		check_nominator_all();
	});
}

#[test]
fn nominators_also_get_slashed() {
	// A nominator should be slashed if the validator they nominated is slashed
	// Here is the breakdown of roles:
	// 10 - is the controller of 11
	// 11 - is the stash.
	// 2 - is the nominator of 20, 10
	with_externalities(&mut ExtBuilder::default().nominate(false).build(), || {
		assert_eq!(Staking::validator_count(), 2);

		// Set payee to controller
		assert_ok!(Staking::set_payee(Origin::signed(10), RewardDestination::Controller));

		// give the man some money.
		let initial_balance = 1000;
		for i in [1, 2, 3, 10].iter() {
			let _ = Balances::make_free_balance_be(i, initial_balance);
		}

		// 2 will nominate for 10, 20
		let nominator_stake = 500;
		assert_ok!(Staking::bond(Origin::signed(1), 2, nominator_stake, RewardDestination::default()));
		assert_ok!(Staking::nominate(Origin::signed(2), vec![20, 10]));

		let total_payout = current_total_payout_for_duration(3000);
		assert!(total_payout > 100); // Test is meaningfull if reward something
		<Module<Test>>::reward_by_ids(vec![(11, 1)]);

		// new era, pay rewards,
		start_era(1);

		// Nominator stash didn't collect any.
		assert_eq!(Balances::total_balance(&2), initial_balance);

		// 10 goes offline
		Staking::on_offence(
			&[OffenceDetails {
				offender: (
					11,
					Staking::stakers(&11),
				),
				reporters: vec![],
			}],
			&[Perbill::from_percent(5)],
		);
		let expo = Staking::stakers(11);
		let slash_value = 50;
		let total_slash = expo.total.min(slash_value);
		let validator_slash = expo.own.min(total_slash);
		let nominator_slash = nominator_stake.min(total_slash - validator_slash);

		// initial + first era reward + slash
		assert_eq!(Balances::total_balance(&11), initial_balance - validator_slash);
		assert_eq!(Balances::total_balance(&2), initial_balance - nominator_slash);
		check_exposure_all();
		check_nominator_all();
		// Because slashing happened.
		assert!(is_disabled(10));
	});
}

#[test]
fn double_staking_should_fail() {
	// should test (in the same order):
	// * an account already bonded as stash cannot be be stashed again.
	// * an account already bonded as stash cannot nominate.
	// * an account already bonded as controller can nominate.
	with_externalities(&mut ExtBuilder::default()
		.build(),
		|| {
			let arbitrary_value = 5;
			// 2 = controller, 1 stashed => ok
			assert_ok!(
				Staking::bond(Origin::signed(1), 2, arbitrary_value,
				RewardDestination::default())
			);
			// 4 = not used so far, 1 stashed => not allowed.
			assert_noop!(
				Staking::bond(Origin::signed(1), 4, arbitrary_value,
				RewardDestination::default()), "stash already bonded"
			);
			// 1 = stashed => attempting to nominate should fail.
			assert_noop!(Staking::nominate(Origin::signed(1), vec![1]), "not a controller");
			// 2 = controller  => nominating should work.
			assert_ok!(Staking::nominate(Origin::signed(2), vec![1]));
		});
}

#[test]
fn double_controlling_should_fail() {
	// should test (in the same order):
	// * an account already bonded as controller CANNOT be reused as the controller of another account.
	with_externalities(&mut ExtBuilder::default()
		.build(),
		|| {
			let arbitrary_value = 5;
			// 2 = controller, 1 stashed => ok
			assert_ok!(Staking::bond(Origin::signed(1), 2, arbitrary_value, RewardDestination::default()));
			// 2 = controller, 3 stashed (Note that 2 is reused.) => no-op
			assert_noop!(Staking::bond(Origin::signed(3), 2, arbitrary_value, RewardDestination::default()), "controller already paired");
		});
}

#[test]
fn session_and_eras_work() {
	with_externalities(&mut ExtBuilder::default()
		.build(),
	|| {
		assert_eq!(Staking::current_era(), 0);

		// Block 1: No change.
		start_session(0);
		assert_eq!(Session::current_index(), 1);
		assert_eq!(Staking::current_era(), 0);

		// Block 2: Simple era change.
		start_session(2);
		assert_eq!(Session::current_index(), 3);
		assert_eq!(Staking::current_era(), 1);

		// Block 3: Schedule an era length change; no visible changes.
		start_session(3);
		assert_eq!(Session::current_index(), 4);
		assert_eq!(Staking::current_era(), 1);

		// Block 4: Era change kicks in.
		start_session(5);
		assert_eq!(Session::current_index(), 6);
		assert_eq!(Staking::current_era(), 2);

		// Block 5: No change.
		start_session(6);
		assert_eq!(Session::current_index(), 7);
		assert_eq!(Staking::current_era(), 2);

		// Block 6: No change.
		start_session(7);
		assert_eq!(Session::current_index(), 8);
		assert_eq!(Staking::current_era(), 2);

		// Block 7: Era increment.
		start_session(8);
		assert_eq!(Session::current_index(), 9);
		assert_eq!(Staking::current_era(), 3);
	});
}

#[test]
fn forcing_new_era_works() {
	with_externalities(&mut ExtBuilder::default().build(),|| {
		// normal flow of session.
		assert_eq!(Staking::current_era(), 0);
		start_session(0);
		assert_eq!(Staking::current_era(), 0);
		start_session(1);
		assert_eq!(Staking::current_era(), 0);
		start_session(2);
		assert_eq!(Staking::current_era(), 1);

		// no era change.
		ForceEra::put(Forcing::ForceNone);
		start_session(3);
		assert_eq!(Staking::current_era(), 1);
		start_session(4);
		assert_eq!(Staking::current_era(), 1);
		start_session(5);
		assert_eq!(Staking::current_era(), 1);
		start_session(6);
		assert_eq!(Staking::current_era(), 1);

		// back to normal.
		// this immediatelly starts a new session.
		ForceEra::put(Forcing::NotForcing);
		start_session(7);
		assert_eq!(Staking::current_era(), 2);
		start_session(8);
		assert_eq!(Staking::current_era(), 2);

		// forceful change
		ForceEra::put(Forcing::ForceNew);
		start_session(9);
		assert_eq!(Staking::current_era(), 3);
	});
}

#[test]
fn cannot_transfer_staked_balance() {
	// Tests that a stash account cannot transfer funds
	with_externalities(&mut ExtBuilder::default().nominate(false).build(), || {
		// Confirm account 11 is stashed
		assert_eq!(Staking::bonded(&11), Some(10));
		// Confirm account 11 has some free balance
		assert_eq!(Balances::free_balance(&11), 1000);
		// Confirm account 11 (via controller 10) is totally staked
		assert_eq!(Staking::stakers(&11).total, 1000);
		// Confirm account 11 cannot transfer as a result
		assert_noop!(
			Balances::transfer(Origin::signed(11), 20, 1),
			"account liquidity restrictions prevent withdrawal",
		);

		// Give account 11 extra free balance
		let _ = Balances::make_free_balance_be(&11, 10000);
		// Confirm that account 11 can now transfer some balance
		assert_ok!(Balances::transfer(Origin::signed(11), 20, 1));
	});
}

#[test]
fn cannot_transfer_staked_balance_2() {
	// Tests that a stash account cannot transfer funds
	// Same test as above but with 20, and more accurate.
	// 21 has 2000 free balance but 1000 at stake
	with_externalities(&mut ExtBuilder::default()
		.nominate(false)
		.fair(true)
		.build(),
	|| {
		// Confirm account 21 is stashed
		assert_eq!(Staking::bonded(&21), Some(20));
		// Confirm account 21 has some free balance
		assert_eq!(Balances::free_balance(&21), 2000);
		// Confirm account 21 (via controller 20) is totally staked
		assert_eq!(Staking::stakers(&21).total, 1000);
		// Confirm account 21 can transfer at most 1000
		assert_noop!(
			Balances::transfer(Origin::signed(21), 20, 1001),
			"account liquidity restrictions prevent withdrawal",
		);
		assert_ok!(Balances::transfer(Origin::signed(21), 20, 1000));
	});
}

#[test]
fn cannot_reserve_staked_balance() {
	// Checks that a bonded account cannot reserve balance from free balance
	with_externalities(&mut ExtBuilder::default().build(), || {
		// Confirm account 11 is stashed
		assert_eq!(Staking::bonded(&11), Some(10));
		// Confirm account 11 has some free balance
		assert_eq!(Balances::free_balance(&11), 1000);
		// Confirm account 11 (via controller 10) is totally staked
		assert_eq!(Staking::stakers(&11).own, 1000);
		// Confirm account 11 cannot transfer as a result
		assert_noop!(Balances::reserve(&11, 1), "account liquidity restrictions prevent withdrawal");

		// Give account 11 extra free balance
		let _ = Balances::make_free_balance_be(&11, 10000);
		// Confirm account 11 can now reserve balance
		assert_ok!(Balances::reserve(&11, 1));
	});
}

#[test]
fn reward_destination_works() {
	// Rewards go to the correct destination as determined in Payee
	with_externalities(&mut ExtBuilder::default().nominate(false).build(), || {
		// Check that account 11 is a validator
		assert!(Staking::current_elected().contains(&11));
		// Check the balance of the validator account
		assert_eq!(Balances::free_balance(&10), 1);
		// Check the balance of the stash account
		assert_eq!(Balances::free_balance(&11), 1000);
		// Check how much is at stake
		assert_eq!(Staking::ledger(&10), Some(StakingLedger {
			stash: 11,
			total: 1000,
			active: 1000,
			unlocking: vec![],
		}));

		// Compute total payout now for whole duration as other parameter won't change
		let total_payout_0 = current_total_payout_for_duration(3000);
		assert!(total_payout_0 > 100); // Test is meaningfull if reward something
		<Module<Test>>::reward_by_ids(vec![(11, 1)]);

		start_era(1);

		// Check that RewardDestination is Staked (default)
		assert_eq!(Staking::payee(&11), RewardDestination::Staked);
		// Check that reward went to the stash account of validator
		assert_eq!(Balances::free_balance(&11), 1000 + total_payout_0);
		// Check that amount at stake increased accordingly
		assert_eq!(Staking::ledger(&10), Some(StakingLedger {
			stash: 11,
			total: 1000 + total_payout_0,
			active: 1000 + total_payout_0,
			unlocking: vec![],
		}));

		//Change RewardDestination to Stash
		<Payee<Test>>::insert(&11, RewardDestination::Stash);

		// Compute total payout now for whole duration as other parameter won't change
		let total_payout_1 = current_total_payout_for_duration(3000);
		assert!(total_payout_1 > 100); // Test is meaningfull if reward something
		<Module<Test>>::reward_by_ids(vec![(11, 1)]);

		start_era(2);

		// Check that RewardDestination is Stash
		assert_eq!(Staking::payee(&11), RewardDestination::Stash);
		// Check that reward went to the stash account
		assert_eq!(Balances::free_balance(&11), 1000 + total_payout_0 + total_payout_1);
		// Record this value
		let recorded_stash_balance = 1000 + total_payout_0 + total_payout_1;
		// Check that amount at stake is NOT increased
		assert_eq!(Staking::ledger(&10), Some(StakingLedger {
			stash: 11,
			total: 1000 + total_payout_0,
			active: 1000 + total_payout_0,
			unlocking: vec![],
		}));

		// Change RewardDestination to Controller
		<Payee<Test>>::insert(&11, RewardDestination::Controller);

		// Check controller balance
		assert_eq!(Balances::free_balance(&10), 1);

		// Compute total payout now for whole duration as other parameter won't change
		let total_payout_2 = current_total_payout_for_duration(3000);
		assert!(total_payout_2 > 100); // Test is meaningfull if reward something
		<Module<Test>>::reward_by_ids(vec![(11, 1)]);

		start_era(3);

		// Check that RewardDestination is Controller
		assert_eq!(Staking::payee(&11), RewardDestination::Controller);
		// Check that reward went to the controller account
		assert_eq!(Balances::free_balance(&10), 1 + total_payout_2);
		// Check that amount at stake is NOT increased
		assert_eq!(Staking::ledger(&10), Some(StakingLedger {
			stash: 11,
			total: 1000 + total_payout_0,
			active: 1000 + total_payout_0,
			unlocking: vec![],
		}));
		// Check that amount in staked account is NOT increased.
		assert_eq!(Balances::free_balance(&11), recorded_stash_balance);
	});
}

#[test]
fn validator_payment_prefs_work() {
	// Test that validator preferences are correctly honored
	// Note: unstake threshold is being directly tested in slashing tests.
	// This test will focus on validator payment.
	with_externalities(&mut ExtBuilder::default()
		.build(),
	|| {
		// Initial config
		let validator_cut = 5;
		let stash_initial_balance = Balances::total_balance(&11);

		// check the balance of a validator accounts.
		assert_eq!(Balances::total_balance(&10), 1);
		// check the balance of a validator's stash accounts.
		assert_eq!(Balances::total_balance(&11), stash_initial_balance);
		// and the nominator (to-be)
		let _ = Balances::make_free_balance_be(&2, 500);

		// add a dummy nominator.
		<Stakers<Test>>::insert(&11, Exposure {
			own: 500, // equal division indicates that the reward will be equally divided among validator and nominator.
			total: 1000,
			others: vec![IndividualExposure {who: 2, value: 500 }]
		});
		<Payee<Test>>::insert(&2, RewardDestination::Stash);
		<Validators<Test>>::insert(&11, ValidatorPrefs {
			validator_payment: validator_cut
		});

		// Compute total payout now for whole duration as other parameter won't change
		let total_payout_0 = current_total_payout_for_duration(3000);
		assert!(total_payout_0 > 100); // Test is meaningfull if reward something
		<Module<Test>>::reward_by_ids(vec![(11, 1)]);

		start_era(1);

		// whats left to be shared is the sum of 3 rounds minus the validator's cut.
		let shared_cut = total_payout_0 - validator_cut;
		// Validator's payee is Staked account, 11, reward will be paid here.
		assert_eq!(Balances::total_balance(&11), stash_initial_balance + shared_cut / 2 + validator_cut);
		// Controller account will not get any reward.
		assert_eq!(Balances::total_balance(&10), 1);
		// Rest of the reward will be shared and paid to the nominator in stake.
		assert_eq!(Balances::total_balance(&2), 500 + shared_cut / 2);

		check_exposure_all();
		check_nominator_all();
	});

}

#[test]
fn bond_extra_works() {
	// Tests that extra `free_balance` in the stash can be added to stake
	// NOTE: this tests only verifies `StakingLedger` for correct updates
	// See `bond_extra_and_withdraw_unbonded_works` for more details and updates on `Exposure`.
	with_externalities(&mut ExtBuilder::default().build(),
	|| {
		// Check that account 10 is a validator
		assert!(<Validators<Test>>::exists(11));
		// Check that account 10 is bonded to account 11
		assert_eq!(Staking::bonded(&11), Some(10));
		// Check how much is at stake
		assert_eq!(Staking::ledger(&10), Some(StakingLedger {
			stash: 11,
			total: 1000,
			active: 1000,
			unlocking: vec![],
		}));

		// Give account 11 some large free balance greater than total
		let _ = Balances::make_free_balance_be(&11, 1000000);

		// Call the bond_extra function from controller, add only 100
		assert_ok!(Staking::bond_extra(Origin::signed(11), 100));
		// There should be 100 more `total` and `active` in the ledger
		assert_eq!(Staking::ledger(&10), Some(StakingLedger {
			stash: 11,
			total: 1000 + 100,
			active: 1000 + 100,
			unlocking: vec![],
		}));

		// Call the bond_extra function with a large number, should handle it
		assert_ok!(Staking::bond_extra(Origin::signed(11), u64::max_value()));
		// The full amount of the funds should now be in the total and active
		assert_eq!(Staking::ledger(&10), Some(StakingLedger {
			stash: 11,
			total: 1000000,
			active: 1000000,
			unlocking: vec![],
		}));
	});
}

#[test]
fn bond_extra_and_withdraw_unbonded_works() {
	// * Should test
	// * Given an account being bonded [and chosen as a validator](not mandatory)
	// * It can add extra funds to the bonded account.
	// * it can unbond a portion of its funds from the stash account.
	// * Once the unbonding period is done, it can actually take the funds out of the stash.
	with_externalities(&mut ExtBuilder::default()
		.nominate(false)
		.build(),
	|| {
		// Set payee to controller. avoids confusion
		assert_ok!(Staking::set_payee(Origin::signed(10), RewardDestination::Controller));

		// Give account 11 some large free balance greater than total
		let _ = Balances::make_free_balance_be(&11, 1000000);

		// Initial config should be correct
		assert_eq!(Staking::current_era(), 0);
		assert_eq!(Session::current_index(), 0);

		// check the balance of a validator accounts.
		assert_eq!(Balances::total_balance(&10), 1);

		// confirm that 10 is a normal validator and gets paid at the end of the era.
		start_era(1);

		// Initial state of 10
		assert_eq!(Staking::ledger(&10), Some(StakingLedger {
			stash: 11,
			total: 1000,
			active: 1000,
			unlocking: vec![],
		}));
		assert_eq!(Staking::stakers(&11), Exposure { total: 1000, own: 1000, others: vec![] });

		// deposit the extra 100 units
		Staking::bond_extra(Origin::signed(11), 100).unwrap();

		assert_eq!(Staking::ledger(&10), Some(StakingLedger {
			stash: 11,
			total: 1000 + 100,
			active: 1000 + 100,
			unlocking: vec![],
		}));
		// Exposure is a snapshot! only updated after the next era update.
		assert_ne!(Staking::stakers(&11), Exposure { total: 1000 + 100, own: 1000 + 100, others: vec![] });

		// trigger next era.
		Timestamp::set_timestamp(10);
		start_era(2);
		assert_eq!(Staking::current_era(), 2);

		// ledger should be the same.
		assert_eq!(Staking::ledger(&10), Some(StakingLedger {
			stash: 11,
			total: 1000 + 100,
			active: 1000 + 100,
			unlocking: vec![],
		}));
		// Exposure is now updated.
		assert_eq!(Staking::stakers(&11), Exposure { total: 1000 + 100, own: 1000 + 100, others: vec![] });

		// Unbond almost all of the funds in stash.
		Staking::unbond(Origin::signed(10), 1000).unwrap();
		assert_eq!(Staking::ledger(&10), Some(StakingLedger {
			stash: 11, total: 1000 + 100, active: 100, unlocking: vec![UnlockChunk{ value: 1000, era: 2 + 3}] })
		);

		// Attempting to free the balances now will fail. 2 eras need to pass.
		Staking::withdraw_unbonded(Origin::signed(10)).unwrap();
		assert_eq!(Staking::ledger(&10), Some(StakingLedger {
			stash: 11, total: 1000 + 100, active: 100, unlocking: vec![UnlockChunk{ value: 1000, era: 2 + 3}] }));

		// trigger next era.
		start_era(3);

		// nothing yet
		Staking::withdraw_unbonded(Origin::signed(10)).unwrap();
		assert_eq!(Staking::ledger(&10), Some(StakingLedger {
			stash: 11, total: 1000 + 100, active: 100, unlocking: vec![UnlockChunk{ value: 1000, era: 2 + 3}] }));

		// trigger next era.
		start_era(5);

		Staking::withdraw_unbonded(Origin::signed(10)).unwrap();
		// Now the value is free and the staking ledger is updated.
		assert_eq!(Staking::ledger(&10), Some(StakingLedger {
			stash: 11, total: 100, active: 100, unlocking: vec![] }));
	})
}

#[test]
fn too_many_unbond_calls_should_not_work() {
	with_externalities(&mut ExtBuilder::default().build(), || {
		// locked at era 0 until 3
		for _ in 0..MAX_UNLOCKING_CHUNKS-1 {
			assert_ok!(Staking::unbond(Origin::signed(10), 1));
		}

		start_era(1);

		// locked at era 1 until 4
		assert_ok!(Staking::unbond(Origin::signed(10), 1));
		// can't do more.
		assert_noop!(Staking::unbond(Origin::signed(10), 1), "can not schedule more unlock chunks");

		start_era(3);

		assert_noop!(Staking::unbond(Origin::signed(10), 1), "can not schedule more unlock chunks");
		// free up.
		assert_ok!(Staking::withdraw_unbonded(Origin::signed(10)));

		// Can add again.
		assert_ok!(Staking::unbond(Origin::signed(10), 1));
		assert_eq!(Staking::ledger(&10).unwrap().unlocking.len(), 2);
	})
}

#[test]
fn slot_stake_is_least_staked_validator_and_exposure_defines_maximum_punishment() {
	// Test that slot_stake is determined by the least staked validator
	// Test that slot_stake is the maximum punishment that can happen to a validator
	with_externalities(&mut ExtBuilder::default()
		.nominate(false)
		.fair(false)
		.build(),
	|| {
		// Confirm validator count is 2
		assert_eq!(Staking::validator_count(), 2);
		// Confirm account 10 and 20 are validators
		assert!(<Validators<Test>>::exists(&11) && <Validators<Test>>::exists(&21));

		assert_eq!(Staking::stakers(&11).total, 1000);
		assert_eq!(Staking::stakers(&21).total, 2000);

		// Give the man some money.
		let _ = Balances::make_free_balance_be(&10, 1000);
		let _ = Balances::make_free_balance_be(&20, 1000);

		// We confirm initialized slot_stake is this value
		assert_eq!(Staking::slot_stake(), Staking::stakers(&11).total);

		// Now lets lower account 20 stake
		<Stakers<Test>>::insert(&21, Exposure { total: 69, own: 69, others: vec![] });
		assert_eq!(Staking::stakers(&21).total, 69);
		<Ledger<Test>>::insert(&20, StakingLedger { stash: 22, total: 69, active: 69, unlocking: vec![] });

		// Compute total payout now for whole duration as other parameter won't change
		let total_payout_0 = current_total_payout_for_duration(3000);
		assert!(total_payout_0 > 100); // Test is meaningfull if reward something
		<Module<Test>>::reward_by_ids(vec![(11, 1)]);
		<Module<Test>>::reward_by_ids(vec![(21, 1)]);

		// New era --> rewards are paid --> stakes are changed
		start_era(1);

		// -- new balances + reward
		assert_eq!(Staking::stakers(&11).total, 1000 + total_payout_0 / 2);
		assert_eq!(Staking::stakers(&21).total, 69 + total_payout_0 / 2);

		let _11_balance = Balances::free_balance(&11);
		assert_eq!(_11_balance, 1000 + total_payout_0 / 2);

		// -- slot stake should also be updated.
		assert_eq!(Staking::slot_stake(), 69 + total_payout_0 / 2);

		check_exposure_all();
		check_nominator_all();
	});
}

#[test]
fn on_free_balance_zero_stash_removes_validator() {
	// Tests that validator storage items are cleaned up when stash is empty
	// Tests that storage items are untouched when controller is empty
	with_externalities(&mut ExtBuilder::default()
		.existential_deposit(10)
		.build(),
	|| {
		// Check the balance of the validator account
		assert_eq!(Balances::free_balance(&10), 256);
		// Check the balance of the stash account
		assert_eq!(Balances::free_balance(&11), 256000);
		// Check these two accounts are bonded
		assert_eq!(Staking::bonded(&11), Some(10));

		// Set some storage items which we expect to be cleaned up
		// Set payee information
		assert_ok!(Staking::set_payee(Origin::signed(10), RewardDestination::Stash));

		// Check storage items that should be cleaned up
		assert!(<Ledger<Test>>::exists(&10));
		assert!(<Bonded<Test>>::exists(&11));
		assert!(<Validators<Test>>::exists(&11));
		assert!(<Payee<Test>>::exists(&11));

		// Reduce free_balance of controller to 0
		let _ = Balances::slash(&10, u64::max_value());

		// Check the balance of the stash account has not been touched
		assert_eq!(Balances::free_balance(&11), 256000);
		// Check these two accounts are still bonded
		assert_eq!(Staking::bonded(&11), Some(10));

		// Check storage items have not changed
		assert!(<Ledger<Test>>::exists(&10));
		assert!(<Bonded<Test>>::exists(&11));
		assert!(<Validators<Test>>::exists(&11));
		assert!(<Payee<Test>>::exists(&11));

		// Reduce free_balance of stash to 0
		let _ = Balances::slash(&11, u64::max_value());
		// Check total balance of stash
		assert_eq!(Balances::total_balance(&11), 0);

		// Check storage items do not exist
		assert!(!<Ledger<Test>>::exists(&10));
		assert!(!<Bonded<Test>>::exists(&11));
		assert!(!<Validators<Test>>::exists(&11));
		assert!(!<Nominators<Test>>::exists(&11));
		assert!(!<Payee<Test>>::exists(&11));
	});
}

#[test]
fn on_free_balance_zero_stash_removes_nominator() {
	// Tests that nominator storage items are cleaned up when stash is empty
	// Tests that storage items are untouched when controller is empty
	with_externalities(&mut ExtBuilder::default()
		.existential_deposit(10)
		.build(),
	|| {
		// Make 10 a nominator
		assert_ok!(Staking::nominate(Origin::signed(10), vec![20]));
		// Check that account 10 is a nominator
		assert!(<Nominators<Test>>::exists(11));
		// Check the balance of the nominator account
		assert_eq!(Balances::free_balance(&10), 256);
		// Check the balance of the stash account
		assert_eq!(Balances::free_balance(&11), 256000);

		// Set payee information
		assert_ok!(Staking::set_payee(Origin::signed(10), RewardDestination::Stash));

		// Check storage items that should be cleaned up
		assert!(<Ledger<Test>>::exists(&10));
		assert!(<Bonded<Test>>::exists(&11));
		assert!(<Nominators<Test>>::exists(&11));
		assert!(<Payee<Test>>::exists(&11));

		// Reduce free_balance of controller to 0
		let _ = Balances::slash(&10, u64::max_value());
		// Check total balance of account 10
		assert_eq!(Balances::total_balance(&10), 0);

		// Check the balance of the stash account has not been touched
		assert_eq!(Balances::free_balance(&11), 256000);
		// Check these two accounts are still bonded
		assert_eq!(Staking::bonded(&11), Some(10));

		// Check storage items have not changed
		assert!(<Ledger<Test>>::exists(&10));
		assert!(<Bonded<Test>>::exists(&11));
		assert!(<Nominators<Test>>::exists(&11));
		assert!(<Payee<Test>>::exists(&11));

		// Reduce free_balance of stash to 0
		let _ = Balances::slash(&11, u64::max_value());
		// Check total balance of stash
		assert_eq!(Balances::total_balance(&11), 0);

		// Check storage items do not exist
		assert!(!<Ledger<Test>>::exists(&10));
		assert!(!<Bonded<Test>>::exists(&11));
		assert!(!<Validators<Test>>::exists(&11));
		assert!(!<Nominators<Test>>::exists(&11));
		assert!(!<Payee<Test>>::exists(&11));
	});
}

#[test]
fn phragmen_poc_works() {
	// Tests the POC test of the phragmen, mentioned in the paper and reference implementation.
	// Initial votes:
	// Votes  [
	// ('2', 500, ['10', '20', '30']),
	// ('4', 500, ['10', '20', '40']),
	// ('10', 1000, ['10']),
	// ('20', 1000, ['20']),
	// ('30', 1000, ['30']),
	// ('40', 1000, ['40'])]
	//
	// Sequential Phragmén gives
	// 10  is elected with stake  1666.6666666666665 and score  0.0005
	// 20  is elected with stake  1333.3333333333333 and score  0.00075

	// 2  has load  0.00075 and supported
	// 10  with stake  333.3333333333333 20  with stake  166.66666666666666 30  with stake  0.0
	// 4  has load  0.00075 and supported
	// 10  with stake  333.3333333333333 20  with stake  166.66666666666666 40  with stake  0.0
	// 10  has load  0.0005 and supported
	// 10  with stake  1000.0
	// 20  has load  0.00075 and supported
	// 20  with stake  1000.0
	// 30  has load  0 and supported
	// 30  with stake  0
	// 40  has load  0 and supported
	// 40  with stake  0

	// Sequential Phragmén with post processing gives
	// 10  is elected with stake  1500.0 and score  0.0005
	// 20  is elected with stake  1500.0 and score  0.00075
	//
	// 10  has load  0.0005 and supported
	// 10  with stake  1000.0
	// 20  has load  0.00075 and supported
	// 20  with stake  1000.0
	// 30  has load  0 and supported
	// 30  with stake  0
	// 40  has load  0 and supported
	// 40  with stake  0
	// 2  has load  0.00075 and supported
	// 10  with stake  166.66666666666674 20  with stake  333.33333333333326 30  with stake  0
	// 4  has load  0.00075 and supported
	// 10  with stake  333.3333333333333 20  with stake  166.66666666666666 40  with stake  0.0
	with_externalities(&mut ExtBuilder::default()
		.nominate(false)
		.validator_pool(true)
		.build(),
	|| {
		// We don't really care about this. At this point everything is even.
		assert_eq_uvec!(validator_controllers(), vec![40, 30]);

		// Set payees to Controller
		assert_ok!(Staking::set_payee(Origin::signed(10), RewardDestination::Controller));
		assert_ok!(Staking::set_payee(Origin::signed(20), RewardDestination::Controller));
		assert_ok!(Staking::set_payee(Origin::signed(30), RewardDestination::Controller));
		assert_ok!(Staking::set_payee(Origin::signed(40), RewardDestination::Controller));

		// no one is a nominator
		assert_eq!(<Nominators<Test>>::enumerate().count(), 0 as usize);

		// bond [2,1] / [4,3] a nominator
		let _ = Balances::deposit_creating(&1, 1000);
		let _ = Balances::deposit_creating(&3, 1000);

		assert_ok!(Staking::bond(Origin::signed(1), 2, 500, RewardDestination::default()));
		assert_ok!(Staking::nominate(Origin::signed(2), vec![11, 21, 31]));

		assert_ok!(Staking::bond(Origin::signed(3), 4, 500, RewardDestination::default()));
		assert_ok!(Staking::nominate(Origin::signed(4), vec![11, 21, 41]));

		// New era => election algorithm will trigger
		start_era(1);

		assert_eq_uvec!(validator_controllers(), vec![20, 10]);

		assert_eq!(Staking::stakers(11).own, 1000);
		assert_eq!(Staking::stakers(21).own, 1000);

		if cfg!(feature = "equalize") {
			assert_eq!(Staking::stakers(11).total, 1000 + 499);
			assert_eq!(Staking::stakers(21).total, 1000 + 499);
		} else {
			assert_eq!(Staking::stakers(11).total, 1000 + 332);
			assert_eq!(Staking::stakers(21).total, 1000 + 666);
		}

		// Nominator's stake distribution.
		assert_eq!(Staking::stakers(11).others.iter().map(|e| e.who).collect::<Vec<BalanceOf<Test>>>(), vec![3, 1]);
		assert_eq!(Staking::stakers(21).others.iter().map(|e| e.who).collect::<Vec<BalanceOf<Test>>>(), vec![3, 1]);

<<<<<<< HEAD
		if cfg!(feature = "equalize") {
			assert_eq_uvec!(
				Staking::stakers(11).others.iter().map(|e| e.value).collect::<Vec<BalanceOf<Test>>>(),
				vec![333, 166]
			);
			assert_eq!(
				Staking::stakers(11).others.iter().map(|e| e.value).sum::<BalanceOf<Test>>(),
				499
			);
			assert_eq_uvec!(
				Staking::stakers(21).others.iter().map(|e| e.value).collect::<Vec<BalanceOf<Test>>>(),
				vec![333, 166]
			);
			assert_eq!(
				Staking::stakers(21).others.iter().map(|e| e.value).sum::<BalanceOf<Test>>(),
				499
			);
		} else {
			assert_eq_uvec!(
				Staking::stakers(11).others.iter().map(|e| e.value).collect::<Vec<BalanceOf<Test>>>(),
				vec![166, 166]
			);
			assert_eq!(
				Staking::stakers(11).others.iter().map(|e| e.value).sum::<BalanceOf<Test>>(),
				332
			);
			assert_eq_uvec!(
				Staking::stakers(21).others.iter().map(|e| e.value).collect::<Vec<BalanceOf<Test>>>(),
				vec![333, 333]
			);
			assert_eq!(
				Staking::stakers(21).others.iter().map(|e| e.value).sum::<BalanceOf<Test>>(),
				666
			);
		}
		check_exposure_all();
		check_nominator_all();
	});
=======
#[test]
fn phragmen_election_works_with_post_processing() {
	// tests the encapsulated phragmen::elect function.
	// Votes  [
	// 	('10', 1000, ['10']),
	// 	('20', 1000, ['20']),
	// 	('30', 1000, ['30']),
	// 	('2', 50, ['10', '20']),
	// 	('4', 1000, ['10', '30'])
	// ]
	// Sequential Phragmén gives
	// 10  is elected with stake  1705.7377049180327 and score  0.0004878048780487805
	// 30  is elected with stake  1344.2622950819673 and score  0.0007439024390243903

	// 10  has load  0.0004878048780487805 and supported
	// 10  with stake  1000.0
	// 20  has load  0 and supported
	// 20  with stake  0
	// 30  has load  0.0007439024390243903 and supported
	// 30  with stake  1000.0
	// 2  has load  0.0004878048780487805 and supported
	// 10  with stake  50.0 20  with stake  0.0
	// 4  has load  0.0007439024390243903 and supported
	// 10  with stake  655.7377049180328 30  with stake  344.26229508196724

	// Sequential Phragmén with post processing gives
	// 10  is elected with stake  1525.0 and score  0.0004878048780487805
	// 30  is elected with stake  1525.0 and score  0.0007439024390243903

	// 10  has load  0.0004878048780487805 and supported
	// 10  with stake  1000.0
	// 20  has load  0 and supported
	// 20  with stake  0
	// 30  has load  0.0007439024390243903 and supported
	// 30  with stake  1000.0
	// 2  has load  0.0004878048780487805 and supported
	// 10  with stake  50.0 20  with stake  0.0
	// 4  has load  0.0007439024390243903 and supported
	// 10  with stake  475.0 30  with stake  525.0
	with_externalities(&mut ExtBuilder::default().nominate(false).build(), || {
		// initial setup of 10 and 20, both validators
		assert_eq_uvec!(Session::validators(), vec![20, 10]);

		// Bond [30, 31] as the third validator
		assert_ok!(Staking::bond_extra(Origin::signed(31), 999));
		assert_ok!(Staking::validate(Origin::signed(30), ValidatorPrefs::default()));

		// bond [2,1](A), [4,3](B), as 2 nominators
		for i in &[1, 3] { let _ = Balances::deposit_creating(i, 2000); }

		assert_ok!(Staking::bond(Origin::signed(1), 2, 50, RewardDestination::default()));
		assert_ok!(Staking::nominate(Origin::signed(2), vec![11, 21]));

		assert_ok!(Staking::bond(Origin::signed(3), 4, 1000, RewardDestination::default()));
		assert_ok!(Staking::nominate(Origin::signed(4), vec![11, 31]));

		let winners = phragmen::elect::<Test, _, _, _>(
			2,
			Staking::minimum_validator_count() as usize,
			<Validators<Test>>::enumerate(),
			<Nominators<Test>>::enumerate(),
			Staking::slashable_balance_of,
			ElectionConfig::<BalanceOf<Test>> {
				equalize: true,
				tolerance: <BalanceOf<Test>>::sa(10 as u64),
				iterations: 10,
			}
		);

		let winners = winners.unwrap();

		// 10 and 30 must be the winners
		assert_eq!(winners.iter().map(|w| w.who).collect::<Vec<BalanceOf<Test>>>(), vec![11, 31]);

		let winner_10 = winners.iter().filter(|w| w.who == 11).nth(0).unwrap();
		let winner_30 = winners.iter().filter(|w| w.who == 31).nth(0).unwrap();

		// Check exposures
		assert_eq!(winner_10.exposure.total, 1000 + 525);
		assert_eq!(winner_10.score, PerU128::from_max_value(165991398498018762665060784113057664));
		assert_eq!(winner_10.exposure.others[0].value, 475);
		assert_eq!(winner_10.exposure.others[1].value, 50);

		assert_eq!(winner_30.exposure.total, 1000 + 525);
		assert_eq!(winner_30.score, PerU128::from_max_value(253136882709478612992230401826229321));
		assert_eq!(winner_30.exposure.others[0].value, 525);
	})
>>>>>>> cc1d67e9
}

#[test]
fn switching_roles() {
	// Test that it should be possible to switch between roles (nominator, validator, idle) with minimal overhead.
	with_externalities(&mut ExtBuilder::default()
		.nominate(false)
		.build(),
	|| {
		Timestamp::set_timestamp(1); // Initialize time.

		// Reset reward destination
		for i in &[10, 20] { assert_ok!(Staking::set_payee(Origin::signed(*i), RewardDestination::Controller)); }

		assert_eq_uvec!(validator_controllers(), vec![20, 10]);

		// put some money in account that we'll use.
		for i in 1..7 { let _ = Balances::deposit_creating(&i, 5000); }

		// add 2 nominators
		assert_ok!(Staking::bond(Origin::signed(1), 2, 2000, RewardDestination::Controller));
		assert_ok!(Staking::nominate(Origin::signed(2), vec![11, 5]));

		assert_ok!(Staking::bond(Origin::signed(3), 4, 500, RewardDestination::Controller));
		assert_ok!(Staking::nominate(Origin::signed(4), vec![21, 1]));

		// add a new validator candidate
		assert_ok!(Staking::bond(Origin::signed(5), 6, 1000, RewardDestination::Controller));
		assert_ok!(Staking::validate(Origin::signed(6), ValidatorPrefs::default()));

		// new block
		start_session(1);

		// no change
		assert_eq_uvec!(validator_controllers(), vec![20, 10]);

		// new block
		start_session(2);

		// no change
		assert_eq_uvec!(validator_controllers(), vec![20, 10]);

		// new block --> ne era --> new validators
		start_session(3);

		// with current nominators 10 and 5 have the most stake
		assert_eq_uvec!(validator_controllers(), vec![6, 10]);

		// 2 decides to be a validator. Consequences:
		assert_ok!(Staking::validate(Origin::signed(2), ValidatorPrefs::default()));
		// new stakes:
		// 10: 1000 self vote
		// 20: 1000 self vote + 250 vote
		// 6 : 1000 self vote
		// 2 : 2000 self vote + 250 vote.
		// Winners: 20 and 2

		start_session(4);
		assert_eq_uvec!(validator_controllers(), vec![6, 10]);

		start_session(5);
		assert_eq_uvec!(validator_controllers(), vec![6, 10]);

		// ne era
		start_session(6);
		assert_eq_uvec!(validator_controllers(), vec![2, 20]);

		check_exposure_all();
		check_nominator_all();
	});
}

#[test]
fn wrong_vote_is_null() {
	with_externalities(&mut ExtBuilder::default()
		.nominate(false)
		.validator_pool(true)
	.build(),
	|| {
		assert_eq_uvec!(validator_controllers(), vec![40, 30]);

		// put some money in account that we'll use.
		for i in 1..3 { let _ = Balances::deposit_creating(&i, 5000); }

		// add 1 nominators
		assert_ok!(Staking::bond(Origin::signed(1), 2, 2000, RewardDestination::default()));
		assert_ok!(Staking::nominate(Origin::signed(2), vec![
			11, 21, 			// good votes
			1, 2, 15, 1000, 25  // crap votes. No effect.
		]));

		// new block
		start_era(1);

		assert_eq_uvec!(validator_controllers(), vec![20, 10]);
	});
}

#[test]
fn bond_with_no_staked_value() {
	// Behavior when someone bonds with no staked value.
	// Particularly when she votes and the candidate is elected.
	with_externalities(&mut ExtBuilder::default()
	.validator_count(3)
	.existential_deposit(5)
	.nominate(false)
	.minimum_validator_count(1)
	.build(), || {
		// Can't bond with 1
		assert_noop!(
			Staking::bond(Origin::signed(1), 2, 1, RewardDestination::Controller),
			"can not bond with value less than minimum balance"
		);
		// bonded with absolute minimum value possible.
		assert_ok!(Staking::bond(Origin::signed(1), 2, 5, RewardDestination::Controller));
		assert_eq!(Balances::locks(&1)[0].amount, 5);

		// unbonding even 1 will cause all to be unbonded.
		assert_ok!(Staking::unbond(Origin::signed(2), 1));
		assert_eq!(
			Staking::ledger(2),
			Some(StakingLedger {
				stash: 1,
				active: 0,
				total: 5,
				unlocking: vec![UnlockChunk {value: 5, era: 3}]
			})
		);

		start_era(1);
		start_era(2);

		// not yet removed.
		assert_ok!(Staking::withdraw_unbonded(Origin::signed(2)));
		assert!(Staking::ledger(2).is_some());
		assert_eq!(Balances::locks(&1)[0].amount, 5);

		start_era(3);

		// poof. Account 1 is removed from the staking system.
		assert_ok!(Staking::withdraw_unbonded(Origin::signed(2)));
		assert!(Staking::ledger(2).is_none());
		assert_eq!(Balances::locks(&1).len(), 0);
	});
}

#[test]
fn bond_with_little_staked_value_bounded_by_slot_stake() {
	// Behavior when someone bonds with little staked value.
	// Particularly when she votes and the candidate is elected.
	with_externalities(&mut ExtBuilder::default()
		.validator_count(3)
		.nominate(false)
		.minimum_validator_count(1)
		.build(),
	|| {

		// setup
		assert_ok!(Staking::chill(Origin::signed(30)));
		assert_ok!(Staking::set_payee(Origin::signed(10), RewardDestination::Controller));
		let init_balance_2 = Balances::free_balance(&2);
		let init_balance_10 = Balances::free_balance(&10);

		// Stingy validator.
		assert_ok!(Staking::bond(Origin::signed(1), 2, 1, RewardDestination::Controller));
		assert_ok!(Staking::validate(Origin::signed(2), ValidatorPrefs::default()));

		let total_payout_0 = current_total_payout_for_duration(3000);
		assert!(total_payout_0 > 100); // Test is meaningfull if reward something
		reward_all_elected();
		start_era(1);

		// 2 is elected.
		// and fucks up the slot stake.
		assert_eq_uvec!(validator_controllers(), vec![20, 10, 2]);
		assert_eq!(Staking::slot_stake(), 1);

		// Old ones are rewarded.
		assert_eq!(Balances::free_balance(&10), init_balance_10 + total_payout_0 / 3);
		// no rewards paid to 2. This was initial election.
		assert_eq!(Balances::free_balance(&2), init_balance_2);

		let total_payout_1 = current_total_payout_for_duration(3000);
		assert!(total_payout_1 > 100); // Test is meaningfull if reward something
		reward_all_elected();
		start_era(2);

		assert_eq_uvec!(validator_controllers(), vec![20, 10, 2]);
		assert_eq!(Staking::slot_stake(), 1);

		assert_eq!(Balances::free_balance(&2), init_balance_2 + total_payout_1 / 3);
		assert_eq!(Balances::free_balance(&10), init_balance_10 + total_payout_0 / 3 + total_payout_1 / 3);
		check_exposure_all();
		check_nominator_all();
	});
}

#[cfg(feature = "equalize")]
#[test]
fn phragmen_linear_worse_case_equalize() {
	with_externalities(&mut ExtBuilder::default()
		.nominate(false)
		.validator_pool(true)
		.fair(true)
		.build(),
	|| {

		bond_validator(50, 1000);
		bond_validator(60, 1000);
		bond_validator(70, 1000);

		bond_nominator(2, 2000, vec![11]);
		bond_nominator(4, 1000, vec![11, 21]);
		bond_nominator(6, 1000, vec![21, 31]);
		bond_nominator(8, 1000, vec![31, 41]);
		bond_nominator(110, 1000, vec![41, 51]);
		bond_nominator(120, 1000, vec![51, 61]);
		bond_nominator(130, 1000, vec![61, 71]);

		for i in &[10, 20, 30, 40, 50, 60, 70] {
			assert_ok!(Staking::set_payee(Origin::signed(*i), RewardDestination::Controller));
		}

		assert_eq_uvec!(validator_controllers(), vec![40, 30]);
		assert_ok!(Staking::set_validator_count(Origin::ROOT, 7));

		start_era(1);

		assert_eq_uvec!(validator_controllers(), vec![10, 60, 40, 20, 50, 30, 70]);

		assert_eq!(Staking::stakers(11).total, 3000);
		assert_eq!(Staking::stakers(21).total, 2254);
		assert_eq!(Staking::stakers(31).total, 2254);
		assert_eq!(Staking::stakers(41).total, 1926);
		assert_eq!(Staking::stakers(51).total, 1871);
		assert_eq!(Staking::stakers(61).total, 1892);
		assert_eq!(Staking::stakers(71).total, 1799);

		check_exposure_all();
		check_nominator_all();
	})
}

#[test]
fn phragmen_chooses_correct_number_of_validators() {
	with_externalities(&mut ExtBuilder::default()
		.nominate(true)
		.validator_pool(true)
		.fair(true)
		.validator_count(1)
		.build(),
	|| {
		assert_eq!(Staking::validator_count(), 1);
		assert_eq!(validator_controllers().len(), 1);

		System::set_block_number(1);
		Session::on_initialize(System::block_number());

		assert_eq!(validator_controllers().len(), 1);
		check_exposure_all();
		check_nominator_all();
	})
}


#[test]
fn phragmen_score_should_be_accurate_on_large_stakes() {
	with_externalities(&mut ExtBuilder::default()
		.nominate(false)
		.build(),
	|| {
		bond_validator(2, u64::max_value());
		bond_validator(4, u64::max_value());
		bond_validator(6, u64::max_value()-1);
		bond_validator(8, u64::max_value()-2);

		start_era(1);

		assert_eq!(validator_controllers(), vec![4, 2]);
		check_exposure_all();
		check_nominator_all();
	})
}

#[test]
fn phragmen_should_not_overflow_validators() {
	with_externalities(&mut ExtBuilder::default()
		.nominate(false)
		.build(),
	|| {
		let _ = Staking::chill(Origin::signed(10));
		let _ = Staking::chill(Origin::signed(20));

		bond_validator(2, u64::max_value());
		bond_validator(4, u64::max_value());

		bond_nominator(6, u64::max_value() / 2, vec![3, 5]);
		bond_nominator(8, u64::max_value() / 2, vec![3, 5]);

		start_era(1);

		assert_eq_uvec!(validator_controllers(), vec![4, 2]);

		// This test will fail this. Will saturate.
		// check_exposure_all();
		assert_eq!(Staking::stakers(3).total, u64::max_value());
		assert_eq!(Staking::stakers(5).total, u64::max_value());
	})
}

#[test]
fn phragmen_should_not_overflow_nominators() {
	with_externalities(&mut ExtBuilder::default()
		.nominate(false)
		.build(),
	|| {
		let _ = Staking::chill(Origin::signed(10));
		let _ = Staking::chill(Origin::signed(20));

		bond_validator(2, u64::max_value() / 2);
		bond_validator(4, u64::max_value() / 2);

		bond_nominator(6, u64::max_value(), vec![3, 5]);
		bond_nominator(8, u64::max_value(), vec![3, 5]);

		start_era(1);

		assert_eq_uvec!(validator_controllers(), vec![4, 2]);

		// Saturate.
		assert_eq!(Staking::stakers(3).total, u64::max_value());
		assert_eq!(Staking::stakers(5).total, u64::max_value());
	})
}

#[test]
fn phragmen_should_not_overflow_ultimate() {
	with_externalities(&mut ExtBuilder::default()
		.nominate(false)
		.build(),
	|| {
		bond_validator(2, u64::max_value());
		bond_validator(4, u64::max_value());

		bond_nominator(6, u64::max_value(), vec![3, 5]);
		bond_nominator(8, u64::max_value(), vec![3, 5]);

		start_era(1);

		assert_eq_uvec!(validator_controllers(), vec![4, 2]);

		// Saturate.
		assert_eq!(Staking::stakers(3).total, u64::max_value());
		assert_eq!(Staking::stakers(5).total, u64::max_value());
	})
}


#[test]
<<<<<<< HEAD
fn phragmen_large_scale_test() {
	with_externalities(&mut ExtBuilder::default()
		.nominate(false)
		.minimum_validator_count(1)
		.validator_count(20)
		.build(),
	|| {
		let _ = Staking::chill(Origin::signed(10));
		let _ = Staking::chill(Origin::signed(20));
		let _ = Staking::chill(Origin::signed(30));
		let prefix = 200;

		bond_validator(prefix + 2,  1);
		bond_validator(prefix + 4,  100);
		bond_validator(prefix + 6,  1000000);
		bond_validator(prefix + 8,  100000000001000);
		bond_validator(prefix + 10, 100000000002000);
		bond_validator(prefix + 12, 100000000003000);
		bond_validator(prefix + 14, 400000000000000);
		bond_validator(prefix + 16, 400000000001000);
		bond_validator(prefix + 18, 18000000000000000);
		bond_validator(prefix + 20, 20000000000000000);
		bond_validator(prefix + 22, 500000000000100000);
		bond_validator(prefix + 24, 500000000000200000);

		bond_nominator(50, 990000000000000000, vec![
=======
fn large_scale_test() {
	with_externalities(&mut ExtBuilder::default()
	.nominate(false)
	.minimum_validator_count(1)
	.validator_count(20)
	.build()
	, || {
		let _ = Staking::chill(Origin::signed(10));
		let _ = Staking::chill(Origin::signed(20));

		let bond_validator = |a, b| {
			assert_ok!(Staking::bond(Origin::signed(a-1), a, b, RewardDestination::Controller));
			assert_ok!(Staking::validate(Origin::signed(a), ValidatorPrefs::default()));
		};
		let bond_nominator = |a, b, v| {
			assert_ok!(Staking::bond(Origin::signed(a-1), a, b, RewardDestination::Controller));
			assert_ok!(Staking::nominate(Origin::signed(a), v));
		};
		let check_expo = |e: Exposure<u64, u64>| {
			assert_eq!(e.total, e.own + e.others.iter().fold(0, |s, v| s + v.value));
		};

		let prefix = 200;
		for i in prefix..=(prefix+50) {
			let _ = Balances::make_free_balance_be(&i, u64::max_value());
		}

		bond_validator(prefix + 2,  1);
		bond_validator(prefix + 4,  105);
		bond_validator(prefix + 6,  3879248198);
		bond_validator(prefix + 8,  100000000001000);
		bond_validator(prefix + 10, 100000000002000);
		bond_validator(prefix + 12, 150000000000000);
		bond_validator(prefix + 14, 400000000000000);
		bond_validator(prefix + 16, 524611669156413);
		bond_validator(prefix + 18, 700000000000000);
		bond_validator(prefix + 20, 797663650978304);
		bond_validator(prefix + 22, 900003879248198);
		bond_validator(prefix + 24, 997530000000000);
		bond_validator(prefix + 26, 1000000000010000);
		bond_validator(prefix + 28, 1000000000020000);
		bond_validator(prefix + 30, 1000003879248198);
		bond_validator(prefix + 32, 1200000000000000);
		bond_validator(prefix + 34, 7997659802817256);
		bond_validator(prefix + 36, 18000000000000000);
		bond_validator(prefix + 38, 20000033025753738);
		bond_validator(prefix + 40, 500000000000100000);
		bond_validator(prefix + 42, 500000000000200000);

		Balances::make_free_balance_be(&50, u64::max_value());
		Balances::make_free_balance_be(&49, u64::max_value());
		bond_nominator(50, 990000068998617227, vec![
			prefix + 1,
>>>>>>> cc1d67e9
			prefix + 3,
			prefix + 5,
			prefix + 7,
			prefix + 9,
			prefix + 11,
			prefix + 13,
			prefix + 15,
			prefix + 17,
			prefix + 19,
			prefix + 21,
			prefix + 23,
<<<<<<< HEAD
			prefix + 25]
		);

		start_era(1);

		check_exposure_all();
		check_nominator_all();
	})
}

#[test]
fn phragmen_large_scale_test_2() {
	with_externalities(&mut ExtBuilder::default()
		.nominate(false)
		.minimum_validator_count(1)
		.validator_count(2)
		.build(),
	|| {
		let _ = Staking::chill(Origin::signed(10));
		let _ = Staking::chill(Origin::signed(20));
		let nom_budget: u64 = 1_000_000_000_000_000_000;
		let c_budget: u64 = 4_000_000;

		bond_validator(2, c_budget as u64);
		bond_validator(4, c_budget as u64);

		bond_nominator(50, nom_budget, vec![3, 5]);

		start_era(1);

		// Each exposure => total == own + sum(others)
		check_exposure_all();
		check_nominator_all();

		assert_total_expo(3, nom_budget / 2 + c_budget);
		assert_total_expo(5, nom_budget / 2 + c_budget);
	})
}

#[test]
fn reward_validator_slashing_validator_doesnt_overflow() {
	with_externalities(&mut ExtBuilder::default()
		.build(),
	|| {
		let stake = u32::max_value() as u64 * 2;
		let reward_slash = u32::max_value() as u64 * 2;

		// Assert multiplication overflows in balance arithmetic.
		assert!(stake.checked_mul(reward_slash).is_none());

		// Set staker
		let _ = Balances::make_free_balance_be(&11, stake);
		<Stakers<Test>>::insert(&11, Exposure { total: stake, own: stake, others: vec![] });

		// Check reward
		let _ = Staking::reward_validator(&11, reward_slash);
		assert_eq!(Balances::total_balance(&11), stake * 2);

		// Set staker
		let _ = Balances::make_free_balance_be(&11, stake);
		let _ = Balances::make_free_balance_be(&2, stake);
		<Stakers<Test>>::insert(&11, Exposure { total: stake, own: 1, others: vec![
			IndividualExposure { who: 2, value: stake - 1 }
		]});

		// Check slashing
		let _ = Staking::slash_validator(&11, reward_slash, &Staking::stakers(&11), &mut Vec::new());
		assert_eq!(Balances::total_balance(&11), stake - 1);
		assert_eq!(Balances::total_balance(&2), 1);
	})
}

#[test]
fn reward_from_authorship_event_handler_works() {
	with_externalities(&mut ExtBuilder::default()
		.build(),
	|| {
		use authorship::EventHandler;

		assert_eq!(<authorship::Module<Test>>::author(), 11);

		<Module<Test>>::note_author(11);
		<Module<Test>>::note_uncle(21, 1);
		// An uncle author that is not currently elected doesn't get rewards,
		// but the block producer does get reward for referencing it.
		<Module<Test>>::note_uncle(31, 1);
		// Rewarding the same two times works.
		<Module<Test>>::note_uncle(11, 1);

		// Not mandatory but must be coherent with rewards
		assert_eq!(<CurrentElected<Test>>::get(), vec![21, 11]);

		// 21 is rewarded as an uncle producer
		// 11 is rewarded as a block producer and uncle referencer and uncle producer
		assert_eq!(CurrentEraPointsEarned::get().individual, vec![1, 20 + 2 * 3 + 1]);
		assert_eq!(CurrentEraPointsEarned::get().total, 28);
	})
}

#[test]
fn add_reward_points_fns_works() {
	with_externalities(&mut ExtBuilder::default()
		.build(),
	|| {
		let validators = <Module<Test>>::current_elected();
		// Not mandatory but must be coherent with rewards
		assert_eq!(validators, vec![21, 11]);

		<Module<Test>>::reward_by_indices(vec![
			(0, 1),
			(1, 1),
			(2, 1),
			(1, 1),
		]);

		<Module<Test>>::reward_by_ids(vec![
			(21, 1),
			(11, 1),
			(31, 1),
			(11, 1),
		]);

		assert_eq!(CurrentEraPointsEarned::get().individual, vec![2, 4]);
		assert_eq!(CurrentEraPointsEarned::get().total, 6);
	})
}

#[test]
fn unbonded_balance_is_not_slashable() {
	with_externalities(&mut ExtBuilder::default().build(), || {
		// total amount staked is slashable.
		assert_eq!(Staking::slashable_balance_of(&11), 1000);

		assert_ok!(Staking::unbond(Origin::signed(10),  800));

		// only the active portion.
		assert_eq!(Staking::slashable_balance_of(&11), 200);
	})
}

#[test]
fn era_is_always_same_length() {
	// This ensures that the sessions is always of the same length if there is no forcing no
	// session changes.
	with_externalities(&mut ExtBuilder::default().build(), || {
		start_era(1);
		assert_eq!(Staking::current_era_start_session_index(), SessionsPerEra::get());

		start_era(2);
		assert_eq!(Staking::current_era_start_session_index(), SessionsPerEra::get() * 2);

		let session = Session::current_index();
		ForceEra::put(Forcing::ForceNew);
		advance_session();
		assert_eq!(Staking::current_era(), 3);
		assert_eq!(Staking::current_era_start_session_index(), session + 1);

		start_era(4);
		assert_eq!(Staking::current_era_start_session_index(), session + SessionsPerEra::get() + 1);
	});
}

#[test]
fn offence_forces_new_era() {
	with_externalities(&mut ExtBuilder::default().build(), || {
		Staking::on_offence(
			&[OffenceDetails {
				offender: (
					11,
					Staking::stakers(&11),
				),
				reporters: vec![],
			}],
			&[Perbill::from_percent(5)],
		);

		assert_eq!(Staking::force_era(), Forcing::ForceNew);
	});
}

#[test]
fn slashing_performed_according_exposure() {
	// This test checks that slashing is performed according the exposure (or more precisely,
	// historical exposure), not the current balance.
	with_externalities(&mut ExtBuilder::default().build(), || {
		assert_eq!(Staking::stakers(&11).own, 1000);

		// Handle an offence with a historical exposure.
		Staking::on_offence(
			&[OffenceDetails {
				offender: (
					11,
					Exposure {
						total: 500,
						own: 500,
						others: vec![],
					},
				),
				reporters: vec![],
			}],
			&[Perbill::from_percent(50)],
		);

		// The stash account should be slashed for 250 (50% of 500).
		assert_eq!(Balances::free_balance(&11), 1000 - 250);
	});
}

#[test]
fn reporters_receive_their_slice() {
	// This test verifies that the reporters of the offence receive their slice from the slashed
	// amount.
	with_externalities(&mut ExtBuilder::default().build(), || {
		// The reporters' reward is calculated from the total exposure.
		#[cfg(feature = "equalize")]
		let initial_balance = 1250;
		#[cfg(not(feature = "equalize"))]
		let initial_balance = 1125;

		assert_eq!(Staking::stakers(&11).total, initial_balance);

		Staking::on_offence(
			&[OffenceDetails {
				offender: (
					11,
					Staking::stakers(&11),
				),
				reporters: vec![1, 2],
			}],
			&[Perbill::from_percent(50)],
		);

		// initial_balance x 50% (slash fraction) x 10% (rewards slice)
		let reward = initial_balance / 20 / 2;
		assert_eq!(Balances::free_balance(&1), 10 + reward);
		assert_eq!(Balances::free_balance(&2), 20 + reward);
	});
}

#[test]
fn invulnerables_are_not_slashed() {
	// For invulnerable validators no slashing is performed.
	with_externalities(
		&mut ExtBuilder::default().invulnerables(vec![11]).build(),
		|| {
			#[cfg(feature = "equalize")]
			let initial_balance = 1250;
			#[cfg(not(feature = "equalize"))]
			let initial_balance = 1375;

			assert_eq!(Balances::free_balance(&11), 1000);
			assert_eq!(Balances::free_balance(&21), 2000);
			assert_eq!(Staking::stakers(&21).total, initial_balance);

			Staking::on_offence(
				&[
					OffenceDetails {
						offender: (11, Staking::stakers(&11)),
						reporters: vec![],
					},
					OffenceDetails {
						offender: (21, Staking::stakers(&21)),
						reporters: vec![],
					},
				],
				&[Perbill::from_percent(50), Perbill::from_percent(20)],
			);

			// The validator 11 hasn't been slashed, but 21 has been.
			assert_eq!(Balances::free_balance(&11), 1000);
			// 2000 - (0.2 * initial_balance)
			assert_eq!(Balances::free_balance(&21), 2000 - (2 * initial_balance / 10));
		},
	);
}

#[test]
fn dont_slash_if_fraction_is_zero() {
	// Don't slash if the fraction is zero.
	with_externalities(&mut ExtBuilder::default().build(), || {
		assert_eq!(Balances::free_balance(&11), 1000);

		Staking::on_offence(
			&[OffenceDetails {
				offender: (
					11,
					Staking::stakers(&11),
				),
				reporters: vec![],
			}],
			&[Perbill::from_percent(0)],
		);

		// The validator hasn't been slashed. The new era is not forced.
		assert_eq!(Balances::free_balance(&11), 1000);
		assert_eq!(Staking::force_era(), Forcing::NotForcing);
	});
=======
			prefix + 25,
			prefix + 27,
			prefix + 29,
			prefix + 31,
			prefix + 33,
			prefix + 35,
			prefix + 37,
			prefix + 39,
			prefix + 41,
			prefix + 43,
			prefix + 45]
		);

		System::set_block_number(1);
		Session::check_rotate_session(System::block_number());

		// Each exposure => total == own + sum(others)
		Session::validators().iter().for_each(|acc| check_expo(Staking::stakers(acc-1)));

		// aside from some error, stake must be divided correctly
		assert!(
			990000068998617227
			- Session::validators()
				.iter()
				.map(|v| Staking::stakers(v-1))
				.fold(0, |s, v| if v.others.len() > 0 { s + v.others[0].value } else { s })
			< 100
		);

		// For manual inspection
		println!("Validators are {:?}", Session::validators());
		println!("Validators are {:#?}",
			Session::validators().iter().map(|v| (v.clone(), Staking::stakers(v-1)) ).collect::<Vec<(u64, Exposure<u64, u64>)>>());
	})
>>>>>>> cc1d67e9
}<|MERGE_RESOLUTION|>--- conflicted
+++ resolved
@@ -1370,46 +1370,6 @@
 		assert_eq!(Staking::stakers(11).others.iter().map(|e| e.who).collect::<Vec<BalanceOf<Test>>>(), vec![3, 1]);
 		assert_eq!(Staking::stakers(21).others.iter().map(|e| e.who).collect::<Vec<BalanceOf<Test>>>(), vec![3, 1]);
 
-<<<<<<< HEAD
-		if cfg!(feature = "equalize") {
-			assert_eq_uvec!(
-				Staking::stakers(11).others.iter().map(|e| e.value).collect::<Vec<BalanceOf<Test>>>(),
-				vec![333, 166]
-			);
-			assert_eq!(
-				Staking::stakers(11).others.iter().map(|e| e.value).sum::<BalanceOf<Test>>(),
-				499
-			);
-			assert_eq_uvec!(
-				Staking::stakers(21).others.iter().map(|e| e.value).collect::<Vec<BalanceOf<Test>>>(),
-				vec![333, 166]
-			);
-			assert_eq!(
-				Staking::stakers(21).others.iter().map(|e| e.value).sum::<BalanceOf<Test>>(),
-				499
-			);
-		} else {
-			assert_eq_uvec!(
-				Staking::stakers(11).others.iter().map(|e| e.value).collect::<Vec<BalanceOf<Test>>>(),
-				vec![166, 166]
-			);
-			assert_eq!(
-				Staking::stakers(11).others.iter().map(|e| e.value).sum::<BalanceOf<Test>>(),
-				332
-			);
-			assert_eq_uvec!(
-				Staking::stakers(21).others.iter().map(|e| e.value).collect::<Vec<BalanceOf<Test>>>(),
-				vec![333, 333]
-			);
-			assert_eq!(
-				Staking::stakers(21).others.iter().map(|e| e.value).sum::<BalanceOf<Test>>(),
-				666
-			);
-		}
-		check_exposure_all();
-		check_nominator_all();
-	});
-=======
 #[test]
 fn phragmen_election_works_with_post_processing() {
 	// tests the encapsulated phragmen::elect function.
@@ -1497,7 +1457,6 @@
 		assert_eq!(winner_30.score, PerU128::from_max_value(253136882709478612992230401826229321));
 		assert_eq!(winner_30.exposure.others[0].value, 525);
 	})
->>>>>>> cc1d67e9
 }
 
 #[test]
@@ -1857,34 +1816,6 @@
 
 
 #[test]
-<<<<<<< HEAD
-fn phragmen_large_scale_test() {
-	with_externalities(&mut ExtBuilder::default()
-		.nominate(false)
-		.minimum_validator_count(1)
-		.validator_count(20)
-		.build(),
-	|| {
-		let _ = Staking::chill(Origin::signed(10));
-		let _ = Staking::chill(Origin::signed(20));
-		let _ = Staking::chill(Origin::signed(30));
-		let prefix = 200;
-
-		bond_validator(prefix + 2,  1);
-		bond_validator(prefix + 4,  100);
-		bond_validator(prefix + 6,  1000000);
-		bond_validator(prefix + 8,  100000000001000);
-		bond_validator(prefix + 10, 100000000002000);
-		bond_validator(prefix + 12, 100000000003000);
-		bond_validator(prefix + 14, 400000000000000);
-		bond_validator(prefix + 16, 400000000001000);
-		bond_validator(prefix + 18, 18000000000000000);
-		bond_validator(prefix + 20, 20000000000000000);
-		bond_validator(prefix + 22, 500000000000100000);
-		bond_validator(prefix + 24, 500000000000200000);
-
-		bond_nominator(50, 990000000000000000, vec![
-=======
 fn large_scale_test() {
 	with_externalities(&mut ExtBuilder::default()
 	.nominate(false)
@@ -1938,7 +1869,6 @@
 		Balances::make_free_balance_be(&49, u64::max_value());
 		bond_nominator(50, 990000068998617227, vec![
 			prefix + 1,
->>>>>>> cc1d67e9
 			prefix + 3,
 			prefix + 5,
 			prefix + 7,
@@ -1950,305 +1880,6 @@
 			prefix + 19,
 			prefix + 21,
 			prefix + 23,
-<<<<<<< HEAD
-			prefix + 25]
-		);
-
-		start_era(1);
-
-		check_exposure_all();
-		check_nominator_all();
-	})
-}
-
-#[test]
-fn phragmen_large_scale_test_2() {
-	with_externalities(&mut ExtBuilder::default()
-		.nominate(false)
-		.minimum_validator_count(1)
-		.validator_count(2)
-		.build(),
-	|| {
-		let _ = Staking::chill(Origin::signed(10));
-		let _ = Staking::chill(Origin::signed(20));
-		let nom_budget: u64 = 1_000_000_000_000_000_000;
-		let c_budget: u64 = 4_000_000;
-
-		bond_validator(2, c_budget as u64);
-		bond_validator(4, c_budget as u64);
-
-		bond_nominator(50, nom_budget, vec![3, 5]);
-
-		start_era(1);
-
-		// Each exposure => total == own + sum(others)
-		check_exposure_all();
-		check_nominator_all();
-
-		assert_total_expo(3, nom_budget / 2 + c_budget);
-		assert_total_expo(5, nom_budget / 2 + c_budget);
-	})
-}
-
-#[test]
-fn reward_validator_slashing_validator_doesnt_overflow() {
-	with_externalities(&mut ExtBuilder::default()
-		.build(),
-	|| {
-		let stake = u32::max_value() as u64 * 2;
-		let reward_slash = u32::max_value() as u64 * 2;
-
-		// Assert multiplication overflows in balance arithmetic.
-		assert!(stake.checked_mul(reward_slash).is_none());
-
-		// Set staker
-		let _ = Balances::make_free_balance_be(&11, stake);
-		<Stakers<Test>>::insert(&11, Exposure { total: stake, own: stake, others: vec![] });
-
-		// Check reward
-		let _ = Staking::reward_validator(&11, reward_slash);
-		assert_eq!(Balances::total_balance(&11), stake * 2);
-
-		// Set staker
-		let _ = Balances::make_free_balance_be(&11, stake);
-		let _ = Balances::make_free_balance_be(&2, stake);
-		<Stakers<Test>>::insert(&11, Exposure { total: stake, own: 1, others: vec![
-			IndividualExposure { who: 2, value: stake - 1 }
-		]});
-
-		// Check slashing
-		let _ = Staking::slash_validator(&11, reward_slash, &Staking::stakers(&11), &mut Vec::new());
-		assert_eq!(Balances::total_balance(&11), stake - 1);
-		assert_eq!(Balances::total_balance(&2), 1);
-	})
-}
-
-#[test]
-fn reward_from_authorship_event_handler_works() {
-	with_externalities(&mut ExtBuilder::default()
-		.build(),
-	|| {
-		use authorship::EventHandler;
-
-		assert_eq!(<authorship::Module<Test>>::author(), 11);
-
-		<Module<Test>>::note_author(11);
-		<Module<Test>>::note_uncle(21, 1);
-		// An uncle author that is not currently elected doesn't get rewards,
-		// but the block producer does get reward for referencing it.
-		<Module<Test>>::note_uncle(31, 1);
-		// Rewarding the same two times works.
-		<Module<Test>>::note_uncle(11, 1);
-
-		// Not mandatory but must be coherent with rewards
-		assert_eq!(<CurrentElected<Test>>::get(), vec![21, 11]);
-
-		// 21 is rewarded as an uncle producer
-		// 11 is rewarded as a block producer and uncle referencer and uncle producer
-		assert_eq!(CurrentEraPointsEarned::get().individual, vec![1, 20 + 2 * 3 + 1]);
-		assert_eq!(CurrentEraPointsEarned::get().total, 28);
-	})
-}
-
-#[test]
-fn add_reward_points_fns_works() {
-	with_externalities(&mut ExtBuilder::default()
-		.build(),
-	|| {
-		let validators = <Module<Test>>::current_elected();
-		// Not mandatory but must be coherent with rewards
-		assert_eq!(validators, vec![21, 11]);
-
-		<Module<Test>>::reward_by_indices(vec![
-			(0, 1),
-			(1, 1),
-			(2, 1),
-			(1, 1),
-		]);
-
-		<Module<Test>>::reward_by_ids(vec![
-			(21, 1),
-			(11, 1),
-			(31, 1),
-			(11, 1),
-		]);
-
-		assert_eq!(CurrentEraPointsEarned::get().individual, vec![2, 4]);
-		assert_eq!(CurrentEraPointsEarned::get().total, 6);
-	})
-}
-
-#[test]
-fn unbonded_balance_is_not_slashable() {
-	with_externalities(&mut ExtBuilder::default().build(), || {
-		// total amount staked is slashable.
-		assert_eq!(Staking::slashable_balance_of(&11), 1000);
-
-		assert_ok!(Staking::unbond(Origin::signed(10),  800));
-
-		// only the active portion.
-		assert_eq!(Staking::slashable_balance_of(&11), 200);
-	})
-}
-
-#[test]
-fn era_is_always_same_length() {
-	// This ensures that the sessions is always of the same length if there is no forcing no
-	// session changes.
-	with_externalities(&mut ExtBuilder::default().build(), || {
-		start_era(1);
-		assert_eq!(Staking::current_era_start_session_index(), SessionsPerEra::get());
-
-		start_era(2);
-		assert_eq!(Staking::current_era_start_session_index(), SessionsPerEra::get() * 2);
-
-		let session = Session::current_index();
-		ForceEra::put(Forcing::ForceNew);
-		advance_session();
-		assert_eq!(Staking::current_era(), 3);
-		assert_eq!(Staking::current_era_start_session_index(), session + 1);
-
-		start_era(4);
-		assert_eq!(Staking::current_era_start_session_index(), session + SessionsPerEra::get() + 1);
-	});
-}
-
-#[test]
-fn offence_forces_new_era() {
-	with_externalities(&mut ExtBuilder::default().build(), || {
-		Staking::on_offence(
-			&[OffenceDetails {
-				offender: (
-					11,
-					Staking::stakers(&11),
-				),
-				reporters: vec![],
-			}],
-			&[Perbill::from_percent(5)],
-		);
-
-		assert_eq!(Staking::force_era(), Forcing::ForceNew);
-	});
-}
-
-#[test]
-fn slashing_performed_according_exposure() {
-	// This test checks that slashing is performed according the exposure (or more precisely,
-	// historical exposure), not the current balance.
-	with_externalities(&mut ExtBuilder::default().build(), || {
-		assert_eq!(Staking::stakers(&11).own, 1000);
-
-		// Handle an offence with a historical exposure.
-		Staking::on_offence(
-			&[OffenceDetails {
-				offender: (
-					11,
-					Exposure {
-						total: 500,
-						own: 500,
-						others: vec![],
-					},
-				),
-				reporters: vec![],
-			}],
-			&[Perbill::from_percent(50)],
-		);
-
-		// The stash account should be slashed for 250 (50% of 500).
-		assert_eq!(Balances::free_balance(&11), 1000 - 250);
-	});
-}
-
-#[test]
-fn reporters_receive_their_slice() {
-	// This test verifies that the reporters of the offence receive their slice from the slashed
-	// amount.
-	with_externalities(&mut ExtBuilder::default().build(), || {
-		// The reporters' reward is calculated from the total exposure.
-		#[cfg(feature = "equalize")]
-		let initial_balance = 1250;
-		#[cfg(not(feature = "equalize"))]
-		let initial_balance = 1125;
-
-		assert_eq!(Staking::stakers(&11).total, initial_balance);
-
-		Staking::on_offence(
-			&[OffenceDetails {
-				offender: (
-					11,
-					Staking::stakers(&11),
-				),
-				reporters: vec![1, 2],
-			}],
-			&[Perbill::from_percent(50)],
-		);
-
-		// initial_balance x 50% (slash fraction) x 10% (rewards slice)
-		let reward = initial_balance / 20 / 2;
-		assert_eq!(Balances::free_balance(&1), 10 + reward);
-		assert_eq!(Balances::free_balance(&2), 20 + reward);
-	});
-}
-
-#[test]
-fn invulnerables_are_not_slashed() {
-	// For invulnerable validators no slashing is performed.
-	with_externalities(
-		&mut ExtBuilder::default().invulnerables(vec![11]).build(),
-		|| {
-			#[cfg(feature = "equalize")]
-			let initial_balance = 1250;
-			#[cfg(not(feature = "equalize"))]
-			let initial_balance = 1375;
-
-			assert_eq!(Balances::free_balance(&11), 1000);
-			assert_eq!(Balances::free_balance(&21), 2000);
-			assert_eq!(Staking::stakers(&21).total, initial_balance);
-
-			Staking::on_offence(
-				&[
-					OffenceDetails {
-						offender: (11, Staking::stakers(&11)),
-						reporters: vec![],
-					},
-					OffenceDetails {
-						offender: (21, Staking::stakers(&21)),
-						reporters: vec![],
-					},
-				],
-				&[Perbill::from_percent(50), Perbill::from_percent(20)],
-			);
-
-			// The validator 11 hasn't been slashed, but 21 has been.
-			assert_eq!(Balances::free_balance(&11), 1000);
-			// 2000 - (0.2 * initial_balance)
-			assert_eq!(Balances::free_balance(&21), 2000 - (2 * initial_balance / 10));
-		},
-	);
-}
-
-#[test]
-fn dont_slash_if_fraction_is_zero() {
-	// Don't slash if the fraction is zero.
-	with_externalities(&mut ExtBuilder::default().build(), || {
-		assert_eq!(Balances::free_balance(&11), 1000);
-
-		Staking::on_offence(
-			&[OffenceDetails {
-				offender: (
-					11,
-					Staking::stakers(&11),
-				),
-				reporters: vec![],
-			}],
-			&[Perbill::from_percent(0)],
-		);
-
-		// The validator hasn't been slashed. The new era is not forced.
-		assert_eq!(Balances::free_balance(&11), 1000);
-		assert_eq!(Staking::force_era(), Forcing::NotForcing);
-	});
-=======
 			prefix + 25,
 			prefix + 27,
 			prefix + 29,
@@ -2283,5 +1914,4 @@
 		println!("Validators are {:#?}",
 			Session::validators().iter().map(|v| (v.clone(), Staking::stakers(v-1)) ).collect::<Vec<(u64, Exposure<u64, u64>)>>());
 	})
->>>>>>> cc1d67e9
 }