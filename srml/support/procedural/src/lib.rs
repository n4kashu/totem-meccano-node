// Copyright 2017-2019 Parity Technologies (UK) Ltd.
// This file is part of Substrate.

// Substrate is free software: you can redistribute it and/or modify
// it under the terms of the GNU General Public License as published by
// the Free Software Foundation, either version 3 of the License, or
// (at your option) any later version.

// Substrate is distributed in the hope that it will be useful,
// but WITHOUT ANY WARRANTY; without even the implied warranty of
// MERCHANTABILITY or FITNESS FOR A PARTICULAR PURPOSE.  See the
// GNU General Public License for more details.

// You should have received a copy of the GNU General Public License
// along with Substrate.  If not, see <http://www.gnu.org/licenses/>.

// tag::description[]
//! Proc macro of Support code for the runtime.
// end::description[]

#![recursion_limit="512"]

extern crate proc_macro;

mod storage;

use proc_macro::TokenStream;

/// Declares strongly-typed wrappers around codec-compatible types in storage.
///
/// ## Example
///
/// ```nocompile
/// decl_storage! {
/// 	trait Store for Module<T: Trait> as Example {
/// 		Foo get(foo) config(): u32=12;
/// 		Bar: map u32 => u32;
/// 		pub Zed build(|config| vec![(0, 0)]): linked_map u32 => u32;
/// 	}
/// }
/// ```
///
/// Declaration is set with the header `(pub) trait Store for Module<T: Trait> as Example`,
/// with `Store` a (pub) trait generated associating each storage item to the `Module` and
/// `as Example` setting the prefix used for storage items of this module. `Example` must be unique:
/// another module with the same name and the same inner storage item name will conflict.
///
/// Basic storage consists of a name and a type; supported types are:
///
<<<<<<< HEAD
/// * Value: `Foo: type`: Implements the
///   [`StorageValue`](../srml_support/storage/trait.StorageValue.html) trait using the
///   [`StorageValue generator`](../srml_support/storage/generator/trait.StorageValue.html).
///
/// * Map: `Foo: map hasher($hash) type => type`: Implements the
///   [`StorageMap`](../srml_support/storage/trait.StorageMap.html) trait using the
///   [`StorageMap generator`](../srml_support/storage/generator/trait.StorageMap.html).
///
///   `$hash` representing a choice of hashing algorithms available in the
///   [`Hashable`](../srml_support/trait.Hashable.html) trait.
///
///   `hasher($hash)` is optional and its default is `blake2_256`.
///
///   /!\ Be careful with each key in the map that is inserted in the trie
///   `$hash(module_name ++ " " ++ storage_name ++ encoding(key))`.
///   If the keys are not trusted (e.g. can be set by a user), a cryptographic `hasher` such as
///   `blake2_256` must be used. Otherwise, other values in storage can be compromised.
///
/// * Linked map: `Foo: linked_map hasher($hash) type => type`: Implements the
///   [`StorageLinkedMap`](../srml_support/storage/trait.StorageLinkedMap.html) trait using the
///   [`StorageLinkedMap generator`](../srml_support/storage/generator/trait.StorageLinkedMap.html).
///
///   `$hash` representing a choice of hashing algorithms available in the
///   [`Hashable`](../srml_support/trait.Hashable.html) trait.
///
///   `hasher($hash)` is optional and its default is `blake2_256`.
///
///   /!\ Be careful with each key in the map that is inserted in the trie
///   `$hash(module_name ++ " " ++ storage_name ++ encoding(key))`.
///   If the keys are not trusted (e.g. can be set by a user), a cryptographic `hasher` such as
///   `blake2_256` must be used. Otherwise, other values in storage can be compromised.
///
/// * Double map: `Foo: double_map hasher($hash1) u32, $hash2(u32) => u32`: Implements the
///   [`StorageDoubleMap`](../srml_support/storage/trait.StorageDoubleMap.html) trait using the
///   [`StorageDoubleMap generator`](../srml_support/storage/generator/trait.StorageDoubleMap.html).
///
///   `$hash1` and `$hash2` representing choices of hashing algorithms available in the
///   [`Hashable`](../srml_support/trait.Hashable.html) trait.
=======
/// * Value: `Foo: type`: Implements [StorageValue](../srml_support/storage/trait.StorageValue.html).
/// * Map: `Foo: map hasher($hash) type => type`: Implements [StorageMap](../srml_support/storage/trait.StorageMap.html)
///   with `$hash` representing a choice of hashing algorithms available in the
///   [`Hashable` trait](../srml_support/trait.Hashable.html).
///
///   `hasher($hash)` is optional and its default is `blake2_256`.
///
///   /!\ Be careful with each key in the map that is inserted in the trie `$hash(module_name ++ " " ++ storage_name ++ encoding(key))`.
///   If the keys are not trusted (e.g. can be set by a user), a cryptographic `hasher` such as
///   `blake2_256` must be used. Otherwise, other values in storage can be compromised.
///
/// * Linked map: `Foo: linked_map hasher($hash) type => type`: Same as `Map` but also implements
///   [EnumarableStorageMap](../srml_support/storage/trait.EnumerableStorageMap.html).
///
/// * Double map: `Foo: double_map hasher($hash) u32, $hash2(u32) => u32`: Implements `StorageDoubleMap` with
///   `$hash` and `$hash2` representing choices of hashing algorithms available in the
///   [`Hashable` trait](../srml_support/trait.Hashable.html).
>>>>>>> cc1d67e9
///
///   `hasher($hash)` is optional and its default is `blake2_256`.
///
///   /!\ Be careful with each key pair in the double map that is inserted in the trie.
///   The final key is calculated as follows:
///
///   ```nocompile
///   $hash(module_name ++ " " ++ storage_name ++ encoding(first_key)) ++ $hash2(encoding(second_key))
///   ```
///
///   If the first key is untrusted, a cryptographic `hasher` such as `blake2_256` must be used.
///   Otherwise, other values of all storage items can be compromised.
///
///   If the second key is untrusted, a cryptographic `hasher` such as `blake2_256` must be used.
///   Otherwise, other items in storage with the same first key can be compromised.
///
<<<<<<< HEAD
/// Supported hashers (ordered from least to best security):
///
/// * `twox_64_concat` - TwoX with 64bit + key concatenated.
/// * `twox_128` - TwoX with 128bit.
/// * `twox_256` - TwoX with with 256bit.
/// * `blake2_128` - Blake2 with 128bit.
/// * `blake2_256` - Blake2 with 256bit.
///
=======
>>>>>>> cc1d67e9
/// Basic storage can be extended as such:
///
/// `#vis #name get(#getter) config(#field_name) build(#closure): #type = #default;`
///
/// * `#vis`: Set the visibility of the structure. `pub` or nothing.
/// * `#name`: Name of the storage item, used as a prefix in storage.
/// * [optional] `get(#getter)`: Implements the function #getter to `Module`.
/// * [optional] `config(#field_name)`: `field_name` is optional if get is set.
/// Will include the item in `GenesisConfig`.
/// * [optional] `build(#closure)`: Closure called with storage overlays.
/// * `#type`: Storage type.
/// * [optional] `#default`: Value returned when none.
///
/// Storage items are accessible in multiple ways:
///
<<<<<<< HEAD
/// * The structure: `Foo` or `Foo::<T>` depending if the value type is generic or not.
=======
/// * The structure: `Foo::<T>`
>>>>>>> cc1d67e9
/// * The `Store` trait structure: `<Module<T> as Store>::Foo`
/// * The getter on the module that calls get on the structure: `Module::<T>::foo()`
///
/// ## GenesisConfig
///
/// An optional `GenesisConfig` struct for storage initialization can be defined, either
/// when at least one storage field requires default initialization
/// (both `get` and `config` or `build`), or specifically as in:
///
/// ```nocompile
/// decl_storage! {
/// 	trait Store for Module<T: Trait> as Example {
///
/// 		// Your storage items
/// 	}
///		add_extra_genesis {
///			config(genesis_field): GenesisFieldType;
///			config(genesis_field2): GenesisFieldType;
///			...
<<<<<<< HEAD
///			build(|_: &Self| {
=======
///			build(|_: &mut StorageOverlay, _: &mut ChildrenStorageOverlay, _: &GenesisConfig<T>| {
>>>>>>> cc1d67e9
///				// Modification of storage
///			})
///		}
/// }
/// ```
///
<<<<<<< HEAD
/// This struct can be exposed as `ExampleConfig` by the `construct_runtime!` macro like follows:
///
/// ```nocompile
/// construct_runtime!(
/// 	pub enum Runtume with ... {
///         ...,
///         Example: example::{Module, Storage, ..., Config<T>},
///         ...,
///	}
/// );
/// ```
=======
/// This struct can be exposed as `Config` by the `decl_runtime!` macro.
>>>>>>> cc1d67e9
///
/// ### Module with Instances
///
/// The `decl_storage!` macro supports building modules with instances with the following syntax
/// (`DefaultInstance` type is optional):
///
/// ```nocompile
/// trait Store for Module<T: Trait<I>, I: Instance=DefaultInstance> as Example {}
/// ```
///
<<<<<<< HEAD
/// Accessing the structure no requires the instance as generic parameter:
/// * `Foo::<I>` if the value type is not generic
/// * `Foo::<T, I>` if the value type is generic
///
/// ## Where clause
///
/// This macro supports a where clause which will be replicated to all generated types.
///
/// ```nocompile
/// trait Store for Module<T: Trait> as Example where T::AccountId: std::fmt::Display {}
/// ```
///
/// ## Limitations
///
/// # Instancing and generic `GenesisConfig`
///
/// If your module supports instancing and you see an error like `parameter `I` is never used` for
/// your `decl_storage!`, you are hitting a limitation of the current implementation. You probably
/// try to use an associated type of a non-instantiable trait. To solve this, add the following to
/// your macro call:
///
/// ```nocompile
/// add_extra_genesis {
/// 	config(phantom): std::marker::PhantomData<I>,
/// }
/// ...
///
/// This adds a field to your `GenesisConfig` with the name `phantom` that you can initialize with
/// `Default::default()`.
///
=======
/// Then the genesis config is generated with two generic parameters (i.e. `GenesisConfig<T, I>`)
/// and storage items are accessible using two generic parameters, e.g.:
/// `<Dummy<T, I>>::get()` or `Dummy::<T, I>::get()`.
>>>>>>> cc1d67e9
#[proc_macro]
pub fn decl_storage(input: TokenStream) -> TokenStream {
	storage::transformation::decl_storage_impl(input)
}<|MERGE_RESOLUTION|>--- conflicted
+++ resolved
@@ -47,46 +47,6 @@
 ///
 /// Basic storage consists of a name and a type; supported types are:
 ///
-<<<<<<< HEAD
-/// * Value: `Foo: type`: Implements the
-///   [`StorageValue`](../srml_support/storage/trait.StorageValue.html) trait using the
-///   [`StorageValue generator`](../srml_support/storage/generator/trait.StorageValue.html).
-///
-/// * Map: `Foo: map hasher($hash) type => type`: Implements the
-///   [`StorageMap`](../srml_support/storage/trait.StorageMap.html) trait using the
-///   [`StorageMap generator`](../srml_support/storage/generator/trait.StorageMap.html).
-///
-///   `$hash` representing a choice of hashing algorithms available in the
-///   [`Hashable`](../srml_support/trait.Hashable.html) trait.
-///
-///   `hasher($hash)` is optional and its default is `blake2_256`.
-///
-///   /!\ Be careful with each key in the map that is inserted in the trie
-///   `$hash(module_name ++ " " ++ storage_name ++ encoding(key))`.
-///   If the keys are not trusted (e.g. can be set by a user), a cryptographic `hasher` such as
-///   `blake2_256` must be used. Otherwise, other values in storage can be compromised.
-///
-/// * Linked map: `Foo: linked_map hasher($hash) type => type`: Implements the
-///   [`StorageLinkedMap`](../srml_support/storage/trait.StorageLinkedMap.html) trait using the
-///   [`StorageLinkedMap generator`](../srml_support/storage/generator/trait.StorageLinkedMap.html).
-///
-///   `$hash` representing a choice of hashing algorithms available in the
-///   [`Hashable`](../srml_support/trait.Hashable.html) trait.
-///
-///   `hasher($hash)` is optional and its default is `blake2_256`.
-///
-///   /!\ Be careful with each key in the map that is inserted in the trie
-///   `$hash(module_name ++ " " ++ storage_name ++ encoding(key))`.
-///   If the keys are not trusted (e.g. can be set by a user), a cryptographic `hasher` such as
-///   `blake2_256` must be used. Otherwise, other values in storage can be compromised.
-///
-/// * Double map: `Foo: double_map hasher($hash1) u32, $hash2(u32) => u32`: Implements the
-///   [`StorageDoubleMap`](../srml_support/storage/trait.StorageDoubleMap.html) trait using the
-///   [`StorageDoubleMap generator`](../srml_support/storage/generator/trait.StorageDoubleMap.html).
-///
-///   `$hash1` and `$hash2` representing choices of hashing algorithms available in the
-///   [`Hashable`](../srml_support/trait.Hashable.html) trait.
-=======
 /// * Value: `Foo: type`: Implements [StorageValue](../srml_support/storage/trait.StorageValue.html).
 /// * Map: `Foo: map hasher($hash) type => type`: Implements [StorageMap](../srml_support/storage/trait.StorageMap.html)
 ///   with `$hash` representing a choice of hashing algorithms available in the
@@ -104,7 +64,6 @@
 /// * Double map: `Foo: double_map hasher($hash) u32, $hash2(u32) => u32`: Implements `StorageDoubleMap` with
 ///   `$hash` and `$hash2` representing choices of hashing algorithms available in the
 ///   [`Hashable` trait](../srml_support/trait.Hashable.html).
->>>>>>> cc1d67e9
 ///
 ///   `hasher($hash)` is optional and its default is `blake2_256`.
 ///
@@ -121,17 +80,6 @@
 ///   If the second key is untrusted, a cryptographic `hasher` such as `blake2_256` must be used.
 ///   Otherwise, other items in storage with the same first key can be compromised.
 ///
-<<<<<<< HEAD
-/// Supported hashers (ordered from least to best security):
-///
-/// * `twox_64_concat` - TwoX with 64bit + key concatenated.
-/// * `twox_128` - TwoX with 128bit.
-/// * `twox_256` - TwoX with with 256bit.
-/// * `blake2_128` - Blake2 with 128bit.
-/// * `blake2_256` - Blake2 with 256bit.
-///
-=======
->>>>>>> cc1d67e9
 /// Basic storage can be extended as such:
 ///
 /// `#vis #name get(#getter) config(#field_name) build(#closure): #type = #default;`
@@ -147,11 +95,7 @@
 ///
 /// Storage items are accessible in multiple ways:
 ///
-<<<<<<< HEAD
-/// * The structure: `Foo` or `Foo::<T>` depending if the value type is generic or not.
-=======
 /// * The structure: `Foo::<T>`
->>>>>>> cc1d67e9
 /// * The `Store` trait structure: `<Module<T> as Store>::Foo`
 /// * The getter on the module that calls get on the structure: `Module::<T>::foo()`
 ///
@@ -171,32 +115,14 @@
 ///			config(genesis_field): GenesisFieldType;
 ///			config(genesis_field2): GenesisFieldType;
 ///			...
-<<<<<<< HEAD
-///			build(|_: &Self| {
-=======
 ///			build(|_: &mut StorageOverlay, _: &mut ChildrenStorageOverlay, _: &GenesisConfig<T>| {
->>>>>>> cc1d67e9
 ///				// Modification of storage
 ///			})
 ///		}
 /// }
 /// ```
 ///
-<<<<<<< HEAD
-/// This struct can be exposed as `ExampleConfig` by the `construct_runtime!` macro like follows:
-///
-/// ```nocompile
-/// construct_runtime!(
-/// 	pub enum Runtume with ... {
-///         ...,
-///         Example: example::{Module, Storage, ..., Config<T>},
-///         ...,
-///	}
-/// );
-/// ```
-=======
 /// This struct can be exposed as `Config` by the `decl_runtime!` macro.
->>>>>>> cc1d67e9
 ///
 /// ### Module with Instances
 ///
@@ -207,42 +133,9 @@
 /// trait Store for Module<T: Trait<I>, I: Instance=DefaultInstance> as Example {}
 /// ```
 ///
-<<<<<<< HEAD
-/// Accessing the structure no requires the instance as generic parameter:
-/// * `Foo::<I>` if the value type is not generic
-/// * `Foo::<T, I>` if the value type is generic
-///
-/// ## Where clause
-///
-/// This macro supports a where clause which will be replicated to all generated types.
-///
-/// ```nocompile
-/// trait Store for Module<T: Trait> as Example where T::AccountId: std::fmt::Display {}
-/// ```
-///
-/// ## Limitations
-///
-/// # Instancing and generic `GenesisConfig`
-///
-/// If your module supports instancing and you see an error like `parameter `I` is never used` for
-/// your `decl_storage!`, you are hitting a limitation of the current implementation. You probably
-/// try to use an associated type of a non-instantiable trait. To solve this, add the following to
-/// your macro call:
-///
-/// ```nocompile
-/// add_extra_genesis {
-/// 	config(phantom): std::marker::PhantomData<I>,
-/// }
-/// ...
-///
-/// This adds a field to your `GenesisConfig` with the name `phantom` that you can initialize with
-/// `Default::default()`.
-///
-=======
 /// Then the genesis config is generated with two generic parameters (i.e. `GenesisConfig<T, I>`)
 /// and storage items are accessible using two generic parameters, e.g.:
 /// `<Dummy<T, I>>::get()` or `Dummy::<T, I>::get()`.
->>>>>>> cc1d67e9
 #[proc_macro]
 pub fn decl_storage(input: TokenStream) -> TokenStream {
 	storage::transformation::decl_storage_impl(input)
