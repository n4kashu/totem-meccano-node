// Copyright 2017-2019 Parity Technologies (UK) Ltd.
// This file is part of Substrate.

// Substrate is free software: you can redistribute it and/or modify
// it under the terms of the GNU General Public License as published by
// the Free Software Foundation, either version 3 of the License, or
// (at your option) any later version.

// Substrate is distributed in the hope that it will be useful,
// but WITHOUT ANY WARRANTY; without even the implied warranty of
// MERCHANTABILITY or FITNESS FOR A PARTICULAR PURPOSE.  See the
// GNU General Public License for more details.

// You should have received a copy of the GNU General Public License
// along with Substrate.  If not, see <http://www.gnu.org/licenses/>.

//! Support code for the runtime.

#![cfg_attr(not(feature = "std"), no_std)]

/// Export ourself as `srml_support` to make tests happy.
extern crate self as srml_support;

#[macro_use]
extern crate bitmask;

#[cfg(feature = "std")]
pub use serde;
#[doc(hidden)]
pub use rstd;
#[doc(hidden)]
pub use codec;
#[cfg(feature = "std")]
#[doc(hidden)]
pub use once_cell;
#[doc(hidden)]
pub use paste;
#[cfg(feature = "std")]
#[doc(hidden)]
pub use runtime_io::with_storage;

<<<<<<< HEAD
pub use self::storage::hashed::{Twox256, Twox128, Blake2_256, Blake2_128, Twox64Concat};
=======
pub use self::storage::hashed::generator::{HashedStorage, Twox256, Twox128, Blake2_256, Blake2_128, Twox64Concat};
pub use self::storage::unhashed::generator::UnhashedStorage;
>>>>>>> cc1d67e9

#[macro_use]
pub mod dispatch;
#[macro_use]
pub mod storage;
mod hashable;
#[macro_use]
pub mod event;
#[macro_use]
mod origin;
#[macro_use]
pub mod metadata;
#[macro_use]
mod runtime;
#[macro_use]
pub mod inherent;
#[macro_use]
pub mod unsigned;
#[macro_use]
pub mod error;
mod double_map;
pub mod traits;

<<<<<<< HEAD
pub use self::storage::{StorageValue, StorageMap, StorageLinkedMap, StorageDoubleMap};
=======
pub use self::storage::{StorageList, StorageValue, StorageMap, EnumerableStorageMap, StorageDoubleMap};
>>>>>>> cc1d67e9
pub use self::hashable::Hashable;
pub use self::dispatch::{Parameter, Callable, IsSubType};
pub use self::double_map::StorageDoubleMapWithHasher;
pub use runtime_io::storage_root;
pub use sr_primitives::{self, ConsensusEngineId, print, traits::Printable};

/// Macro for easily creating a new implementation of the `Get` trait. Use similarly to
/// how you would declare a `const`:
///
/// ```no_compile
/// parameter_types! {
///   pub const Argument: u64 = 42;
/// }
/// trait Config {
///   type Parameter: Get<u64>;
/// }
/// struct Runtime;
/// impl Config for Runtime {
///   type Parameter = Argument;
/// }
/// ```
#[macro_export]
macro_rules! parameter_types {
	(
		$( #[ $attr:meta ] )*
		$vis:vis const $name:ident: $type:ty = $value:expr;
		$( $rest:tt )*
	) => (
		$( #[ $attr ] )*
		$vis struct $name;
		$crate::parameter_types!{IMPL $name , $type , $value}
		$crate::parameter_types!{ $( $rest )* }
	);
	() => ();
	(IMPL $name:ident , $type:ty , $value:expr) => {
		impl $name {
			pub fn get() -> $type {
				$value
			}
		}
		impl<I: From<$type>> $crate::traits::Get<I> for $name {
			fn get() -> I {
				I::from($value)
			}
		}
	}
}

#[doc(inline)]
pub use srml_support_procedural::decl_storage;

/// Return Err of the expression: `return Err($expression);`.
///
/// Used as `fail!(expression)`.
#[macro_export]
macro_rules! fail {
	( $y:expr ) => {{
		return Err($y);
	}}
}

/// Evaluate `$x:expr` and if not true return `Err($y:expr)`.
///
/// Used as `ensure!(expression_to_ensure, expression_to_return_on_false)`.
#[macro_export]
macro_rules! ensure {
	( $x:expr, $y:expr $(,)? ) => {{
		if !$x {
			$crate::fail!($y);
		}
	}}
}

/// Evaluate an expression, assert it returns an expected `Err` value and that
/// runtime storage has not been mutated (i.e. expression is a no-operation).
///
/// Used as `assert_noop(expression_to_assert, expected_error_expression)`.
#[macro_export]
#[cfg(feature = "std")]
macro_rules! assert_noop {
	(
		$x:expr,
		$y:expr $(,)?
	) => {
		let h = $crate::storage_root();
		$crate::assert_err!($x, $y);
		assert_eq!(h, $crate::storage_root());
	}
}

/// Panic if an expression doesn't evaluate to an `Err`.
///
/// Used as `assert_err!(expression_to_assert, expected_err_expression)`.

/// Assert an expression returns an error specified.
///
/// Used as `assert_err!(expression_to_assert, expected_error_expression)`
#[macro_export]
#[cfg(feature = "std")]
macro_rules! assert_err {
	( $x:expr , $y:expr $(,)? ) => {
		assert_eq!($x, Err($y));
	}
}

/// Panic if an expression doesn't evaluate to `Ok`.
///
/// Used as `assert_ok!(expression_to_assert, expected_ok_expression)`,
/// or `assert_ok!(expression_to_assert)` which would assert against `Ok(())`.
#[macro_export]
#[cfg(feature = "std")]
macro_rules! assert_ok {
	( $x:expr ) => {
		assert_eq!($x, Ok(()));
	};
	( $x:expr, $y:expr ) => {
		assert_eq!($x, Ok($y));
	}
}

/// Panic when the vectors are different, without taking the order into account.
///
/// # Examples
///
/// ```rust
/// #[macro_use]
/// # extern crate srml_support;
/// # use srml_support::{assert_eq_uvec};
/// # fn main() {
/// assert_eq_uvec!(vec![1,2], vec![2,1]);
/// # }
/// ```
///
/// ```rust,should_panic
/// #[macro_use]
/// # extern crate srml_support;
/// # use srml_support::{assert_eq_uvec};
/// # fn main() {
/// assert_eq_uvec!(vec![1,2,3], vec![2,1]);
/// # }
/// ```
#[macro_export]
#[cfg(feature = "std")]
macro_rules! assert_eq_uvec {
	( $x:expr, $y:expr ) => {
		$crate::__assert_eq_uvec!($x, $y);
		$crate::__assert_eq_uvec!($y, $x);
	}
}

#[macro_export]
#[doc(hidden)]
#[cfg(feature = "std")]
macro_rules! __assert_eq_uvec {
	( $x:expr, $y:expr ) => {
		$x.iter().for_each(|e| {
			if !$y.contains(e) { panic!(format!("vectors not equal: {:?} != {:?}", $x, $y)); }
		});
	}
}

/// Checks that `$x` is equal to `$y` with an error rate of `$error`.
///
/// # Example
///
/// ```rust
/// # fn main() {
/// srml_support::assert_eq_error_rate!(10, 10, 0);
/// srml_support::assert_eq_error_rate!(10, 11, 1);
/// srml_support::assert_eq_error_rate!(12, 10, 2);
/// # }
/// ```
///
/// ```rust,should_panic
/// # fn main() {
/// srml_support::assert_eq_error_rate!(12, 10, 1);
/// # }
/// ```
#[macro_export]
#[cfg(feature = "std")]
macro_rules! assert_eq_error_rate {
	($x:expr, $y:expr, $error:expr) => {
		assert!(
			($x) >= (($y) - ($error)) && ($x) <= (($y) + ($error)),
			"{:?} != {:?} (with error rate {:?})",
			$x,
			$y,
			$error,
		);
	};
}

/// The void type - it cannot exist.
// Oh rust, you crack me up...
#[derive(Clone, Eq, PartialEq)]
#[cfg_attr(feature = "std", derive(Debug))]
pub enum Void {}

#[cfg(feature = "std")]
#[doc(hidden)]
pub use serde::{Serialize, Deserialize};
<<<<<<< HEAD
=======

/// Programatically create derivations for tuples of up to 19 elements. You provide a second macro
/// which is called once per tuple size, along with a number of identifiers, one for each element
/// of the tuple.
#[macro_export]
macro_rules! for_each_tuple {
	($m:ident) => {
		for_each_tuple! { @IMPL $m !! A, B, C, D, E, F, G, H, I, J, K, L, M, N, O, P, Q, R, S, }
	};
	(@IMPL $m:ident !!) => { $m! { } };
	(@IMPL $m:ident !! $h:ident, $($t:ident,)*) => {
		$m! { $h $($t)* }
		for_each_tuple! { @IMPL $m !! $($t,)* }
	}
}
>>>>>>> cc1d67e9

#[cfg(test)]
mod tests {
	use super::*;
	use codec::Codec;
	use runtime_io::with_externalities;
	use primitives::Blake2Hasher;
	pub use srml_metadata::{
<<<<<<< HEAD
		DecodeDifferent, StorageEntryMetadata, StorageMetadata, StorageEntryType,
		StorageEntryModifier, DefaultByte, DefaultByteGetter, StorageHasher
=======
		DecodeDifferent, StorageMetadata, StorageFunctionMetadata,
		StorageFunctionType, StorageFunctionModifier,
		DefaultByte, DefaultByteGetter, StorageHasher
>>>>>>> cc1d67e9
	};
	pub use rstd::marker::PhantomData;

	pub trait Trait {
		type BlockNumber: Codec + Default;
		type Origin;
	}

	mod module {
		#![allow(dead_code)]

		use super::Trait;

		decl_module! {
			pub struct Module<T: Trait> for enum Call where origin: T::Origin {}
		}
	}
	use self::module::Module;

	decl_storage! {
		trait Store for Module<T: Trait> as Example {
			pub Data get(data) build(|_| vec![(15u32, 42u64)]): linked_map hasher(twox_64_concat) u32 => u64;
<<<<<<< HEAD
			pub OptionLinkedMap: linked_map u32 => Option<u32>;
			pub GenericData get(generic_data): linked_map hasher(twox_128) T::BlockNumber => T::BlockNumber;
			pub GenericData2 get(generic_data2): linked_map T::BlockNumber => Option<T::BlockNumber>;

			pub DataDM config(test_config) build(|_| vec![(15u32, 16u32, 42u64)]):
				double_map hasher(twox_64_concat) u32, blake2_256(u32) => u64;
=======
			pub GenericData get(generic_data): linked_map hasher(twox_128) T::BlockNumber => T::BlockNumber;
			pub GenericData2 get(generic_data2): linked_map T::BlockNumber => Option<T::BlockNumber>;

			pub DataDM config(test_config) build(|_| vec![(15u32, 16u32, 42u64)]): double_map hasher(twox_64_concat) u32, blake2_256(u32) => u64;
>>>>>>> cc1d67e9
			pub GenericDataDM: double_map T::BlockNumber, twox_128(T::BlockNumber) => T::BlockNumber;
			pub GenericData2DM: double_map T::BlockNumber, twox_256(T::BlockNumber) => Option<T::BlockNumber>;
			pub AppendableDM: double_map u32, blake2_256(T::BlockNumber) => Vec<u32>;
		}
	}

	struct Test;
	impl Trait for Test {
		type BlockNumber = u32;
		type Origin = u32;
	}

	fn new_test_ext() -> runtime_io::TestExternalities<Blake2Hasher> {
		GenesisConfig::default().build_storage().unwrap().into()
	}

	type Map = Data;

	#[test]
	fn linked_map_issue_3318() {
		with_externalities(&mut new_test_ext(), || {
			OptionLinkedMap::insert(1, 1);
			assert_eq!(OptionLinkedMap::get(1), Some(1));
			OptionLinkedMap::insert(1, 2);
			assert_eq!(OptionLinkedMap::get(1), Some(2));
		});
	}

	#[test]
	fn linked_map_swap_works() {
		with_externalities(&mut new_test_ext(), || {
			OptionLinkedMap::insert(0, 0);
			OptionLinkedMap::insert(1, 1);
			OptionLinkedMap::insert(2, 2);
			OptionLinkedMap::insert(3, 3);

			let collect = || OptionLinkedMap::enumerate().collect::<Vec<_>>();
			assert_eq!(collect(), vec![(3, 3), (2, 2), (1, 1), (0, 0)]);

			// Two existing
			OptionLinkedMap::swap(1, 2);
			assert_eq!(collect(), vec![(3, 3), (2, 1), (1, 2), (0, 0)]);

			// Back to normal
			OptionLinkedMap::swap(2, 1);
			assert_eq!(collect(), vec![(3, 3), (2, 2), (1, 1), (0, 0)]);

			// Left existing
			OptionLinkedMap::swap(2, 5);
			assert_eq!(collect(), vec![(5, 2), (3, 3), (1, 1), (0, 0)]);

			// Right existing
			OptionLinkedMap::swap(5, 2);
			assert_eq!(collect(), vec![(2, 2), (3, 3), (1, 1), (0, 0)]);
		});
	}

	#[test]
	fn linked_map_basic_insert_remove_should_work() {
		with_externalities(&mut new_test_ext(), || {
			// initialized during genesis
			assert_eq!(Map::get(&15u32), 42u64);

			// get / insert / take
			let key = 17u32;
			assert_eq!(Map::get(&key), 0u64);
			Map::insert(key, 4u64);
			assert_eq!(Map::get(&key), 4u64);
			assert_eq!(Map::take(&key), 4u64);
			assert_eq!(Map::get(&key), 0u64);

			// mutate
			Map::mutate(&key, |val| {
				*val = 15;
			});
			assert_eq!(Map::get(&key), 15u64);

			// remove
			Map::remove(&key);
			assert_eq!(Map::get(&key), 0u64);
		});
	}

	#[test]
	fn linked_map_enumeration_and_head_should_work() {
		with_externalities(&mut new_test_ext(), || {
			assert_eq!(Map::head(), Some(15));
			assert_eq!(Map::enumerate().collect::<Vec<_>>(), vec![(15, 42)]);
			// insert / remove
			let key = 17u32;
			Map::insert(key, 4u64);
			assert_eq!(Map::head(), Some(key));
			assert_eq!(Map::enumerate().collect::<Vec<_>>(), vec![(key, 4), (15, 42)]);
			assert_eq!(Map::take(&15), 42u64);
			assert_eq!(Map::take(&key), 4u64);
			assert_eq!(Map::head(), None);
			assert_eq!(Map::enumerate().collect::<Vec<_>>(), vec![]);

			// Add couple of more elements
			Map::insert(key, 42u64);
			assert_eq!(Map::head(), Some(key));
			assert_eq!(Map::enumerate().collect::<Vec<_>>(), vec![(key, 42)]);
			Map::insert(key + 1, 43u64);
			assert_eq!(Map::head(), Some(key + 1));
			assert_eq!(Map::enumerate().collect::<Vec<_>>(), vec![(key + 1, 43), (key, 42)]);

			// mutate
			let key = key + 2;
			Map::mutate(&key, |val| {
				*val = 15;
			});
			assert_eq!(Map::enumerate().collect::<Vec<_>>(), vec![(key, 15), (key - 1, 43), (key - 2, 42)]);
			assert_eq!(Map::head(), Some(key));
			Map::mutate(&key, |val| {
				*val = 17;
			});
			assert_eq!(Map::enumerate().collect::<Vec<_>>(), vec![(key, 17), (key - 1, 43), (key - 2, 42)]);

			// remove first
			Map::remove(&key);
			assert_eq!(Map::head(), Some(key - 1));
			assert_eq!(Map::enumerate().collect::<Vec<_>>(), vec![(key - 1, 43), (key - 2, 42)]);

			// remove last from the list
			Map::remove(&(key - 2));
			assert_eq!(Map::head(), Some(key - 1));
			assert_eq!(Map::enumerate().collect::<Vec<_>>(), vec![(key - 1, 43)]);

			// remove the last element
			Map::remove(&(key - 1));
			assert_eq!(Map::head(), None);
			assert_eq!(Map::enumerate().collect::<Vec<_>>(), vec![]);
		});
	}

	#[test]
	fn double_map_basic_insert_remove_remove_prefix_should_work() {
		with_externalities(&mut new_test_ext(), || {
			type DoubleMap = DataDM;
			// initialized during genesis
			assert_eq!(DoubleMap::get(&15u32, &16u32), 42u64);

			// get / insert / take
			let key1 = 17u32;
			let key2 = 18u32;
			assert_eq!(DoubleMap::get(&key1, &key2), 0u64);
			DoubleMap::insert(&key1, &key2, &4u64);
			assert_eq!(DoubleMap::get(&key1, &key2), 4u64);
			assert_eq!(DoubleMap::take(&key1, &key2), 4u64);
			assert_eq!(DoubleMap::get(&key1, &key2), 0u64);

			// mutate
			DoubleMap::mutate(&key1, &key2, |val| {
				*val = 15;
			});
			assert_eq!(DoubleMap::get(&key1, &key2), 15u64);

			// remove
			DoubleMap::remove(&key1, &key2);
			assert_eq!(DoubleMap::get(&key1, &key2), 0u64);

			// remove prefix
			DoubleMap::insert(&key1, &key2, &4u64);
			DoubleMap::insert(&key1, &(key2 + 1), &4u64);
			DoubleMap::insert(&(key1 + 1), &key2, &4u64);
			DoubleMap::insert(&(key1 + 1), &(key2 + 1), &4u64);
			DoubleMap::remove_prefix(&key1);
			assert_eq!(DoubleMap::get(&key1, &key2), 0u64);
			assert_eq!(DoubleMap::get(&key1, &(key2 + 1)), 0u64);
			assert_eq!(DoubleMap::get(&(key1 + 1), &key2), 4u64);
			assert_eq!(DoubleMap::get(&(key1 + 1), &(key2 + 1)), 4u64);

		});
	}

	#[test]
	fn double_map_append_should_work() {
		with_externalities(&mut new_test_ext(), || {
			type DoubleMap = AppendableDM<Test>;

			let key1 = 17u32;
			let key2 = 18u32;

			DoubleMap::insert(&key1, &key2, &vec![1]);
			DoubleMap::append(&key1, &key2, &[2, 3]).unwrap();
			assert_eq!(DoubleMap::get(&key1, &key2), &[1, 2, 3]);
		});
	}

	const EXPECTED_METADATA: StorageMetadata = StorageMetadata {
<<<<<<< HEAD
		prefix: DecodeDifferent::Encode("Example"),
		entries: DecodeDifferent::Encode(
			&[
				StorageEntryMetadata {
					name: DecodeDifferent::Encode("Data"),
					modifier: StorageEntryModifier::Default,
					ty: StorageEntryType::Map{
						hasher: StorageHasher::Twox64Concat,
						key: DecodeDifferent::Encode("u32"),
						value: DecodeDifferent::Encode("u64"),
						is_linked: true,
					},
					default: DecodeDifferent::Encode(
						DefaultByteGetter(&__GetByteStructData(PhantomData::<Test>))
					),
					documentation: DecodeDifferent::Encode(&[]),
				},
				StorageEntryMetadata {
					name: DecodeDifferent::Encode("OptionLinkedMap"),
					modifier: StorageEntryModifier::Optional,
					ty: StorageEntryType::Map {
						hasher: StorageHasher::Blake2_256,
						key: DecodeDifferent::Encode("u32"),
						value: DecodeDifferent::Encode("u32"),
						is_linked: true,
					},
					default: DecodeDifferent::Encode(
						DefaultByteGetter(&__GetByteStructOptionLinkedMap(PhantomData::<Test>))
					),
					documentation: DecodeDifferent::Encode(&[]),
				},
				StorageEntryMetadata {
					name: DecodeDifferent::Encode("GenericData"),
					modifier: StorageEntryModifier::Default,
					ty: StorageEntryType::Map{
						hasher: StorageHasher::Twox128,
						key: DecodeDifferent::Encode("T::BlockNumber"),
						value: DecodeDifferent::Encode("T::BlockNumber"),
						is_linked: true
					},
					default: DecodeDifferent::Encode(
						DefaultByteGetter(&__GetByteStructGenericData(PhantomData::<Test>))
					),
					documentation: DecodeDifferent::Encode(&[]),
				},
				StorageEntryMetadata {
					name: DecodeDifferent::Encode("GenericData2"),
					modifier: StorageEntryModifier::Optional,
					ty: StorageEntryType::Map{
						hasher: StorageHasher::Blake2_256,
						key: DecodeDifferent::Encode("T::BlockNumber"),
						value: DecodeDifferent::Encode("T::BlockNumber"),
						is_linked: true
					},
					default: DecodeDifferent::Encode(
						DefaultByteGetter(&__GetByteStructGenericData2(PhantomData::<Test>))
					),
					documentation: DecodeDifferent::Encode(&[]),
				},
				StorageEntryMetadata {
					name: DecodeDifferent::Encode("DataDM"),
					modifier: StorageEntryModifier::Default,
					ty: StorageEntryType::DoubleMap{
						hasher: StorageHasher::Twox64Concat,
						key1: DecodeDifferent::Encode("u32"),
						key2: DecodeDifferent::Encode("u32"),
						value: DecodeDifferent::Encode("u64"),
						key2_hasher: StorageHasher::Blake2_256,
					},
					default: DecodeDifferent::Encode(
						DefaultByteGetter(&__GetByteStructDataDM(PhantomData::<Test>))
					),
					documentation: DecodeDifferent::Encode(&[]),
				},
				StorageEntryMetadata {
					name: DecodeDifferent::Encode("GenericDataDM"),
					modifier: StorageEntryModifier::Default,
					ty: StorageEntryType::DoubleMap{
						hasher: StorageHasher::Blake2_256,
						key1: DecodeDifferent::Encode("T::BlockNumber"),
						key2: DecodeDifferent::Encode("T::BlockNumber"),
						value: DecodeDifferent::Encode("T::BlockNumber"),
						key2_hasher: StorageHasher::Twox128,
					},
					default: DecodeDifferent::Encode(
						DefaultByteGetter(&__GetByteStructGenericDataDM(PhantomData::<Test>))
					),
					documentation: DecodeDifferent::Encode(&[]),
				},
				StorageEntryMetadata {
					name: DecodeDifferent::Encode("GenericData2DM"),
					modifier: StorageEntryModifier::Optional,
					ty: StorageEntryType::DoubleMap{
						hasher: StorageHasher::Blake2_256,
						key1: DecodeDifferent::Encode("T::BlockNumber"),
						key2: DecodeDifferent::Encode("T::BlockNumber"),
						value: DecodeDifferent::Encode("T::BlockNumber"),
						key2_hasher: StorageHasher::Twox256,
					},
					default: DecodeDifferent::Encode(
						DefaultByteGetter(&__GetByteStructGenericData2DM(PhantomData::<Test>))
					),
					documentation: DecodeDifferent::Encode(&[]),
				},
				StorageEntryMetadata {
					name: DecodeDifferent::Encode("AppendableDM"),
					modifier: StorageEntryModifier::Default,
					ty: StorageEntryType::DoubleMap{
						hasher: StorageHasher::Blake2_256,
						key1: DecodeDifferent::Encode("u32"),
						key2: DecodeDifferent::Encode("T::BlockNumber"),
						value: DecodeDifferent::Encode("Vec<u32>"),
						key2_hasher: StorageHasher::Blake2_256,
					},
					default: DecodeDifferent::Encode(
						DefaultByteGetter(&__GetByteStructGenericData2DM(PhantomData::<Test>))
					),
					documentation: DecodeDifferent::Encode(&[]),
=======
		functions: DecodeDifferent::Encode(&[
			StorageFunctionMetadata {
				name: DecodeDifferent::Encode("Data"),
				modifier: StorageFunctionModifier::Default,
				ty: StorageFunctionType::Map{
					hasher: StorageHasher::Twox64Concat,
					key: DecodeDifferent::Encode("u32"), value: DecodeDifferent::Encode("u64"), is_linked: true
				},
				default: DecodeDifferent::Encode(
					DefaultByteGetter(&__GetByteStructData(PhantomData::<Test>))
				),
				documentation: DecodeDifferent::Encode(&[]),
			},
			StorageFunctionMetadata {
				name: DecodeDifferent::Encode("GenericData"),
				modifier: StorageFunctionModifier::Default,
				ty: StorageFunctionType::Map{
					hasher: StorageHasher::Twox128,
					key: DecodeDifferent::Encode("T::BlockNumber"), value: DecodeDifferent::Encode("T::BlockNumber"), is_linked: true
				},
				default: DecodeDifferent::Encode(
					DefaultByteGetter(&__GetByteStructGenericData(PhantomData::<Test>))
				),
				documentation: DecodeDifferent::Encode(&[]),
			},
			StorageFunctionMetadata {
				name: DecodeDifferent::Encode("GenericData2"),
				modifier: StorageFunctionModifier::Optional,
				ty: StorageFunctionType::Map{
					hasher: StorageHasher::Blake2_256,
					key: DecodeDifferent::Encode("T::BlockNumber"), value: DecodeDifferent::Encode("T::BlockNumber"), is_linked: true
				},
				default: DecodeDifferent::Encode(
					DefaultByteGetter(&__GetByteStructGenericData2(PhantomData::<Test>))
				),
				documentation: DecodeDifferent::Encode(&[]),
			},
			StorageFunctionMetadata {
				name: DecodeDifferent::Encode("DataDM"),
				modifier: StorageFunctionModifier::Default,
				ty: StorageFunctionType::DoubleMap{
					hasher: StorageHasher::Twox64Concat,
					key1: DecodeDifferent::Encode("u32"),
					key2: DecodeDifferent::Encode("u32"),
					value: DecodeDifferent::Encode("u64"),
					key2_hasher: DecodeDifferent::Encode("blake2_256"),
				},
				default: DecodeDifferent::Encode(
					DefaultByteGetter(&__GetByteStructDataDM(PhantomData::<Test>))
				),
				documentation: DecodeDifferent::Encode(&[]),
			},
			StorageFunctionMetadata {
				name: DecodeDifferent::Encode("GenericDataDM"),
				modifier: StorageFunctionModifier::Default,
				ty: StorageFunctionType::DoubleMap{
					hasher: StorageHasher::Blake2_256,
					key1: DecodeDifferent::Encode("T::BlockNumber"),
					key2: DecodeDifferent::Encode("T::BlockNumber"),
					value: DecodeDifferent::Encode("T::BlockNumber"),
					key2_hasher: DecodeDifferent::Encode("twox_128"),
				},
				default: DecodeDifferent::Encode(
					DefaultByteGetter(&__GetByteStructGenericDataDM(PhantomData::<Test>))
				),
				documentation: DecodeDifferent::Encode(&[]),
			},
			StorageFunctionMetadata {
				name: DecodeDifferent::Encode("GenericData2DM"),
				modifier: StorageFunctionModifier::Optional,
				ty: StorageFunctionType::DoubleMap{
					hasher: StorageHasher::Blake2_256,
					key1: DecodeDifferent::Encode("T::BlockNumber"),
					key2: DecodeDifferent::Encode("T::BlockNumber"),
					value: DecodeDifferent::Encode("T::BlockNumber"),
					key2_hasher: DecodeDifferent::Encode("twox_256"),
>>>>>>> cc1d67e9
				},
			]
		),
	};

	#[test]
	fn store_metadata() {
		let metadata = Module::<Test>::storage_metadata();
		pretty_assertions::assert_eq!(EXPECTED_METADATA, metadata);
	}
}<|MERGE_RESOLUTION|>--- conflicted
+++ resolved
@@ -39,12 +39,8 @@
 #[doc(hidden)]
 pub use runtime_io::with_storage;
 
-<<<<<<< HEAD
-pub use self::storage::hashed::{Twox256, Twox128, Blake2_256, Blake2_128, Twox64Concat};
-=======
 pub use self::storage::hashed::generator::{HashedStorage, Twox256, Twox128, Blake2_256, Blake2_128, Twox64Concat};
 pub use self::storage::unhashed::generator::UnhashedStorage;
->>>>>>> cc1d67e9
 
 #[macro_use]
 pub mod dispatch;
@@ -68,11 +64,7 @@
 mod double_map;
 pub mod traits;
 
-<<<<<<< HEAD
-pub use self::storage::{StorageValue, StorageMap, StorageLinkedMap, StorageDoubleMap};
-=======
 pub use self::storage::{StorageList, StorageValue, StorageMap, EnumerableStorageMap, StorageDoubleMap};
->>>>>>> cc1d67e9
 pub use self::hashable::Hashable;
 pub use self::dispatch::{Parameter, Callable, IsSubType};
 pub use self::double_map::StorageDoubleMapWithHasher;
@@ -274,8 +266,6 @@
 #[cfg(feature = "std")]
 #[doc(hidden)]
 pub use serde::{Serialize, Deserialize};
-<<<<<<< HEAD
-=======
 
 /// Programatically create derivations for tuples of up to 19 elements. You provide a second macro
 /// which is called once per tuple size, along with a number of identifiers, one for each element
@@ -291,7 +281,6 @@
 		for_each_tuple! { @IMPL $m !! $($t,)* }
 	}
 }
->>>>>>> cc1d67e9
 
 #[cfg(test)]
 mod tests {
@@ -300,14 +289,9 @@
 	use runtime_io::with_externalities;
 	use primitives::Blake2Hasher;
 	pub use srml_metadata::{
-<<<<<<< HEAD
-		DecodeDifferent, StorageEntryMetadata, StorageMetadata, StorageEntryType,
-		StorageEntryModifier, DefaultByte, DefaultByteGetter, StorageHasher
-=======
 		DecodeDifferent, StorageMetadata, StorageFunctionMetadata,
 		StorageFunctionType, StorageFunctionModifier,
 		DefaultByte, DefaultByteGetter, StorageHasher
->>>>>>> cc1d67e9
 	};
 	pub use rstd::marker::PhantomData;
 
@@ -330,19 +314,10 @@
 	decl_storage! {
 		trait Store for Module<T: Trait> as Example {
 			pub Data get(data) build(|_| vec![(15u32, 42u64)]): linked_map hasher(twox_64_concat) u32 => u64;
-<<<<<<< HEAD
-			pub OptionLinkedMap: linked_map u32 => Option<u32>;
 			pub GenericData get(generic_data): linked_map hasher(twox_128) T::BlockNumber => T::BlockNumber;
 			pub GenericData2 get(generic_data2): linked_map T::BlockNumber => Option<T::BlockNumber>;
 
-			pub DataDM config(test_config) build(|_| vec![(15u32, 16u32, 42u64)]):
-				double_map hasher(twox_64_concat) u32, blake2_256(u32) => u64;
-=======
-			pub GenericData get(generic_data): linked_map hasher(twox_128) T::BlockNumber => T::BlockNumber;
-			pub GenericData2 get(generic_data2): linked_map T::BlockNumber => Option<T::BlockNumber>;
-
 			pub DataDM config(test_config) build(|_| vec![(15u32, 16u32, 42u64)]): double_map hasher(twox_64_concat) u32, blake2_256(u32) => u64;
->>>>>>> cc1d67e9
 			pub GenericDataDM: double_map T::BlockNumber, twox_128(T::BlockNumber) => T::BlockNumber;
 			pub GenericData2DM: double_map T::BlockNumber, twox_256(T::BlockNumber) => Option<T::BlockNumber>;
 			pub AppendableDM: double_map u32, blake2_256(T::BlockNumber) => Vec<u32>;
@@ -533,126 +508,6 @@
 	}
 
 	const EXPECTED_METADATA: StorageMetadata = StorageMetadata {
-<<<<<<< HEAD
-		prefix: DecodeDifferent::Encode("Example"),
-		entries: DecodeDifferent::Encode(
-			&[
-				StorageEntryMetadata {
-					name: DecodeDifferent::Encode("Data"),
-					modifier: StorageEntryModifier::Default,
-					ty: StorageEntryType::Map{
-						hasher: StorageHasher::Twox64Concat,
-						key: DecodeDifferent::Encode("u32"),
-						value: DecodeDifferent::Encode("u64"),
-						is_linked: true,
-					},
-					default: DecodeDifferent::Encode(
-						DefaultByteGetter(&__GetByteStructData(PhantomData::<Test>))
-					),
-					documentation: DecodeDifferent::Encode(&[]),
-				},
-				StorageEntryMetadata {
-					name: DecodeDifferent::Encode("OptionLinkedMap"),
-					modifier: StorageEntryModifier::Optional,
-					ty: StorageEntryType::Map {
-						hasher: StorageHasher::Blake2_256,
-						key: DecodeDifferent::Encode("u32"),
-						value: DecodeDifferent::Encode("u32"),
-						is_linked: true,
-					},
-					default: DecodeDifferent::Encode(
-						DefaultByteGetter(&__GetByteStructOptionLinkedMap(PhantomData::<Test>))
-					),
-					documentation: DecodeDifferent::Encode(&[]),
-				},
-				StorageEntryMetadata {
-					name: DecodeDifferent::Encode("GenericData"),
-					modifier: StorageEntryModifier::Default,
-					ty: StorageEntryType::Map{
-						hasher: StorageHasher::Twox128,
-						key: DecodeDifferent::Encode("T::BlockNumber"),
-						value: DecodeDifferent::Encode("T::BlockNumber"),
-						is_linked: true
-					},
-					default: DecodeDifferent::Encode(
-						DefaultByteGetter(&__GetByteStructGenericData(PhantomData::<Test>))
-					),
-					documentation: DecodeDifferent::Encode(&[]),
-				},
-				StorageEntryMetadata {
-					name: DecodeDifferent::Encode("GenericData2"),
-					modifier: StorageEntryModifier::Optional,
-					ty: StorageEntryType::Map{
-						hasher: StorageHasher::Blake2_256,
-						key: DecodeDifferent::Encode("T::BlockNumber"),
-						value: DecodeDifferent::Encode("T::BlockNumber"),
-						is_linked: true
-					},
-					default: DecodeDifferent::Encode(
-						DefaultByteGetter(&__GetByteStructGenericData2(PhantomData::<Test>))
-					),
-					documentation: DecodeDifferent::Encode(&[]),
-				},
-				StorageEntryMetadata {
-					name: DecodeDifferent::Encode("DataDM"),
-					modifier: StorageEntryModifier::Default,
-					ty: StorageEntryType::DoubleMap{
-						hasher: StorageHasher::Twox64Concat,
-						key1: DecodeDifferent::Encode("u32"),
-						key2: DecodeDifferent::Encode("u32"),
-						value: DecodeDifferent::Encode("u64"),
-						key2_hasher: StorageHasher::Blake2_256,
-					},
-					default: DecodeDifferent::Encode(
-						DefaultByteGetter(&__GetByteStructDataDM(PhantomData::<Test>))
-					),
-					documentation: DecodeDifferent::Encode(&[]),
-				},
-				StorageEntryMetadata {
-					name: DecodeDifferent::Encode("GenericDataDM"),
-					modifier: StorageEntryModifier::Default,
-					ty: StorageEntryType::DoubleMap{
-						hasher: StorageHasher::Blake2_256,
-						key1: DecodeDifferent::Encode("T::BlockNumber"),
-						key2: DecodeDifferent::Encode("T::BlockNumber"),
-						value: DecodeDifferent::Encode("T::BlockNumber"),
-						key2_hasher: StorageHasher::Twox128,
-					},
-					default: DecodeDifferent::Encode(
-						DefaultByteGetter(&__GetByteStructGenericDataDM(PhantomData::<Test>))
-					),
-					documentation: DecodeDifferent::Encode(&[]),
-				},
-				StorageEntryMetadata {
-					name: DecodeDifferent::Encode("GenericData2DM"),
-					modifier: StorageEntryModifier::Optional,
-					ty: StorageEntryType::DoubleMap{
-						hasher: StorageHasher::Blake2_256,
-						key1: DecodeDifferent::Encode("T::BlockNumber"),
-						key2: DecodeDifferent::Encode("T::BlockNumber"),
-						value: DecodeDifferent::Encode("T::BlockNumber"),
-						key2_hasher: StorageHasher::Twox256,
-					},
-					default: DecodeDifferent::Encode(
-						DefaultByteGetter(&__GetByteStructGenericData2DM(PhantomData::<Test>))
-					),
-					documentation: DecodeDifferent::Encode(&[]),
-				},
-				StorageEntryMetadata {
-					name: DecodeDifferent::Encode("AppendableDM"),
-					modifier: StorageEntryModifier::Default,
-					ty: StorageEntryType::DoubleMap{
-						hasher: StorageHasher::Blake2_256,
-						key1: DecodeDifferent::Encode("u32"),
-						key2: DecodeDifferent::Encode("T::BlockNumber"),
-						value: DecodeDifferent::Encode("Vec<u32>"),
-						key2_hasher: StorageHasher::Blake2_256,
-					},
-					default: DecodeDifferent::Encode(
-						DefaultByteGetter(&__GetByteStructGenericData2DM(PhantomData::<Test>))
-					),
-					documentation: DecodeDifferent::Encode(&[]),
-=======
 		functions: DecodeDifferent::Encode(&[
 			StorageFunctionMetadata {
 				name: DecodeDifferent::Encode("Data"),
@@ -729,7 +584,6 @@
 					key2: DecodeDifferent::Encode("T::BlockNumber"),
 					value: DecodeDifferent::Encode("T::BlockNumber"),
 					key2_hasher: DecodeDifferent::Encode("twox_256"),
->>>>>>> cc1d67e9
 				},
 			]
 		),
