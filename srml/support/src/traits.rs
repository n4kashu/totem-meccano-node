--- conflicted
+++ resolved
@@ -20,22 +20,10 @@
 
 use crate::rstd::{prelude::*, result, marker::PhantomData, ops::Div};
 use crate::codec::{Codec, Encode, Decode};
-<<<<<<< HEAD
-use primitives::u32_trait::Value as U32;
-use crate::sr_primitives::traits::{MaybeSerializeDebug, SimpleArithmetic, Saturating};
-use crate::sr_primitives::ConsensusEngineId;
-
-/// Anything that can have a `::len()` method.
-pub trait Len {
-	/// Return the length of data type.
-	fn len(&self) -> usize;
-}
-=======
 use crate::runtime_primitives::traits::{
 	MaybeSerializeDebug, SimpleArithmetic, As
 };
 use super::for_each_tuple;
->>>>>>> cc1d67e9
 
 impl<T: IntoIterator + Clone,> Len for T where <T as IntoIterator>::IntoIter: ExactSizeIterator {
 	fn len(&self) -> usize {
@@ -43,38 +31,6 @@
 	}
 }
 
-<<<<<<< HEAD
-/// A trait for querying a single fixed value from a type.
-pub trait Get<T> {
-	/// Return a constant value.
-	fn get() -> T;
-}
-
-impl<T: Default> Get<T> for () {
-	fn get() -> T { T::default() }
-}
-
-/// A trait for querying whether a type can be said to statically "contain" a value. Similar
-/// in nature to `Get`, except it is designed to be lazy rather than active (you can't ask it to
-/// enumerate all values that it contains) and work for multiple values rather than just one.
-pub trait Contains<T> {
-	/// Return `true` if this "contains" the given value `t`.
-	fn contains(t: &T) -> bool;
-}
-
-impl<V: PartialEq, T: Get<V>> Contains<V> for T {
-	fn contains(t: &V) -> bool {
-		&Self::get() == t
-	}
-}
-
-/// The account with the given id was killed.
-#[impl_trait_for_tuples::impl_for_tuples(30)]
-pub trait OnFreeBalanceZero<AccountId> {
-	/// The account was the given id was killed.
-	fn on_free_balance_zero(who: &AccountId);
-}
-=======
 macro_rules! impl_on_free_balance_zero {
 	() => (
 		impl<AccountId> OnFreeBalanceZero<AccountId> for () {
@@ -92,7 +48,6 @@
 }
 
 for_each_tuple!(impl_on_free_balance_zero);
->>>>>>> cc1d67e9
 
 /// Trait for a hook to get called when some balance has been minted, causing dilution.
 pub trait OnDilution<Balance> {
