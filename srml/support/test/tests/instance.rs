// Copyright 2019 Parity Technologies (UK) Ltd.
// This file is part of Substrate.

// Substrate is free software: you can redistribute it and/or modify
// it under the terms of the GNU General Public License as published by
// the Free Software Foundation, either version 3 of the License, or
// (at your option) any later version.

// Substrate is distributed in the hope that it will be useful,
// but WITHOUT ANY WARRANTY; without even the implied warranty of
// MERCHANTABILITY or FITNESS FOR A PARTICULAR PURPOSE.  See the
// GNU General Public License for more details.

// You should have received a copy of the GNU General Public License
// along with Substrate.  If not, see <http://www.gnu.org/licenses/>.
#![recursion_limit="128"]

<<<<<<< HEAD
use runtime_io::with_externalities;
use support::{
	Parameter, traits::Get, parameter_types,
	sr_primitives::{generic, BuildStorage, traits::{BlakeTwo256, Block as _, Verify}},
	metadata::{
		DecodeDifferent, StorageMetadata, StorageEntryModifier, StorageEntryType, DefaultByteGetter,
		StorageEntryMetadata, StorageHasher
	},
	StorageValue, StorageMap, StorageLinkedMap, StorageDoubleMap,
};
=======
#[cfg(feature = "std")]
use serde::Serialize;
use runtime_io::{with_externalities, Blake2Hasher};
use srml_support::rstd::prelude::*;
use srml_support::rstd as rstd;
use srml_support::codec::{Encode, Decode};
use srml_support::runtime_primitives::{generic, BuildStorage};
use srml_support::runtime_primitives::traits::{BlakeTwo256, Block as _, Verify, Digest};
use srml_support::Parameter;
>>>>>>> cc1d67e9
use inherents::{
	ProvideInherent, InherentData, InherentIdentifier, RuntimeString, MakeFatalError
};
use primitives::{H256, sr25519, Blake2Hasher};

mod system;

pub trait Currency {}

// Test for:
// * No default instance
// * Custom InstantiableTrait
// * Origin, Inherent, Event
mod module1 {
	use super::*;

	pub trait Trait<I>: system::Trait where <Self as system::Trait>::BlockNumber: From<u32> {
		type Event: From<Event<Self, I>> + Into<<Self as system::Trait>::Event>;
		type Origin: From<Origin<Self, I>>;
		type SomeParameter: Get<u32>;
		type GenericType: Default + Clone + codec::Codec;
	}

	support::decl_module! {
		pub struct Module<T: Trait<I>, I: InstantiableThing> for enum Call where
			origin: <T as system::Trait>::Origin,
			T::BlockNumber: From<u32>
		{
			fn offchain_worker() {}

			fn deposit_event() = default;

			fn one(origin) {
				system::ensure_root(origin)?;
				Self::deposit_event(RawEvent::AnotherVariant(3));
			}
		}
	}

	support::decl_storage! {
		trait Store for Module<T: Trait<I>, I: InstantiableThing> as Module1 where
			T::BlockNumber: From<u32> + std::fmt::Display
		{
			pub Value config(value): T::GenericType;
			pub Map: map u32 => u64;
			pub LinkedMap: linked_map u32 => u64;
		}

		add_extra_genesis {
			config(test) : T::BlockNumber;
			build(|config: &Self| {
				println!("{}", config.test);
			});
		}
	}

	support::decl_event! {
		pub enum Event<T, I> where Phantom = std::marker::PhantomData<T> {
			_Phantom(Phantom),
			AnotherVariant(u32),
		}
	}

	#[derive(PartialEq, Eq, Clone)]
	#[cfg_attr(feature = "std", derive(Debug))]
	pub enum Origin<T: Trait<I>, I> where T::BlockNumber: From<u32> {
		Members(u32),
<<<<<<< HEAD
		_Phantom(std::marker::PhantomData<(T, I)>),
=======
		_Phantom(rstd::marker::PhantomData<(T, I)>),
	}

	pub type Log<T, I> = RawLog<
		T,
		I,
	>;

	/// A logs in this module.
	#[cfg_attr(feature = "std", derive(serde::Serialize, Debug))]
	#[derive(parity_codec::Encode, parity_codec::Decode, PartialEq, Eq, Clone)]
	pub enum RawLog<T, I> {
		_Phantom(rstd::marker::PhantomData<(T, I)>),
		AmountChange(u32),
>>>>>>> cc1d67e9
	}

	pub const INHERENT_IDENTIFIER: InherentIdentifier = *b"12345678";

	impl<T: Trait<I>, I: InstantiableThing> ProvideInherent for Module<T, I> where
		T::BlockNumber: From<u32>
	{
		type Call = Call<T, I>;
		type Error = MakeFatalError<RuntimeString>;
		const INHERENT_IDENTIFIER: InherentIdentifier = INHERENT_IDENTIFIER;

		fn create_inherent(_data: &InherentData) -> Option<Self::Call> {
			unimplemented!();
		}

		fn check_inherent(_: &Self::Call, _: &InherentData) -> std::result::Result<(), Self::Error> {
			unimplemented!();
		}
	}
}

// Test for:
// * default instance
// * use of no_genesis_config_phantom_data
mod module2 {
	use super::*;

	pub trait Trait<I=DefaultInstance>: system::Trait {
		type Amount: Parameter + Default;
		type Event: From<Event<Self, I>> + Into<<Self as system::Trait>::Event>;
		type Origin: From<Origin<Self, I>>;
	}

	impl<T: Trait<I>, I: Instance> Currency for Module<T, I> {}

	support::decl_module! {
		pub struct Module<T: Trait<I>, I: Instance=DefaultInstance> for enum Call where
			origin: <T as system::Trait>::Origin
		{
			fn deposit_event() = default;
		}
	}

	support::decl_storage! {
		trait Store for Module<T: Trait<I>, I: Instance=DefaultInstance> as Module2 {
			pub Value config(value): T::Amount;
			pub Map config(map): map u64 => u64;
			pub LinkedMap config(linked_map): linked_map u64 => Vec<u8>;
			pub DoubleMap config(double_map): double_map u64, blake2_256(u64) => u64;
		}
	}

	support::decl_event! {
		pub enum Event<T, I=DefaultInstance> where Amount = <T as Trait<I>>::Amount {
			Variant(Amount),
		}
	}

	#[derive(PartialEq, Eq, Clone)]
	#[cfg_attr(feature = "std", derive(Debug))]
	pub enum Origin<T: Trait<I>, I=DefaultInstance> {
		Members(u32),
<<<<<<< HEAD
		_Phantom(std::marker::PhantomData<(T, I)>),
=======
		_Phantom(rstd::marker::PhantomData<(T, I)>),
	}

	pub type Log<T, I=DefaultInstance> = RawLog<
		T,
		I,
	>;

	/// A logs in this module.
	#[cfg_attr(feature = "std", derive(serde::Serialize, Debug))]
	#[derive(parity_codec::Encode, parity_codec::Decode, PartialEq, Eq, Clone)]
	pub enum RawLog<T, I=DefaultInstance> {
		_Phantom(rstd::marker::PhantomData<(T, I)>),
		AmountChange(u32),
>>>>>>> cc1d67e9
	}

	pub const INHERENT_IDENTIFIER: InherentIdentifier = *b"12345678";

	impl<T: Trait<I>, I: Instance> ProvideInherent for Module<T, I> {
		type Call = Call<T, I>;
		type Error = MakeFatalError<RuntimeString>;
		const INHERENT_IDENTIFIER: InherentIdentifier = INHERENT_IDENTIFIER;

		fn create_inherent(_data: &InherentData) -> Option<Self::Call> {
			unimplemented!();
		}

		fn check_inherent(_call: &Self::Call, _data: &InherentData) -> std::result::Result<(), Self::Error> {
			unimplemented!();
		}
	}
}

// Test for:
// * Depends on multiple instances of a module with instances
mod module3 {
	use super::*;

	pub trait Trait: module2::Trait + module2::Trait<module2::Instance1> + system::Trait {
		type Currency: Currency;
		type Currency2: Currency;
	}

	support::decl_module! {
		pub struct Module<T: Trait> for enum Call where origin: <T as system::Trait>::Origin {}
	}
}

parameter_types! {
	pub const SomeValue: u32 = 100;
}

impl module1::Trait<module1::Instance1> for Runtime {
	type Event = Event;
	type Origin = Origin;
	type SomeParameter = SomeValue;
	type GenericType = u32;
}
impl module1::Trait<module1::Instance2> for Runtime {
	type Event = Event;
	type Origin = Origin;
	type SomeParameter = SomeValue;
	type GenericType = u32;
}
impl module2::Trait for Runtime {
	type Amount = u16;
	type Event = Event;
	type Origin = Origin;
}
impl module2::Trait<module2::Instance1> for Runtime {
	type Amount = u32;
	type Event = Event;
	type Origin = Origin;
}
impl module2::Trait<module2::Instance2> for Runtime {
	type Amount = u32;
	type Event = Event;
	type Origin = Origin;
}
impl module2::Trait<module2::Instance3> for Runtime {
	type Amount = u64;
	type Event = Event;
	type Origin = Origin;
}
impl module3::Trait for Runtime {
	type Currency = Module2_2;
	type Currency2 = Module2_3;
}

pub type Signature = sr25519::Signature;
pub type AccountId = <Signature as Verify>::Signer;
pub type BlockNumber = u64;
pub type Index = u64;

impl system::Trait for Runtime {
	type Hash = H256;
	type Origin = Origin;
	type BlockNumber = BlockNumber;
	type AccountId = AccountId;
	type Event = Event;
}

support::construct_runtime!(
	pub enum Runtime where
		Block = Block,
		NodeBlock = Block,
		UncheckedExtrinsic = UncheckedExtrinsic
	{
		System: system::{Module, Call, Event},
		Module1_1: module1::<Instance1>::{
			Module, Call, Storage, Event<T>, Config<T>, Origin<T>, Inherent
		},
		Module1_2: module1::<Instance2>::{
			Module, Call, Storage, Event<T>, Config<T>, Origin<T>, Inherent
		},
		Module2: module2::{Module, Call, Storage, Event<T>, Config<T>, Origin<T>, Inherent},
		Module2_1: module2::<Instance1>::{
			Module, Call, Storage, Event<T>, Config<T>, Origin<T>, Inherent
		},
		Module2_2: module2::<Instance2>::{
			Module, Call, Storage, Event<T>, Config<T>, Origin<T>, Inherent
		},
		Module2_3: module2::<Instance3>::{
			Module, Call, Storage, Event<T>, Config<T>, Origin<T>, Inherent
		},
		Module3: module3::{Module, Call},
	}
);

pub type Header = generic::Header<BlockNumber, BlakeTwo256>;
pub type Block = generic::Block<Header, UncheckedExtrinsic>;
pub type UncheckedExtrinsic = generic::UncheckedExtrinsic<u32, Call, Signature, ()>;

fn new_test_ext() -> runtime_io::TestExternalities<Blake2Hasher> {
	GenesisConfig{
		module1_Instance1: Some(module1::GenesisConfig {
			value: 3,
			test: 2,
		}),
		module1_Instance2: Some(module1::GenesisConfig {
			value: 4,
			test: 5,
		}),
		module2: Some(module2::GenesisConfig {
			value: 4,
			map: vec![(0, 0)],
			linked_map: vec![(0, vec![0])],
			double_map: vec![(0, 0, 0)],
		}),
		module2_Instance1: Some(module2::GenesisConfig {
			value: 4,
			map: vec![(0, 0)],
			linked_map: vec![(0, vec![0])],
			double_map: vec![(0, 0, 0)],
		}),
		module2_Instance2: None,
		module2_Instance3: None,
	}.build_storage().unwrap().into()
}

#[test]
fn storage_instance_independance() {
	let mut storage = (std::collections::HashMap::new(), std::collections::HashMap::new());
	runtime_io::with_storage(&mut storage, || {
		module2::Value::<Runtime>::put(0);
		module2::Value::<Runtime, module2::Instance1>::put(0);
		module2::Value::<Runtime, module2::Instance2>::put(0);
		module2::Value::<Runtime, module2::Instance3>::put(0);
		module2::Map::<module2::DefaultInstance>::insert(0, 0);
		module2::Map::<module2::Instance1>::insert(0, 0);
		module2::Map::<module2::Instance2>::insert(0, 0);
		module2::Map::<module2::Instance3>::insert(0, 0);
		module2::LinkedMap::<module2::DefaultInstance>::insert(0, vec![]);
		module2::LinkedMap::<module2::Instance1>::insert(0, vec![]);
		module2::LinkedMap::<module2::Instance2>::insert(0, vec![]);
		module2::LinkedMap::<module2::Instance3>::insert(0, vec![]);
		module2::DoubleMap::<module2::DefaultInstance>::insert(&0, &0, &0);
		module2::DoubleMap::<module2::Instance1>::insert(&0, &0, &0);
		module2::DoubleMap::<module2::Instance2>::insert(&0, &0, &0);
		module2::DoubleMap::<module2::Instance3>::insert(&0, &0, &0);
	});
	// 16 storage values + 4 linked_map head.
	assert_eq!(storage.0.len(), 16 + 4);
}

#[test]
fn storage_with_instance_basic_operation() {
	with_externalities(&mut new_test_ext(), || {
		type Value = module2::Value<Runtime, module2::Instance1>;
		type Map = module2::Map<module2::Instance1>;
		type LinkedMap = module2::LinkedMap<module2::Instance1>;
		type DoubleMap = module2::DoubleMap<module2::Instance1>;

		assert_eq!(Value::exists(), true);
		assert_eq!(Value::get(), 4);
		Value::put(1);
		assert_eq!(Value::get(), 1);
		assert_eq!(Value::take(), 1);
		assert_eq!(Value::get(), 0);
		Value::mutate(|a| *a=2);
		assert_eq!(Value::get(), 2);
		Value::kill();
		assert_eq!(Value::exists(), false);
		assert_eq!(Value::get(), 0);

		let key = 1;
		assert_eq!(Map::exists(0), true);
		assert_eq!(Map::exists(key), false);
		Map::insert(key, 1);
		assert_eq!(Map::get(key), 1);
		assert_eq!(Map::take(key), 1);
		assert_eq!(Map::get(key), 0);
		Map::mutate(key, |a| *a=2);
		assert_eq!(Map::get(key), 2);
		Map::remove(key);
		assert_eq!(Map::exists(key), false);
		assert_eq!(Map::get(key), 0);

		assert_eq!(LinkedMap::exists(0), true);
		assert_eq!(LinkedMap::exists(key), false);
		LinkedMap::insert(key, vec![1]);
		assert_eq!(LinkedMap::enumerate().count(), 2);
		assert_eq!(LinkedMap::get(key), vec![1]);
		assert_eq!(LinkedMap::take(key), vec![1]);
		assert_eq!(LinkedMap::enumerate().count(), 1);
		assert_eq!(LinkedMap::get(key), vec![]);
		LinkedMap::mutate(key, |a| *a=vec![2]);
		assert_eq!(LinkedMap::enumerate().count(), 2);
		assert_eq!(LinkedMap::get(key), vec![2]);
		LinkedMap::remove(key);
		assert_eq!(LinkedMap::enumerate().count(), 1);
		assert_eq!(LinkedMap::exists(key), false);
		assert_eq!(LinkedMap::get(key), vec![]);
		assert_eq!(LinkedMap::exists(key), false);
		assert_eq!(LinkedMap::enumerate().count(), 1);
		LinkedMap::insert_ref(key, &vec![1]);
		assert_eq!(LinkedMap::enumerate().count(), 2);

		let key1 = 1;
		let key2 = 1;
		assert_eq!(DoubleMap::exists(&0, &0), true);
		assert_eq!(DoubleMap::exists(&key1, &key2), false);
		DoubleMap::insert(&key1, &key2, &1);
		assert_eq!(DoubleMap::get(&key1, &key2), 1);
		assert_eq!(DoubleMap::take(&key1, &key2), 1);
		assert_eq!(DoubleMap::get(&key1, &key2), 0);
		DoubleMap::mutate(&key1, &key2, |a| *a=2);
		assert_eq!(DoubleMap::get(&key1, &key2), 2);
		DoubleMap::remove(&key1, &key2);
		assert_eq!(DoubleMap::get(&key1, &key2), 0);
	});
}

const EXPECTED_METADATA: StorageMetadata = StorageMetadata {
	prefix: DecodeDifferent::Encode("Instance2Module2"),
	entries: DecodeDifferent::Encode(
		&[
			StorageEntryMetadata {
				name: DecodeDifferent::Encode("Value"),
				modifier: StorageEntryModifier::Default,
				ty: StorageEntryType::Plain(DecodeDifferent::Encode("T::Amount")),
				default: DecodeDifferent::Encode(
					DefaultByteGetter(
						&module2::__GetByteStructValue(
							std::marker::PhantomData::<(Runtime, module2::Instance2)>
						)
					)
				),
				documentation: DecodeDifferent::Encode(&[]),
			},
			StorageEntryMetadata {
				name: DecodeDifferent::Encode("Map"),
				modifier: StorageEntryModifier::Default,
				ty: StorageEntryType::Map {
					hasher: StorageHasher::Blake2_256,
					key: DecodeDifferent::Encode("u64"),
					value: DecodeDifferent::Encode("u64"),
					is_linked: false,
				},
				default: DecodeDifferent::Encode(
					DefaultByteGetter(
						&module2::__GetByteStructMap(
							std::marker::PhantomData::<(Runtime, module2::Instance2)>
						)
					)
				),
				documentation: DecodeDifferent::Encode(&[]),
			},
			StorageEntryMetadata {
				name: DecodeDifferent::Encode("LinkedMap"),
				modifier: StorageEntryModifier::Default,
				ty: StorageEntryType::Map {
					hasher: StorageHasher::Blake2_256,
					key: DecodeDifferent::Encode("u64"),
					value: DecodeDifferent::Encode("Vec<u8>"),
					is_linked: true,
				},
				default: DecodeDifferent::Encode(
					DefaultByteGetter(
						&module2::__GetByteStructLinkedMap(
							std::marker::PhantomData::<(Runtime, module2::Instance2)>
						)
					)
				),
				documentation: DecodeDifferent::Encode(&[]),
			},
			StorageEntryMetadata {
				name: DecodeDifferent::Encode("DoubleMap"),
				modifier: StorageEntryModifier::Default,
				ty: StorageEntryType::DoubleMap {
					hasher: StorageHasher::Blake2_256,
					key2_hasher: StorageHasher::Blake2_256,
					key1: DecodeDifferent::Encode("u64"),
					key2: DecodeDifferent::Encode("u64"),
					value: DecodeDifferent::Encode("u64"),
				},
				default: DecodeDifferent::Encode(
					DefaultByteGetter(
						&module2::__GetByteStructDoubleMap(
							std::marker::PhantomData::<(Runtime, module2::Instance2)>
						)
					)
				),
				documentation: DecodeDifferent::Encode(&[]),
			}
		]
	)
};

#[test]
fn test_instance_storage_metadata() {
	let metadata = Module2_2::storage_metadata();
	pretty_assertions::assert_eq!(EXPECTED_METADATA, metadata);
}

#[test]
fn instance_prefix_is_prefix_of_entries() {
	use module2::Instance;

	let prefix = module2::Instance2::PREFIX;
	assert!(module2::Instance2::PREFIX_FOR_Value.starts_with(prefix));
	assert!(module2::Instance2::PREFIX_FOR_Map.starts_with(prefix));
	assert!(module2::Instance2::PREFIX_FOR_LinkedMap.starts_with(prefix));
	assert!(module2::Instance2::PREFIX_FOR_DoubleMap.starts_with(prefix));
}<|MERGE_RESOLUTION|>--- conflicted
+++ resolved
@@ -15,18 +15,6 @@
 // along with Substrate.  If not, see <http://www.gnu.org/licenses/>.
 #![recursion_limit="128"]
 
-<<<<<<< HEAD
-use runtime_io::with_externalities;
-use support::{
-	Parameter, traits::Get, parameter_types,
-	sr_primitives::{generic, BuildStorage, traits::{BlakeTwo256, Block as _, Verify}},
-	metadata::{
-		DecodeDifferent, StorageMetadata, StorageEntryModifier, StorageEntryType, DefaultByteGetter,
-		StorageEntryMetadata, StorageHasher
-	},
-	StorageValue, StorageMap, StorageLinkedMap, StorageDoubleMap,
-};
-=======
 #[cfg(feature = "std")]
 use serde::Serialize;
 use runtime_io::{with_externalities, Blake2Hasher};
@@ -36,7 +24,6 @@
 use srml_support::runtime_primitives::{generic, BuildStorage};
 use srml_support::runtime_primitives::traits::{BlakeTwo256, Block as _, Verify, Digest};
 use srml_support::Parameter;
->>>>>>> cc1d67e9
 use inherents::{
 	ProvideInherent, InherentData, InherentIdentifier, RuntimeString, MakeFatalError
 };
@@ -104,9 +91,6 @@
 	#[cfg_attr(feature = "std", derive(Debug))]
 	pub enum Origin<T: Trait<I>, I> where T::BlockNumber: From<u32> {
 		Members(u32),
-<<<<<<< HEAD
-		_Phantom(std::marker::PhantomData<(T, I)>),
-=======
 		_Phantom(rstd::marker::PhantomData<(T, I)>),
 	}
 
@@ -121,7 +105,6 @@
 	pub enum RawLog<T, I> {
 		_Phantom(rstd::marker::PhantomData<(T, I)>),
 		AmountChange(u32),
->>>>>>> cc1d67e9
 	}
 
 	pub const INHERENT_IDENTIFIER: InherentIdentifier = *b"12345678";
@@ -184,9 +167,6 @@
 	#[cfg_attr(feature = "std", derive(Debug))]
 	pub enum Origin<T: Trait<I>, I=DefaultInstance> {
 		Members(u32),
-<<<<<<< HEAD
-		_Phantom(std::marker::PhantomData<(T, I)>),
-=======
 		_Phantom(rstd::marker::PhantomData<(T, I)>),
 	}
 
@@ -201,7 +181,6 @@
 	pub enum RawLog<T, I=DefaultInstance> {
 		_Phantom(rstd::marker::PhantomData<(T, I)>),
 		AmountChange(u32),
->>>>>>> cc1d67e9
 	}
 
 	pub const INHERENT_IDENTIFIER: InherentIdentifier = *b"12345678";
