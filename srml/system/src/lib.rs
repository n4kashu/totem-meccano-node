// Copyright 2017-2019 Parity Technologies (UK) Ltd.
// This file is part of Substrate.

// Substrate is free software: you can redistribute it and/or modify
// it under the terms of the GNU General Public License as published by
// the Free Software Foundation, either version 3 of the License, or
// (at your option) any later version.

// Substrate is distributed in the hope that it will be useful,
// but WITHOUT ANY WARRANTY; without even the implied warranty of
// MERCHANTABILITY or FITNESS FOR A PARTICULAR PURPOSE.  See the
// GNU General Public License for more details.

// You should have received a copy of the GNU General Public License
// along with Substrate.  If not, see <http://www.gnu.org/licenses/>.

//! # System Module
//!
//! The System module provides low-level access to core types and cross-cutting utilities.
//! It acts as the base layer for other SRML modules to interact with the Substrate framework components.
//!
//! - [`system::Trait`](./trait.Trait.html)
//!
//! ## Overview
//!
//! The System module defines the core data types used in a Substrate runtime.
//! It also provides several utility functions (see [`Module`](./struct.Module.html)) for other runtime modules.
//!
//! In addition, it manages the storage items for extrinsics data, indexes, event records, and digest items,
//! among other things that support the execution of the current block.
//!
//! It also handles low-level tasks like depositing logs, basic set up and take down of
//! temporary storage entries, and access to previous block hashes.
//!
//! ## Interface
//!
//! ### Dispatchable Functions
//!
//! The System module does not implement any dispatchable functions.
//!
//! ### Public Functions
//!
//! See the [`Module`](./struct.Module.html) struct for details of publicly available functions.
//!
//! ### Signed Extensions
//!
//! The system module defines the following extensions:
//!
//!   - [`CheckWeight`]: Checks the weight and length of the block and ensure that it does not
//!     exceed the limits.
//!   - ['CheckNonce']: Checks the nonce of the transaction. Contains a single payload of type
//!     `T::Index`.
//!   - [`CheckEra`]: Checks the era of the transaction. Contains a single payload of type `Era`.
//!   - [`CheckGenesis`]: Checks the provided genesis hash of the transaction. Must be a part of the
//!     signed payload of the transaction.
//!   - [`CheckVersion`]: Checks that the runtime version is the same as the one encoded in the
//!     transaction.
//!
//! Lookup the runtime aggregator file (e.g. `node/runtime`) to see the full list of signed
//! extensions included in a chain.
//!
//! ## Usage
//!
//! ### Prerequisites
//!
//! Import the System module and derive your module's configuration trait from the system trait.
//!
//! ### Example - Get random seed and extrinsic count for the current block
//!
//! ```
//! use support::{decl_module, dispatch::Result};
//! use srml_system::{self as system, ensure_signed};
//!
//! pub trait Trait: system::Trait {}
//!
//! decl_module! {
//! 	pub struct Module<T: Trait> for enum Call where origin: T::Origin {
//! 		pub fn system_module_example(origin) -> Result {
//! 			let _sender = ensure_signed(origin)?;
//! 			let _random_seed = <system::Module<T>>::random_seed();
//! 			let _extrinsic_count = <system::Module<T>>::extrinsic_count();
//! 			Ok(())
//! 		}
//! 	}
//! }
//! # fn main() { }
//! ```

#![cfg_attr(not(feature = "std"), no_std)]

#[cfg(feature = "std")]
use serde::Serialize;
use rstd::prelude::*;
#[cfg(any(feature = "std", test))]
use rstd::map;
<<<<<<< HEAD
use rstd::marker::PhantomData;
use sr_version::RuntimeVersion;
use sr_primitives::{
	generic::{self, Era}, Perbill, ApplyError, ApplyOutcome, DispatchError,
	weights::{Weight, DispatchInfo, DispatchClass, WeightMultiplier, SimpleDispatchInfo},
	transaction_validity::{
		ValidTransaction, TransactionPriority, TransactionLongevity, TransactionValidityError,
		InvalidTransaction, TransactionValidity,
	},
	traits::{
		self, CheckEqual, SimpleArithmetic, Zero, SignedExtension, Convert, Lookup, LookupError,
		SimpleBitOps, Hash, Member, MaybeDisplay, EnsureOrigin, SaturatedConversion,
		MaybeSerializeDebugButNotDeserialize, MaybeSerializeDebug, StaticLookup, One, Bounded,
	},
};

use primitives::storage::well_known_keys;
use support::{
	storage, decl_module, decl_event, decl_storage, StorageDoubleMap, StorageValue, StorageMap,
	Parameter, traits::{Contains, Get}, decl_error,
};
=======
use primitives::traits::{self, CheckEqual, SimpleArithmetic, SimpleBitOps, Zero, One, Bounded, Lookup,
	Hash, Member, MaybeDisplay, EnsureOrigin, Digest as DigestT, As, CurrentHeight, BlockNumberToHash,
	MaybeSerializeDebugButNotDeserialize, MaybeSerializeDebug, StaticLookup};
use substrate_primitives::storage::well_known_keys;
use srml_support::{storage, StorageValue, StorageMap, Parameter, decl_module, decl_event,
	decl_storage, for_each_tuple};
>>>>>>> cc1d67e9
use safe_mix::TripletMix;
use codec::{Encode, Decode};

#[cfg(any(feature = "std", test))]
use runtime_io::TestExternalities;

#[cfg(any(feature = "std", test))]
use primitives::{ChangesTrieConfiguration, Blake2Hasher};

pub mod offchain;

/// Handler for when a new account has been created.
#[impl_trait_for_tuples::impl_for_tuples(30)]
pub trait OnNewAccount<AccountId> {
	/// A new account `who` has been registered.
	fn on_new_account(who: &AccountId);
}

<<<<<<< HEAD
/// Determiner to say whether a given account is unused.
=======
macro_rules! impl_on_new_account {
	() => (
		impl<AccountId> OnNewAccount<AccountId> for () {
			fn on_new_account(_: &AccountId) {}
		}
	);

	( $($t:ident)* ) => {
		impl<AccountId, $($t: OnNewAccount<AccountId>),*> OnNewAccount<AccountId> for ($($t,)*) {
			fn on_new_account(who: &AccountId) {
				$($t::on_new_account(who);)*
			}
		}
	}
}

for_each_tuple!(impl_on_new_account);

/// Determinator to say whether a given account is unused.
>>>>>>> cc1d67e9
pub trait IsDeadAccount<AccountId> {
	/// Is the given account dead?
	fn is_dead_account(who: &AccountId) -> bool;
}

impl<AccountId> IsDeadAccount<AccountId> for () {
	fn is_dead_account(_who: &AccountId) -> bool {
		true
	}
}

/// Compute the trie root of a list of extrinsics.
pub fn extrinsics_root<H: Hash, E: codec::Encode>(extrinsics: &[E]) -> H::Output {
	extrinsics_data_root::<H>(extrinsics.iter().map(codec::Encode::encode).collect())
}

/// Compute the trie root of a list of extrinsics.
pub fn extrinsics_data_root<H: Hash>(xts: Vec<Vec<u8>>) -> H::Output {
	H::ordered_trie_root(xts)
}

pub trait Trait: 'static + Eq + Clone {
	/// The aggregated `Origin` type used by dispatchable calls.
	type Origin: Into<Result<RawOrigin<Self::AccountId>, Self::Origin>> + From<RawOrigin<Self::AccountId>>;

	/// The aggregated `Call` type.
	type Call;

	/// Account index (aka nonce) type. This stores the number of previous transactions associated with a sender
	/// account.
	type Index:
		Parameter + Member + MaybeSerializeDebugButNotDeserialize + Default + MaybeDisplay + SimpleArithmetic + Copy;

	/// The block number type used by the runtime.
	type BlockNumber:
		Parameter + Member + MaybeSerializeDebug + MaybeDisplay + SimpleArithmetic + Default + Bounded + Copy
		+ rstd::hash::Hash;

	/// The output of the `Hashing` function.
	type Hash:
		Parameter + Member + MaybeSerializeDebug + MaybeDisplay + SimpleBitOps + Default + Copy + CheckEqual
		+ rstd::hash::Hash + AsRef<[u8]> + AsMut<[u8]>;

	/// The hashing system (algorithm) being used in the runtime (e.g. Blake2).
	type Hashing: Hash<Output = Self::Hash>;

	/// The user account identifier type for the runtime.
	type AccountId: Parameter + Member + MaybeSerializeDebug + MaybeDisplay + Ord + Default;

	/// Converting trait to take a source type and convert to `AccountId`.
	///
	/// Used to define the type and conversion mechanism for referencing accounts in transactions. It's perfectly
	/// reasonable for this to be an identity conversion (with the source type being `AccountId`), but other modules
	/// (e.g. Indices module) may provide more functional/efficient alternatives.
	type Lookup: StaticLookup<Target = Self::AccountId>;

	/// Handler for updating the weight multiplier at the end of each block.
	///
	/// It receives the current block's weight as input and returns the next weight multiplier for next
	/// block.
	///
	/// Note that passing `()` will keep the value constant.
	type WeightMultiplierUpdate: Convert<(Weight, WeightMultiplier), WeightMultiplier>;

	/// The block header.
	type Header: Parameter + traits::Header<
		Number = Self::BlockNumber,
		Hash = Self::Hash,
	>;

	/// The aggregated event type of the runtime.
	type Event: Parameter + Member + From<Event>;

	/// Maximum number of block number to block hash mappings to keep (oldest pruned first).
	type BlockHashCount: Get<Self::BlockNumber>;

	/// The maximum weight of a block.
	type MaximumBlockWeight: Get<Weight>;

	/// The maximum length of a block (in bytes).
	type MaximumBlockLength: Get<u32>;

	/// The portion of the block that is available to normal transaction. The rest can only be used
	/// by operational transactions. This can be applied to any resource limit managed by the system
	/// module, including weight and length.
	type AvailableBlockRatio: Get<Perbill>;

	/// Get the chain's current version.
	type Version: Get<RuntimeVersion>;
}

pub type DigestOf<T> = generic::Digest<<T as Trait>::Hash>;
pub type DigestItemOf<T> = generic::DigestItem<<T as Trait>::Hash>;

pub type Key = Vec<u8>;
pub type KeyValue = (Vec<u8>, Vec<u8>);

decl_module! {
	pub struct Module<T: Trait> for enum Call where origin: T::Origin {
		type Error = Error;

		/// A big dispatch that will disallow any other transaction to be included.
		// TODO: this must be preferable available for testing really (not possible at the moment).
		#[weight = SimpleDispatchInfo::MaxOperational]
		fn fill_block(origin) {
			ensure_root(origin)?;
		}

		/// Make some on-chain remark.
		#[weight = SimpleDispatchInfo::FixedNormal(10_000)]
		fn remark(origin, _remark: Vec<u8>) {
			ensure_signed(origin)?;
		}

		/// Set the number of pages in the WebAssembly environment's heap.
		#[weight = SimpleDispatchInfo::FixedOperational(10_000)]
		fn set_heap_pages(origin, pages: u64) {
			ensure_root(origin)?;
			storage::unhashed::put_raw(well_known_keys::HEAP_PAGES, &pages.encode());
		}

		/// Set the new code.
		#[weight = SimpleDispatchInfo::FixedOperational(200_000)]
		pub fn set_code(origin, new: Vec<u8>) {
			ensure_root(origin)?;
			storage::unhashed::put_raw(well_known_keys::CODE, &new);
		}

		/// Set some items of storage.
		#[weight = SimpleDispatchInfo::FixedOperational(10_000)]
		fn set_storage(origin, items: Vec<KeyValue>) {
			ensure_root(origin)?;
			for i in &items {
				storage::unhashed::put_raw(&i.0, &i.1);
			}
		}

		/// Kill some items from storage.
		#[weight = SimpleDispatchInfo::FixedOperational(10_000)]
		fn kill_storage(origin, keys: Vec<Key>) {
			ensure_root(origin)?;
			for key in &keys {
				storage::unhashed::kill(&key);
			}
		}
	}
}

/// A phase of a block's execution.
#[derive(Encode, Decode)]
#[cfg_attr(feature = "std", derive(Serialize, PartialEq, Eq, Clone, Debug))]
pub enum Phase {
	/// Applying an extrinsic.
	ApplyExtrinsic(u32),
	/// The end.
	Finalization,
}

/// Record of an event happening.
#[derive(Encode, Decode)]
#[cfg_attr(feature = "std", derive(Serialize, PartialEq, Eq, Clone, Debug))]
pub struct EventRecord<E: Parameter + Member, T> {
	/// The phase of the block it happened in.
	pub phase: Phase,
	/// The event itself.
	pub event: E,
	/// The list of the topics this event has.
	pub topics: Vec<T>,
}

decl_event!(
	/// Event for the System module.
	pub enum Event {
		/// An extrinsic completed successfully.
		ExtrinsicSuccess,
		/// An extrinsic failed.
		ExtrinsicFailed(DispatchError),
	}
);

decl_error! {
	/// Error for the System module
	pub enum Error {
		BadSignature,
		BlockFull,
		RequireSignedOrigin,
		RequireRootOrigin,
		RequireNoOrigin,
	}
}

/// Origin for the System module.
#[derive(PartialEq, Eq, Clone)]
#[cfg_attr(feature = "std", derive(Debug))]
pub enum RawOrigin<AccountId> {
	/// The system itself ordained this dispatch to happen: this is the highest privilege level.
	Root,
	/// It is signed by some public key and we provide the `AccountId`.
	Signed(AccountId),
	/// It is signed by nobody, can be either:
	/// * included and agreed upon by the validators anyway,
	/// * or unsigned transaction validated by a module.
	None,
}

impl<AccountId> From<Option<AccountId>> for RawOrigin<AccountId> {
	fn from(s: Option<AccountId>) -> RawOrigin<AccountId> {
		match s {
			Some(who) => RawOrigin::Signed(who),
			None => RawOrigin::None,
		}
	}
}

/// Exposed trait-generic origin type.
pub type Origin<T> = RawOrigin<<T as Trait>::AccountId>;

// Create a Hash with 69 for each byte,
// only used to build genesis config.
#[cfg(feature = "std")]
fn hash69<T: AsMut<[u8]> + Default>() -> T {
	let mut h = T::default();
	h.as_mut().iter_mut().for_each(|byte| *byte = 69);
	h
}

/// This type alias represents an index of an event.
///
/// We use `u32` here because this index is used as index for `Events<T>`
/// which can't contain more than `u32::max_value()` items.
type EventIndex = u32;

decl_storage! {
	trait Store for Module<T: Trait> as System {
		/// Extrinsics nonce for accounts.
		pub AccountNonce get(account_nonce): map T::AccountId => T::Index;
		/// Total extrinsics count for the current block.
		ExtrinsicCount: Option<u32>;
		/// Total weight for all extrinsics put together, for the current block.
		AllExtrinsicsWeight: Option<Weight>;
		/// Total length (in bytes) for all extrinsics put together, for the current block.
		AllExtrinsicsLen: Option<u32>;
		/// The next weight multiplier. This should be updated at the end of each block based on the
		/// saturation level (weight).
		pub NextWeightMultiplier get(next_weight_multiplier): WeightMultiplier = Default::default();
		/// Map of block numbers to block hashes.
		pub BlockHash get(block_hash) build(|_| vec![(T::BlockNumber::zero(), hash69())]): map T::BlockNumber => T::Hash;
		/// Extrinsics data for the current block (maps an extrinsic's index to its data).
		ExtrinsicData get(extrinsic_data): map u32 => Vec<u8>;
		/// Series of block headers from the last 81 blocks that acts as random seed material. This is arranged as a
		/// ring buffer with the `i8` prefix being the index into the `Vec` of the oldest hash.
		RandomMaterial get(random_material): (i8, Vec<T::Hash>);
		/// The current block number being processed. Set by `execute_block`.
		Number get(block_number) build(|_| 1.into()): T::BlockNumber;
		/// Hash of the previous block.
		ParentHash get(parent_hash) build(|_| hash69()): T::Hash;
		/// Extrinsics root of the current block, also part of the block header.
		ExtrinsicsRoot get(extrinsics_root): T::Hash;
		/// Digest of the current block, also part of the block header.
		Digest get(digest): DigestOf<T>;
		/// Events deposited for the current block.
		Events get(events): Vec<EventRecord<T::Event, T::Hash>>;
		/// The number of events in the `Events<T>` list.
		EventCount get(event_count): EventIndex;

		// TODO: https://github.com/paritytech/substrate/issues/2553
		// Possibly, we can improve it by using something like:
		// `Option<(BlockNumber, Vec<EventIndex>)>`, however in this case we won't be able to use
		// `EventTopics::append`.

		/// Mapping between a topic (represented by T::Hash) and a vector of indexes
		/// of events in the `<Events<T>>` list.
		///
		/// The first key serves no purpose. This field is declared as double_map just
		/// for convenience of using `remove_prefix`.
		///
		/// All topic vectors have deterministic storage locations depending on the topic. This
		/// allows light-clients to leverage the changes trie storage tracking mechanism and
		/// in case of changes fetch the list of events of interest.
		///
		/// The value has the type `(T::BlockNumber, EventIndex)` because if we used only just
		/// the `EventIndex` then in case if the topic has the same contents on the next block
		/// no notification will be triggered thus the event might be lost.
		EventTopics get(event_topics): double_map hasher(blake2_256) (), blake2_256(T::Hash)
			=> Vec<(T::BlockNumber, EventIndex)>;
	}
	add_extra_genesis {
		config(changes_trie_config): Option<ChangesTrieConfiguration>;
		#[serde(with = "primitives::bytes")]
		config(code): Vec<u8>;

		build(|config: &GenesisConfig| {
			use codec::Encode;

			runtime_io::set_storage(well_known_keys::CODE, &config.code);
			runtime_io::set_storage(well_known_keys::EXTRINSIC_INDEX, &0u32.encode());

			if let Some(ref changes_trie_config) = config.changes_trie_config {
				runtime_io::set_storage(
					well_known_keys::CHANGES_TRIE_CONFIG,
					&changes_trie_config.encode(),
				);
			}
		});
	}
}

pub struct EnsureRoot<AccountId>(rstd::marker::PhantomData<AccountId>);
impl<
	O: Into<Result<RawOrigin<AccountId>, O>> + From<RawOrigin<AccountId>>,
	AccountId,
> EnsureOrigin<O> for EnsureRoot<AccountId> {
	type Success = ();
	fn try_origin(o: O) -> Result<Self::Success, O> {
		o.into().and_then(|o| match o {
			RawOrigin::Root => Ok(()),
			r => Err(O::from(r)),
		})
	}
}

pub struct EnsureSigned<AccountId>(rstd::marker::PhantomData<AccountId>);
impl<
	O: Into<Result<RawOrigin<AccountId>, O>> + From<RawOrigin<AccountId>>,
	AccountId,
> EnsureOrigin<O> for EnsureSigned<AccountId> {
	type Success = AccountId;
	fn try_origin(o: O) -> Result<Self::Success, O> {
		o.into().and_then(|o| match o {
			RawOrigin::Signed(who) => Ok(who),
			r => Err(O::from(r)),
		})
	}
}

pub struct EnsureSignedBy<Who, AccountId>(rstd::marker::PhantomData<(Who, AccountId)>);
impl<
	O: Into<Result<RawOrigin<AccountId>, O>> + From<RawOrigin<AccountId>>,
	Who: Contains<AccountId>,
	AccountId: PartialEq + Clone,
> EnsureOrigin<O> for EnsureSignedBy<Who, AccountId> {
	type Success = AccountId;
	fn try_origin(o: O) -> Result<Self::Success, O> {
		o.into().and_then(|o| match o {
			RawOrigin::Signed(ref who) if Who::contains(who) => Ok(who.clone()),
			r => Err(O::from(r)),
		})
	}
}

pub struct EnsureNone<AccountId>(rstd::marker::PhantomData<AccountId>);
impl<
	O: Into<Result<RawOrigin<AccountId>, O>> + From<RawOrigin<AccountId>>,
	AccountId,
> EnsureOrigin<O> for EnsureNone<AccountId> {
	type Success = ();
	fn try_origin(o: O) -> Result<Self::Success, O> {
		o.into().and_then(|o| match o {
			RawOrigin::None => Ok(()),
			r => Err(O::from(r)),
		})
	}
}

pub struct EnsureNever<T>(rstd::marker::PhantomData<T>);
impl<O, T> EnsureOrigin<O> for EnsureNever<T> {
	type Success = T;
	fn try_origin(o: O) -> Result<Self::Success, O> {
		Err(o)
	}
}

/// Ensure that the origin `o` represents a signed extrinsic (i.e. transaction).
/// Returns `Ok` with the account that signed the extrinsic or an `Err` otherwise.
pub fn ensure_signed<OuterOrigin, AccountId>(o: OuterOrigin) -> Result<AccountId, Error>
	where OuterOrigin: Into<Result<RawOrigin<AccountId>, OuterOrigin>>
{
	match o.into() {
		Ok(RawOrigin::Signed(t)) => Ok(t),
		_ => Err(Error::RequireSignedOrigin),
	}
}

/// Ensure that the origin `o` represents the root. Returns `Ok` or an `Err` otherwise.
pub fn ensure_root<OuterOrigin, AccountId>(o: OuterOrigin) -> Result<(), Error>
	where OuterOrigin: Into<Result<RawOrigin<AccountId>, OuterOrigin>>
{
	match o.into() {
		Ok(RawOrigin::Root) => Ok(()),
		_ => Err(Error::RequireRootOrigin),
	}
}

/// Ensure that the origin `o` represents an unsigned extrinsic. Returns `Ok` or an `Err` otherwise.
pub fn ensure_none<OuterOrigin, AccountId>(o: OuterOrigin) -> Result<(), Error>
	where OuterOrigin: Into<Result<RawOrigin<AccountId>, OuterOrigin>>
{
	match o.into() {
		Ok(RawOrigin::None) => Ok(()),
		_ => Err(Error::RequireNoOrigin),
	}
}

impl<T: Trait> Module<T> {
	/// Deposits an event into this block's event record.
	pub fn deposit_event(event: impl Into<T::Event>) {
		Self::deposit_event_indexed(&[], event.into());
	}

	/// Deposits an event into this block's event record adding this event
	/// to the corresponding topic indexes.
	///
	/// This will update storage entries that correspond to the specified topics.
	/// It is expected that light-clients could subscribe to this topics.
	pub fn deposit_event_indexed(topics: &[T::Hash], event: T::Event) {
		let extrinsic_index = Self::extrinsic_index();
		let phase = extrinsic_index.map_or(Phase::Finalization, |c| Phase::ApplyExtrinsic(c));
		let event = EventRecord {
			phase,
			event,
			topics: topics.iter().cloned().collect::<Vec<_>>(),
		};

		// Index of the to be added event.
		let event_idx = {
			let old_event_count = EventCount::get();
			let new_event_count = match old_event_count.checked_add(1) {
				// We've reached the maximum number of events at this block, just
				// don't do anything and leave the event_count unaltered.
				None => return,
				Some(nc) => nc,
			};
			EventCount::put(new_event_count);
			old_event_count
		};

		// Appending can only fail if `Events<T>` can not be decoded or
		// when we try to insert more than `u32::max_value()` events.
		//
		// We perform early return if we've reached the maximum capacity of the event list,
		// so `Events<T>` seems to be corrupted. Also, this has happened after the start of execution
		// (since the event list is cleared at the block initialization).
		if <Events<T>>::append([event].into_iter()).is_err() {
			// The most sensible thing to do here is to just ignore this event and wait until the
			// new block.
			return;
		}

		let block_no = Self::block_number();
		for topic in topics {
			// The same applies here.
			if <EventTopics<T>>::append(&(), topic, &[(block_no, event_idx)]).is_err() {
				return;
			}
		}
	}

	/// Gets the index of extrinsic that is currently executing.
	pub fn extrinsic_index() -> Option<u32> {
		storage::unhashed::get(well_known_keys::EXTRINSIC_INDEX)
	}

	/// Gets extrinsics count.
	pub fn extrinsic_count() -> u32 {
		ExtrinsicCount::get().unwrap_or_default()
	}

	/// Gets a total weight of all executed extrinsics.
	pub fn all_extrinsics_weight() -> Weight {
		AllExtrinsicsWeight::get().unwrap_or_default()
	}

	pub fn all_extrinsics_len() -> u32 {
		AllExtrinsicsLen::get().unwrap_or_default()
	}

	/// Update the next weight multiplier.
	///
	/// This should be called at then end of each block, before `all_extrinsics_weight` is cleared.
	pub fn update_weight_multiplier() {
		// update the multiplier based on block weight.
		let current_weight = Self::all_extrinsics_weight();
		NextWeightMultiplier::mutate(|fm| {
			*fm = T::WeightMultiplierUpdate::convert((current_weight, *fm))
		});
	}

	/// Start the execution of a particular block.
	pub fn initialize(
		number: &T::BlockNumber,
		parent_hash: &T::Hash,
		txs_root: &T::Hash,
		digest: &DigestOf<T>,
	) {
		// populate environment
		storage::unhashed::put(well_known_keys::EXTRINSIC_INDEX, &0u32);
		<Number<T>>::put(number);
		<Digest<T>>::put(digest);
		<ParentHash<T>>::put(parent_hash);
		<BlockHash<T>>::insert(*number - One::one(), parent_hash);
		<ExtrinsicsRoot<T>>::put(txs_root);
		<RandomMaterial<T>>::mutate(|&mut(ref mut index, ref mut values)| if values.len() < 81 {
			values.push(parent_hash.clone())
		} else {
			values[*index as usize] = parent_hash.clone();
			*index = (*index + 1) % 81;
		});
		<Events<T>>::kill();
		EventCount::kill();
		<EventTopics<T>>::remove_prefix(&());
	}

	/// Remove temporary "environment" entries in storage.
	pub fn finalize() -> T::Header {
		ExtrinsicCount::kill();
		Self::update_weight_multiplier();
		AllExtrinsicsWeight::kill();
		AllExtrinsicsLen::kill();

		let number = <Number<T>>::take();
		let parent_hash = <ParentHash<T>>::take();
		let mut digest = <Digest<T>>::take();
		let extrinsics_root = <ExtrinsicsRoot<T>>::take();

		// move block hash pruning window by one block
		let block_hash_count = <T::BlockHashCount>::get();
		if number > block_hash_count {
			let to_remove = number - block_hash_count - One::one();

			// keep genesis hash
			if to_remove != Zero::zero() {
				<BlockHash<T>>::remove(to_remove);
			}
		}

		let storage_root = T::Hashing::storage_root();
		let storage_changes_root = T::Hashing::storage_changes_root(parent_hash);

		// we can't compute changes trie root earlier && put it to the Digest
		// because it will include all currently existing temporaries.
		if let Some(storage_changes_root) = storage_changes_root {
			let item = generic::DigestItem::ChangesTrieRoot(storage_changes_root);
			digest.push(item);
		}

		// The following fields
		//
		// - <Events<T>>
		// - <EventCount<T>>
		// - <EventTopics<T>>
		//
		// stay to be inspected by the client and will be cleared by `Self::initialize`.

		<T::Header as traits::Header>::new(number, extrinsics_root, storage_root, parent_hash, digest)
	}

	/// Deposits a log and ensures it matches the block's log data.
	pub fn deposit_log(item: DigestItemOf<T>) {
		let mut l = <Digest<T>>::get();
		l.push(item);
		<Digest<T>>::put(l);
	}

	/// Get the basic externalities for this module, useful for tests.
	#[cfg(any(feature = "std", test))]
	pub fn externalities() -> TestExternalities<Blake2Hasher> {
		TestExternalities::new((map![
			<BlockHash<T>>::hashed_key_for(T::BlockNumber::zero()) => [69u8; 32].encode(),
			<Number<T>>::hashed_key().to_vec() => T::BlockNumber::one().encode(),
			<ParentHash<T>>::hashed_key().to_vec() => [69u8; 32].encode()
		], map![]))
	}

	/// Set the block number to something in particular. Can be used as an alternative to
	/// `initialize` for tests that don't need to bother with the other environment entries.
	#[cfg(any(feature = "std", test))]
	pub fn set_block_number(n: T::BlockNumber) {
		<Number<T>>::put(n);
	}

	/// Sets the index of extrinsic that is currently executing.
	#[cfg(any(feature = "std", test))]
	pub fn set_extrinsic_index(extrinsic_index: u32) {
		storage::unhashed::put(well_known_keys::EXTRINSIC_INDEX, &extrinsic_index)
	}

	/// Set the parent hash number to something in particular. Can be used as an alternative to
	/// `initialize` for tests that don't need to bother with the other environment entries.
	#[cfg(any(feature = "std", test))]
	pub fn set_parent_hash(n: T::Hash) {
		<ParentHash<T>>::put(n);
	}

	/// Return the chain's current runtime version.
	pub fn runtime_version() -> RuntimeVersion { T::Version::get() }

	/// Get the basic random seed.
	///
	/// In general you won't want to use this, but rather `Self::random` which
	/// allows you to give a subject for the random result and whose value will
	/// be independently low-influence random from any other such seeds.
	pub fn random_seed() -> T::Hash {
		Self::random(&[][..])
	}

	/// Get a low-influence "random" value.
	///
	/// Being a deterministic block chain, real randomness is difficult to come
	/// by. This gives you something that approximates it. `subject` is a
	/// context identifier and allows you to get a different result to other
	/// callers of this function; use it like `random(&b"my context"[..])`.
	///
	/// This is initially implemented through a low-influence "triplet mix"
	/// convolution of previous block hash values. In the future it will be
	/// generated from a secure verifiable random function (VRF).
	///
	/// ### Security Notes
	///
	/// This randomness uses a low-influence function, drawing upon the block
	/// hashes from the previous 81 blocks. Its result for any given subject
	/// will be known in advance by the block producer of this block (and,
	/// indeed, anyone who knows the block's `parent_hash`). However, it is
	/// mostly impossible for the producer of this block *alone* to influence
	/// the value of this hash. A sizable minority of dishonest and coordinating
	/// block producers would be required in order to affect this value. If that
	/// is an insufficient security guarantee then two things can be used to
	/// improve this randomness:
	///
	/// - Name, in advance, the block number whose random value will be used;
	///   ensure your module retains a buffer of previous random values for its
	///   subject and then index into these in order to obviate the ability of
	///   your user to look up the parent hash and choose when to transact based
	///   upon it.
	/// - Require your user to first commit to an additional value by first
	///   posting its hash. Require them to reveal the value to determine the
	///   final result, hashing it with the output of this random function. This
	///   reduces the ability of a cabal of block producers from conspiring
	///   against individuals.
	///
	/// WARNING: Hashing the result of this function will remove any
	/// low-influnce properties it has and mean that all bits of the resulting
	/// value are entirely manipulatable by the author of the parent block, who
	/// can determine the value of `parent_hash`.
	pub fn random(subject: &[u8]) -> T::Hash {
		let (index, hash_series) = <RandomMaterial<T>>::get();
		if hash_series.len() > 0 {
			// Always the case after block 1 is initialised.
			hash_series.iter()
				.cycle()
				.skip(index as usize)
				.take(81)
				.enumerate()
				.map(|(i, h)| (i as i8, subject, h).using_encoded(T::Hashing::hash))
				.triplet_mix()
		} else {
			T::Hash::default()
		}
	}

	/// Increment a particular account's nonce by 1.
	pub fn inc_account_nonce(who: &T::AccountId) {
		<AccountNonce<T>>::insert(who, Self::account_nonce(who) + T::Index::one());
	}

	/// Note what the extrinsic data of the current extrinsic index is. If this
	/// is called, then ensure `derive_extrinsics` is also called before
	/// block-building is completed.
	///
	/// NOTE: This function is called only when the block is being constructed locally.
	/// `execute_block` doesn't note any extrinsics.
	pub fn note_extrinsic(encoded_xt: Vec<u8>) {
		ExtrinsicData::insert(Self::extrinsic_index().unwrap_or_default(), encoded_xt);
	}

	/// To be called immediately after an extrinsic has been applied.
	pub fn note_applied_extrinsic(r: &ApplyOutcome, _encoded_len: u32) {
		Self::deposit_event(
			match r {
				Ok(()) => Event::ExtrinsicSuccess,
				Err(err) => Event::ExtrinsicFailed(err.clone()),
			}
		);

		let next_extrinsic_index = Self::extrinsic_index().unwrap_or_default() + 1u32;

		storage::unhashed::put(well_known_keys::EXTRINSIC_INDEX, &next_extrinsic_index);
	}

	/// To be called immediately after `note_applied_extrinsic` of the last extrinsic of the block
	/// has been called.
	pub fn note_finished_extrinsics() {
		let extrinsic_index: u32 = storage::unhashed::take(well_known_keys::EXTRINSIC_INDEX)
			.unwrap_or_default();
		ExtrinsicCount::put(extrinsic_index);
	}

	/// Remove all extrinsic data and save the extrinsics trie root.
	pub fn derive_extrinsics() {
		let extrinsics = (0..ExtrinsicCount::get().unwrap_or_default())
			.map(ExtrinsicData::take).collect();
		let xts_root = extrinsics_data_root::<T::Hashing>(extrinsics);
		<ExtrinsicsRoot<T>>::put(xts_root);
	}
}

/// resource limit check.
#[derive(Encode, Decode, Clone, Eq, PartialEq)]
pub struct CheckWeight<T: Trait + Send + Sync>(PhantomData<T>);

impl<T: Trait + Send + Sync> CheckWeight<T> {
	/// Get the quota ratio of each dispatch class type. This indicates that all operational
	/// dispatches can use the full capacity of any resource, while user-triggered ones can consume
	/// a portion.
	fn get_dispatch_limit_ratio(class: DispatchClass) -> Perbill {
		match class {
			DispatchClass::Operational => Perbill::one(),
			// TODO: this must be some sort of a constant.
			DispatchClass::Normal => T::AvailableBlockRatio::get(),
		}
	}

	/// Checks if the current extrinsic can fit into the block with respect to block weight limits.
	///
	/// Upon successes, it returns the new block weight as a `Result`.
	fn check_weight(info: DispatchInfo) -> Result<Weight, TransactionValidityError> {
		let current_weight = Module::<T>::all_extrinsics_weight();
		let maximum_weight = T::MaximumBlockWeight::get();
		let limit = Self::get_dispatch_limit_ratio(info.class) * maximum_weight;
		let added_weight = info.weight.min(limit);
		let next_weight = current_weight.saturating_add(added_weight);
		if next_weight > limit {
			Err(InvalidTransaction::ExhaustsResources.into())
		} else {
			Ok(next_weight)
		}
	}

	/// Checks if the current extrinsic can fit into the block with respect to block length limits.
	///
	/// Upon successes, it returns the new block length as a `Result`.
	fn check_block_length(info: DispatchInfo, len: usize) -> Result<u32, TransactionValidityError> {
		let current_len = Module::<T>::all_extrinsics_len();
		let maximum_len = T::MaximumBlockLength::get();
		let limit = Self::get_dispatch_limit_ratio(info.class) * maximum_len;
		let added_len = len as u32;
		let next_len = current_len.saturating_add(added_len);
		if next_len > limit {
			Err(InvalidTransaction::ExhaustsResources.into())
		} else {
			Ok(next_len)
		}
	}

	/// get the priority of an extrinsic denoted by `info`.
	fn get_priority(info: DispatchInfo) -> TransactionPriority {
		match info.class {
			DispatchClass::Normal => info.weight.into(),
			DispatchClass::Operational => Bounded::max_value()
		}
	}

	/// Creates new `SignedExtension` to check weight of the extrinsic.
	pub fn new() -> Self {
		Self(PhantomData)
	}
}

impl<T: Trait + Send + Sync> SignedExtension for CheckWeight<T> {
	type AccountId = T::AccountId;
	type Call = T::Call;
	type AdditionalSigned = ();
	type Pre = ();

	fn additional_signed(&self) -> rstd::result::Result<(), TransactionValidityError> { Ok(()) }

	fn pre_dispatch(
		self,
		_who: &Self::AccountId,
		_call: &Self::Call,
		info: DispatchInfo,
		len: usize,
	) -> Result<(), ApplyError> {
		let next_len = Self::check_block_length(info, len)?;
		AllExtrinsicsLen::put(next_len);
		let next_weight = Self::check_weight(info)?;
		AllExtrinsicsWeight::put(next_weight);
		Ok(())
	}

	fn validate(
		&self,
		_who: &Self::AccountId,
		_call: &Self::Call,
		info: DispatchInfo,
		len: usize,
	) -> TransactionValidity {
		// There is no point in writing to storage here since changes are discarded. This basically
		// discards any transaction which is bigger than the length or weight limit **alone**, which
		// is a guarantee that it will fail in the pre-dispatch phase.
		if let Err(e) = Self::check_block_length(info, len) {
			return Err(e);
		}

		if let Err(e) = Self::check_weight(info) {
			return Err(e);
		}

		Ok(ValidTransaction { priority: Self::get_priority(info), ..Default::default() })
	}
}

#[cfg(feature = "std")]
impl<T: Trait + Send + Sync> rstd::fmt::Debug for CheckWeight<T> {
	fn fmt(&self, f: &mut rstd::fmt::Formatter) -> rstd::fmt::Result {
		write!(f, "CheckWeight<T>")
	}
}

/// Nonce check and increment to give replay protection for transactions.
#[derive(Encode, Decode, Clone, Eq, PartialEq)]
pub struct CheckNonce<T: Trait>(#[codec(compact)] T::Index);

impl<T: Trait> CheckNonce<T> {
	/// utility constructor. Used only in client/factory code.
	pub fn from(nonce: T::Index) -> Self {
		Self(nonce)
	}
}

#[cfg(feature = "std")]
impl<T: Trait> rstd::fmt::Debug for CheckNonce<T> {
	fn fmt(&self, f: &mut rstd::fmt::Formatter) -> rstd::fmt::Result {
		self.0.fmt(f)
	}
}

impl<T: Trait> SignedExtension for CheckNonce<T> {
	type AccountId = T::AccountId;
	type Call = T::Call;
	type AdditionalSigned = ();
	type Pre = ();

	fn additional_signed(&self) -> rstd::result::Result<(), TransactionValidityError> { Ok(()) }

	fn pre_dispatch(
		self,
		who: &Self::AccountId,
		_call: &Self::Call,
		_info: DispatchInfo,
		_len: usize,
	) -> Result<(), ApplyError> {
		let expected = <AccountNonce<T>>::get(who);
		if self.0 != expected {
			return Err(
				if self.0 < expected {
					InvalidTransaction::Stale
				} else {
					InvalidTransaction::Future
				}.into()
			)
		}

		<AccountNonce<T>>::insert(who, expected + T::Index::one());
		Ok(())
	}

	fn validate(
		&self,
		who: &Self::AccountId,
		_call: &Self::Call,
		info: DispatchInfo,
		_len: usize,
	) -> TransactionValidity {
		// check index
		let expected = <AccountNonce<T>>::get(who);
		if self.0 < expected {
			return InvalidTransaction::Stale.into()
		}

		let provides = vec![Encode::encode(&(who, self.0))];
		let requires = if expected < self.0 {
			vec![Encode::encode(&(who, self.0 - One::one()))]
		} else {
			vec![]
		};

		Ok(ValidTransaction {
			priority: info.weight as TransactionPriority,
			requires,
			provides,
			longevity: TransactionLongevity::max_value(),
			propagate: true,
		})
	}
}

/// Check for transaction mortality.
#[derive(Encode, Decode, Clone, Eq, PartialEq)]
pub struct CheckEra<T: Trait + Send + Sync>((Era, rstd::marker::PhantomData<T>));

impl<T: Trait + Send + Sync> CheckEra<T> {
	/// utility constructor. Used only in client/factory code.
	pub fn from(era: Era) -> Self {
		Self((era, rstd::marker::PhantomData))
	}
}

#[cfg(feature = "std")]
impl<T: Trait + Send + Sync> rstd::fmt::Debug for CheckEra<T> {
	fn fmt(&self, f: &mut rstd::fmt::Formatter) -> rstd::fmt::Result {
		self.0.fmt(f)
	}
}

impl<T: Trait + Send + Sync> SignedExtension for CheckEra<T> {
	type AccountId = T::AccountId;
	type Call = T::Call;
	type AdditionalSigned = T::Hash;
	type Pre = ();

	fn validate(
		&self,
		_who: &Self::AccountId,
		_call: &Self::Call,
		_info: DispatchInfo,
		_len: usize,
	) -> TransactionValidity {
		let current_u64 = <Module<T>>::block_number().saturated_into::<u64>();
		let valid_till = (self.0).0.death(current_u64);
		Ok(ValidTransaction {
			longevity: valid_till.saturating_sub(current_u64),
			..Default::default()
		})
	}

	fn additional_signed(&self) -> Result<Self::AdditionalSigned, TransactionValidityError> {
		let current_u64 = <Module<T>>::block_number().saturated_into::<u64>();
		let n = (self.0).0.birth(current_u64).saturated_into::<T::BlockNumber>();
		if !<BlockHash<T>>::exists(n) {
			Err(InvalidTransaction::AncientBirthBlock.into())
		} else {
			Ok(<Module<T>>::block_hash(n))
		}
	}
}

/// Nonce check and increment to give replay protection for transactions.
#[derive(Encode, Decode, Clone, Eq, PartialEq)]
pub struct CheckGenesis<T: Trait + Send + Sync>(rstd::marker::PhantomData<T>);

#[cfg(feature = "std")]
impl<T: Trait + Send + Sync> rstd::fmt::Debug for CheckGenesis<T> {
	fn fmt(&self, _f: &mut rstd::fmt::Formatter) -> rstd::fmt::Result {
		Ok(())
	}
}

impl<T: Trait + Send + Sync> CheckGenesis<T> {
	/// Creates new `SignedExtension` to check genesis hash.
	pub fn new() -> Self {
		Self(rstd::marker::PhantomData)
	}
}

impl<T: Trait + Send + Sync> SignedExtension for CheckGenesis<T> {
	type AccountId = T::AccountId;
	type Call = <T as Trait>::Call;
	type AdditionalSigned = T::Hash;
	type Pre = ();

	fn additional_signed(&self) -> Result<Self::AdditionalSigned, TransactionValidityError> {
		Ok(<Module<T>>::block_hash(T::BlockNumber::zero()))
	}
}

/// Ensure the runtime version registered in the transaction is the same as at present.
#[derive(Encode, Decode, Clone, Eq, PartialEq)]
pub struct CheckVersion<T: Trait + Send + Sync>(rstd::marker::PhantomData<T>);

#[cfg(feature = "std")]
impl<T: Trait + Send + Sync> rstd::fmt::Debug for CheckVersion<T> {
	fn fmt(&self, _f: &mut rstd::fmt::Formatter) -> rstd::fmt::Result {
		Ok(())
	}
}

impl<T: Trait + Send + Sync> CheckVersion<T> {
	/// Create new `SignedExtension` to check runtime version.
	pub fn new() -> Self {
		Self(rstd::marker::PhantomData)
	}
}

impl<T: Trait + Send + Sync> SignedExtension for CheckVersion<T> {
	type AccountId = T::AccountId;
	type Call = <T as Trait>::Call;
	type AdditionalSigned = u32;
	type Pre = ();

	fn additional_signed(&self) -> Result<Self::AdditionalSigned, TransactionValidityError> {
		Ok(<Module<T>>::runtime_version().spec_version)
	}
}

pub struct ChainContext<T>(rstd::marker::PhantomData<T>);
impl<T> Default for ChainContext<T> {
	fn default() -> Self {
		ChainContext(rstd::marker::PhantomData)
	}
}

impl<T: Trait> Lookup for ChainContext<T> {
	type Source = <T::Lookup as StaticLookup>::Source;
	type Target = <T::Lookup as StaticLookup>::Target;

	fn lookup(&self, s: Self::Source) -> Result<Self::Target, LookupError> {
		<T::Lookup as StaticLookup>::lookup(s)
	}
}

#[cfg(test)]
mod tests {
	use super::*;
	use runtime_io::with_externalities;
	use primitives::H256;
	use sr_primitives::{traits::{BlakeTwo256, IdentityLookup}, testing::Header, DispatchError};
	use support::{impl_outer_origin, parameter_types};

	impl_outer_origin! {
		pub enum Origin for Test where system = super {}
	}

	#[derive(Clone, Eq, PartialEq)]
	pub struct Test;

	parameter_types! {
		pub const BlockHashCount: u64 = 10;
		pub const MaximumBlockWeight: Weight = 1024;
		pub const AvailableBlockRatio: Perbill = Perbill::from_percent(75);
		pub const MaximumBlockLength: u32 = 1024;
	}

	impl Trait for Test {
		type Origin = Origin;
		type Call = ();
		type Index = u64;
		type BlockNumber = u64;
		type Hash = H256;
		type Hashing = BlakeTwo256;
		type AccountId = u64;
		type Lookup = IdentityLookup<Self::AccountId>;
		type Header = Header;
		type WeightMultiplierUpdate = ();
		type Event = u16;
		type BlockHashCount = BlockHashCount;
		type MaximumBlockWeight = MaximumBlockWeight;
		type AvailableBlockRatio = AvailableBlockRatio;
		type MaximumBlockLength = MaximumBlockLength;
		type Version = ();
	}

	impl From<Event> for u16 {
		fn from(e: Event) -> u16 {
			match e {
				Event::ExtrinsicSuccess => 100,
				Event::ExtrinsicFailed(_) => 101,
			}
		}
	}

	type System = Module<Test>;

	const CALL: &<Test as Trait>::Call = &();

	fn new_test_ext() -> runtime_io::TestExternalities<Blake2Hasher> {
		GenesisConfig::default().build_storage::<Test>().unwrap().into()
	}

	fn normal_weight_limit() -> Weight {
		<Test as Trait>::AvailableBlockRatio::get() * <Test as Trait>::MaximumBlockWeight::get()
	}

	fn normal_length_limit() -> u32 {
		<Test as Trait>::AvailableBlockRatio::get() * <Test as Trait>::MaximumBlockLength::get()
	}

	#[test]
	fn origin_works() {
		let o = Origin::from(RawOrigin::<u64>::Signed(1u64));
		let x: Result<RawOrigin<u64>, Origin> = o.into();
		assert_eq!(x, Ok(RawOrigin::<u64>::Signed(1u64)));
	}

	#[test]
	fn deposit_event_should_work() {
		with_externalities(&mut new_test_ext(), || {
			System::initialize(&1, &[0u8; 32].into(), &[0u8; 32].into(), &Default::default());
			System::note_finished_extrinsics();
			System::deposit_event(1u16);
			System::finalize();
			assert_eq!(
				System::events(),
				vec![
					EventRecord {
						phase: Phase::Finalization,
						event: 1u16,
						topics: vec![],
					}
				]
			);

			System::initialize(&2, &[0u8; 32].into(), &[0u8; 32].into(), &Default::default());
			System::deposit_event(42u16);
			System::note_applied_extrinsic(&Ok(()), 0);
			System::note_applied_extrinsic(&Err(DispatchError::new(Some(1), 2, None)), 0);
			System::note_finished_extrinsics();
			System::deposit_event(3u16);
			System::finalize();
			assert_eq!(
				System::events(),
				vec![
					EventRecord { phase: Phase::ApplyExtrinsic(0), event: 42u16, topics: vec![] },
					EventRecord { phase: Phase::ApplyExtrinsic(0), event: 100u16, topics: vec![] },
					EventRecord { phase: Phase::ApplyExtrinsic(1), event: 101u16, topics: vec![] },
					EventRecord { phase: Phase::Finalization, event: 3u16, topics: vec![] }
				]
			);
		});
	}

	#[test]
	fn deposit_event_topics() {
		with_externalities(&mut new_test_ext(), || {
			const BLOCK_NUMBER: u64 = 1;

			System::initialize(&BLOCK_NUMBER, &[0u8; 32].into(), &[0u8; 32].into(), &Default::default());
			System::note_finished_extrinsics();

			let topics = vec![
				H256::repeat_byte(1),
				H256::repeat_byte(2),
				H256::repeat_byte(3),
			];

			// We deposit a few events with different sets of topics.
			System::deposit_event_indexed(&topics[0..3], 1u16);
			System::deposit_event_indexed(&topics[0..1], 2u16);
			System::deposit_event_indexed(&topics[1..2], 3u16);

			System::finalize();

			// Check that topics are reflected in the event record.
			assert_eq!(
				System::events(),
				vec![
					EventRecord {
						phase: Phase::Finalization,
						event: 1u16,
						topics: topics[0..3].to_vec(),
					},
					EventRecord {
						phase: Phase::Finalization,
						event: 2u16,
						topics: topics[0..1].to_vec(),
					},
					EventRecord {
						phase: Phase::Finalization,
						event: 3u16,
						topics: topics[1..2].to_vec(),
					}
				]
			);

			// Check that the topic-events mapping reflects the deposited topics.
			// Note that these are indexes of the events.
			assert_eq!(
				System::event_topics(&(), &topics[0]),
				vec![(BLOCK_NUMBER, 0), (BLOCK_NUMBER, 1)],
			);
			assert_eq!(
				System::event_topics(&(), &topics[1]),
				vec![(BLOCK_NUMBER, 0), (BLOCK_NUMBER, 2)],
			);
			assert_eq!(
				System::event_topics(&(), &topics[2]),
				vec![(BLOCK_NUMBER, 0)],
			);
		});
	}

	#[test]
	fn prunes_block_hash_mappings() {
		with_externalities(&mut new_test_ext(), || {
			// simulate import of 15 blocks
			for n in 1..=15 {
				System::initialize(
					&n,
					&[n as u8 - 1; 32].into(),
					&[0u8; 32].into(),
					&Default::default(),
				);

				System::finalize();
			}

			// first 5 block hashes are pruned
			for n in 0..5 {
				assert_eq!(
					System::block_hash(n),
					H256::zero(),
				);
			}

			// the remaining 10 are kept
			for n in 5..15 {
				assert_eq!(
					System::block_hash(n),
					[n as u8; 32].into(),
				);
			}
		})
	}

	#[test]
	fn signed_ext_check_nonce_works() {
		with_externalities(&mut new_test_ext(), || {
			<AccountNonce<Test>>::insert(1, 1);
			let info = DispatchInfo::default();
			let len = 0_usize;
			// stale
			assert!(CheckNonce::<Test>(0).validate(&1, CALL, info, len).is_err());
			assert!(CheckNonce::<Test>(0).pre_dispatch(&1, CALL, info, len).is_err());
			// correct
			assert!(CheckNonce::<Test>(1).validate(&1, CALL, info, len).is_ok());
			assert!(CheckNonce::<Test>(1).pre_dispatch(&1, CALL, info, len).is_ok());
			// future
			assert!(CheckNonce::<Test>(5).validate(&1, CALL, info, len).is_ok());
			assert!(CheckNonce::<Test>(5).pre_dispatch(&1, CALL, info, len).is_err());
		})
	}

	#[test]
	fn signed_ext_check_weight_works_normal_tx() {
		with_externalities(&mut new_test_ext(), || {
			let normal_limit = normal_weight_limit();
			let small = DispatchInfo { weight: 100, ..Default::default() };
			let medium = DispatchInfo {
				weight: normal_limit - 1,
				..Default::default()
			};
			let big = DispatchInfo {
				weight: normal_limit + 1,
				..Default::default()
			};
			let len = 0_usize;

			let reset_check_weight = |i, f, s| {
				AllExtrinsicsWeight::put(s);
				let r = CheckWeight::<Test>(PhantomData).pre_dispatch(&1, CALL, i, len);
				if f { assert!(r.is_err()) } else { assert!(r.is_ok()) }
			};

			reset_check_weight(small, false, 0);
			reset_check_weight(medium, false, 0);
			reset_check_weight(big, true, 1);
		})
	}

	#[test]
	fn signed_ext_check_weight_fee_works() {
		with_externalities(&mut new_test_ext(), || {
			let free = DispatchInfo { weight: 0, ..Default::default() };
			let len = 0_usize;

			assert_eq!(System::all_extrinsics_weight(), 0);
			let r = CheckWeight::<Test>(PhantomData).pre_dispatch(&1, CALL, free, len);
			assert!(r.is_ok());
			assert_eq!(System::all_extrinsics_weight(), 0);
		})
	}

	#[test]
	fn signed_ext_check_weight_max_works() {
		with_externalities(&mut new_test_ext(), || {
			let max = DispatchInfo { weight: Weight::max_value(), ..Default::default() };
			let len = 0_usize;
			let normal_limit = normal_weight_limit();

			assert_eq!(System::all_extrinsics_weight(), 0);
			let r = CheckWeight::<Test>(PhantomData).pre_dispatch(&1, CALL, max, len);
			assert!(r.is_ok());
			assert_eq!(System::all_extrinsics_weight(), normal_limit);
		})
	}

	#[test]
	fn signed_ext_check_weight_works_operational_tx() {
		with_externalities(&mut new_test_ext(), || {
			let normal = DispatchInfo { weight: 100, ..Default::default() };
			let op = DispatchInfo { weight: 100, class: DispatchClass::Operational };
			let len = 0_usize;
			let normal_limit = normal_weight_limit();

			// given almost full block
			AllExtrinsicsWeight::put(normal_limit);
			// will not fit.
			assert!(CheckWeight::<Test>(PhantomData).pre_dispatch(&1, CALL, normal, len).is_err());
			// will fit.
			assert!(CheckWeight::<Test>(PhantomData).pre_dispatch(&1, CALL, op, len).is_ok());

			// likewise for length limit.
			let len = 100_usize;
			AllExtrinsicsLen::put(normal_length_limit());
			assert!(CheckWeight::<Test>(PhantomData).pre_dispatch(&1, CALL, normal, len).is_err());
			assert!(CheckWeight::<Test>(PhantomData).pre_dispatch(&1, CALL, op, len).is_ok());
		})
	}

	#[test]
	fn signed_ext_check_weight_priority_works() {
		with_externalities(&mut new_test_ext(), || {
			let normal = DispatchInfo { weight: 100, class: DispatchClass::Normal };
			let op = DispatchInfo { weight: 100, class: DispatchClass::Operational };
			let len = 0_usize;

			let priority = CheckWeight::<Test>(PhantomData)
				.validate(&1, CALL, normal, len)
				.unwrap()
				.priority;
			assert_eq!(priority, 100);

			let priority = CheckWeight::<Test>(PhantomData)
				.validate(&1, CALL, op, len)
				.unwrap()
				.priority;
			assert_eq!(priority, Bounded::max_value());
		})
	}

	#[test]
	fn signed_ext_check_weight_block_size_works() {
		with_externalities(&mut new_test_ext(), || {
			let normal = DispatchInfo::default();
			let normal_limit = normal_weight_limit() as usize;
			let reset_check_weight = |tx, s, f| {
				AllExtrinsicsLen::put(0);
				let r = CheckWeight::<Test>(PhantomData).pre_dispatch(&1, CALL, tx, s);
				if f { assert!(r.is_err()) } else { assert!(r.is_ok()) }
			};

			reset_check_weight(normal, normal_limit - 1, false);
			reset_check_weight(normal, normal_limit, false);
			reset_check_weight(normal, normal_limit + 1, true);

			// Operational ones don't have this limit.
			let op = DispatchInfo { weight: 0, class: DispatchClass::Operational };
			reset_check_weight(op, normal_limit, false);
			reset_check_weight(op, normal_limit + 100, false);
			reset_check_weight(op, 1024, false);
			reset_check_weight(op, 1025, true);
		})
	}

	#[test]
	fn signed_ext_check_era_should_work() {
		with_externalities(&mut new_test_ext(), || {
			// future
			assert_eq!(
				CheckEra::<Test>::from(Era::mortal(4, 2)).additional_signed().err().unwrap(),
				InvalidTransaction::AncientBirthBlock.into(),
			);

			// correct
			System::set_block_number(13);
			<BlockHash<Test>>::insert(12, H256::repeat_byte(1));
			assert!(CheckEra::<Test>::from(Era::mortal(4, 12)).additional_signed().is_ok());
		})
	}

	#[test]
	fn signed_ext_check_era_should_change_longevity() {
		with_externalities(&mut new_test_ext(), || {
			let normal = DispatchInfo { weight: 100, class: DispatchClass::Normal };
			let len = 0_usize;
			let ext = (
				CheckWeight::<Test>(PhantomData),
				CheckEra::<Test>::from(Era::mortal(16, 256)),
			);
			System::set_block_number(17);
			<BlockHash<Test>>::insert(16, H256::repeat_byte(1));

			assert_eq!(ext.validate(&1, CALL, normal, len).unwrap().longevity, 15);
		})
	}
}<|MERGE_RESOLUTION|>--- conflicted
+++ resolved
@@ -93,36 +93,12 @@
 use rstd::prelude::*;
 #[cfg(any(feature = "std", test))]
 use rstd::map;
-<<<<<<< HEAD
-use rstd::marker::PhantomData;
-use sr_version::RuntimeVersion;
-use sr_primitives::{
-	generic::{self, Era}, Perbill, ApplyError, ApplyOutcome, DispatchError,
-	weights::{Weight, DispatchInfo, DispatchClass, WeightMultiplier, SimpleDispatchInfo},
-	transaction_validity::{
-		ValidTransaction, TransactionPriority, TransactionLongevity, TransactionValidityError,
-		InvalidTransaction, TransactionValidity,
-	},
-	traits::{
-		self, CheckEqual, SimpleArithmetic, Zero, SignedExtension, Convert, Lookup, LookupError,
-		SimpleBitOps, Hash, Member, MaybeDisplay, EnsureOrigin, SaturatedConversion,
-		MaybeSerializeDebugButNotDeserialize, MaybeSerializeDebug, StaticLookup, One, Bounded,
-	},
-};
-
-use primitives::storage::well_known_keys;
-use support::{
-	storage, decl_module, decl_event, decl_storage, StorageDoubleMap, StorageValue, StorageMap,
-	Parameter, traits::{Contains, Get}, decl_error,
-};
-=======
 use primitives::traits::{self, CheckEqual, SimpleArithmetic, SimpleBitOps, Zero, One, Bounded, Lookup,
 	Hash, Member, MaybeDisplay, EnsureOrigin, Digest as DigestT, As, CurrentHeight, BlockNumberToHash,
 	MaybeSerializeDebugButNotDeserialize, MaybeSerializeDebug, StaticLookup};
 use substrate_primitives::storage::well_known_keys;
 use srml_support::{storage, StorageValue, StorageMap, Parameter, decl_module, decl_event,
 	decl_storage, for_each_tuple};
->>>>>>> cc1d67e9
 use safe_mix::TripletMix;
 use codec::{Encode, Decode};
 
@@ -141,9 +117,6 @@
 	fn on_new_account(who: &AccountId);
 }
 
-<<<<<<< HEAD
-/// Determiner to say whether a given account is unused.
-=======
 macro_rules! impl_on_new_account {
 	() => (
 		impl<AccountId> OnNewAccount<AccountId> for () {
@@ -163,7 +136,6 @@
 for_each_tuple!(impl_on_new_account);
 
 /// Determinator to say whether a given account is unused.
->>>>>>> cc1d67e9
 pub trait IsDeadAccount<AccountId> {
 	/// Is the given account dead?
 	fn is_dead_account(who: &AccountId) -> bool;
