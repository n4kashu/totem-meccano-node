--- conflicted
+++ resolved
@@ -5,14 +5,9 @@
 edition = "2018"
 
 [dependencies]
-<<<<<<< HEAD
-serde = { version = "1.0", optional = true, features = ["derive"] }
-codec = { package = "parity-scale-codec", version = "1.0.0", default-features = false, features = ["derive"] }
-=======
 hex-literal = "0.1.0"
 serde = { version = "1.0", optional = true, features = ["derive"] }
 parity-codec = { version = "3.3", default-features = false, features = ["derive"] }
->>>>>>> cc1d67e9
 rstd = { package = "sr-std", path = "../../core/sr-std", default-features = false }
 sr-primitives = { path = "../../core/sr-primitives", default-features = false }
 support = { package = "srml-support", path = "../support", default-features = false }
@@ -27,11 +22,7 @@
 default = ["std"]
 std = [
 	"serde",
-<<<<<<< HEAD
-	"codec/std",
-=======
 	"parity-codec/std",
->>>>>>> cc1d67e9
 	"rstd/std",
 	"sr-primitives/std",
 	"support/std",
