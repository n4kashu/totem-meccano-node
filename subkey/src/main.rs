// Copyright 2018-2019 Parity Technologies (UK) Ltd.
// This file is part of Substrate.

// Substrate is free software: you can redistribute it and/or modify
// it under the terms of the GNU General Public License as published by
// the Free Software Foundation, either version 3 of the License, or
// (at your option) any later version.

// Substrate is distributed in the hope that it will be useful,
// but WITHOUT ANY WARRANTY; without even the implied warranty of
// MERCHANTABILITY or FITNESS FOR A PARTICULAR PURPOSE.  See the
// GNU General Public License for more details.

// You should have received a copy of the GNU General Public License
// along with Substrate.  If not, see <http://www.gnu.org/licenses/>.

#![cfg_attr(feature = "bench", feature(test))]
#[cfg(feature = "bench")]
extern crate test;

<<<<<<< HEAD
use bip39::{Language, Mnemonic, MnemonicType};
use clap::{load_yaml, App, ArgMatches};
use codec::{Decode, Encode};
use hex_literal::hex;
use node_primitives::{Balance, Hash, Index};
use node_runtime::{BalancesCall, Call, Runtime, SignedPayload, UncheckedExtrinsic, VERSION};
use primitives::{
	crypto::{set_default_ss58_version, Ss58AddressFormat, Ss58Codec},
	ed25519, sr25519, Pair, Public, H256, hexdisplay::HexDisplay,
};
use sr_primitives::generic::Era;
use std::{
	convert::TryInto,
	io::{stdin, Read},
	str::FromStr,
};
=======
extern crate substrate_bip39;
extern crate rustc_hex;
#[macro_use] extern crate hex_literal;

use std::io::{stdin, Read};
use clap::load_yaml;
use rand::{RngCore, rngs::OsRng};
use substrate_bip39::mini_secret_from_entropy;
use bip39::{Mnemonic, Language, MnemonicType};
use substrate_primitives::{ed25519, sr25519, hexdisplay::HexDisplay, Pair, crypto::Ss58Codec, blake2_256};
use parity_codec::{Encode, Decode, Compact};
use sr_primitives::generic::Era;
use schnorrkel::keys::MiniSecretKey;
use node_primitives::{Balance, Index, Hash};
use node_runtime::{Call, UncheckedExtrinsic, BalancesCall};
>>>>>>> cc1d67e9

mod vanity;

trait Crypto: Sized {
	type Pair: Pair<Public = Self::Public>;
	type Public: Public + Ss58Codec + AsRef<[u8]> + std::hash::Hash;
	fn pair_from_suri(suri: &str, password: Option<&str>) -> Self::Pair {
		Self::Pair::from_string(suri, password).expect("Invalid phrase")
	}
	fn ss58_from_pair(pair: &Self::Pair) -> String {
		pair.public().to_ss58check()
	}
	fn public_from_pair(pair: &Self::Pair) -> Self::Public {
		pair.public()
	}
	fn print_from_uri(
		uri: &str,
		password: Option<&str>,
		network_override: Option<Ss58AddressFormat>,
	) where
		<Self::Pair as Pair>::Public: PublicT,
	{
		if let Ok((pair, seed)) = Self::Pair::from_phrase(uri, password) {
			let public_key = Self::public_from_pair(&pair);
			println!("Secret phrase `{}` is account:\n  Secret seed: {}\n  Public key (hex): {}\n  Address (SS58): {}",
				uri,
				format_seed::<Self>(seed),
				format_public_key::<Self>(public_key),
				Self::ss58_from_pair(&pair)
			);
		} else if let Ok(pair) = Self::Pair::from_string(uri, password) {
			let public_key = Self::public_from_pair(&pair);
			println!(
				"Secret Key URI `{}` is account:\n  Public key (hex): {}\n  Address (SS58): {}",
				uri,
				format_public_key::<Self>(public_key),
				Self::ss58_from_pair(&pair)
			);
		} else if let Ok((public_key, v)) =
			<Self::Pair as Pair>::Public::from_string_with_version(uri)
		{
			let v = network_override.unwrap_or(v);
			println!("Public Key URI `{}` is account:\n  Network ID/version: {}\n  Public key (hex): {}\n  Address (SS58): {}",
				uri,
				String::from(v),
				format_public_key::<Self>(public_key.clone()),
				public_key.to_ss58check_with_version(v)
			);
		} else {
			println!("Invalid phrase/URI given");
		}
	}
}

struct Ed25519;

impl Crypto for Ed25519 {
	type Pair = ed25519::Pair;
	type Public = ed25519::Public;

	fn pair_from_suri(suri: &str, password_override: Option<&str>) -> Self::Pair {
		ed25519::Pair::from_legacy_string(suri, password_override)
	}
}

struct Sr25519;

impl Crypto for Sr25519 {
	type Pair = sr25519::Pair;
	type Public = sr25519::Public;
}

type SignatureOf<C> = <<C as Crypto>::Pair as Pair>::Signature;
type PublicOf<C> = <<C as Crypto>::Pair as Pair>::Public;
type SeedOf<C> = <<C as Crypto>::Pair as Pair>::Seed;

trait SignatureT: AsRef<[u8]> + AsMut<[u8]> + Default {}
trait PublicT: Sized + AsRef<[u8]> + Ss58Codec {}

impl SignatureT for sr25519::Signature {}
impl SignatureT for ed25519::Signature {}
impl PublicT for sr25519::Public {}
impl PublicT for ed25519::Public {}

fn main() {
	let yaml = load_yaml!("cli.yml");
	let matches = App::from_yaml(yaml)
		.version(env!("CARGO_PKG_VERSION"))
		.get_matches();

	if matches.is_present("ed25519") {
		execute::<Ed25519>(matches)
	} else {
		execute::<Sr25519>(matches)
	}
}

fn execute<C: Crypto>(matches: ArgMatches)
where
	SignatureOf<C>: SignatureT,
	PublicOf<C>: PublicT,
{
	let password = matches.value_of("password");
	let maybe_network: Option<Ss58AddressFormat> = matches.value_of("network").map(|network| {
		network
			.try_into()
			.expect("Invalid network name: must be polkadot/substrate/kusama")
	});
	if let Some(network) = maybe_network {
		set_default_ss58_version(network);
	}
	match matches.subcommand() {
		("generate", Some(matches)) => {
			let mnemonic = generate_mnemonic(matches);
			C::print_from_uri(mnemonic.phrase(), password, maybe_network);
		}
		("inspect", Some(matches)) => {
			let uri = matches
				.value_of("uri")
				.expect("URI parameter is required; thus it can't be None; qed");
			C::print_from_uri(uri, password, maybe_network);
		}
		("sign", Some(matches)) => {
			let should_decode = matches.is_present("hex");
			let message = read_message_from_stdin(should_decode);
			let signature = do_sign::<C>(matches, message, password);
			println!("{}", signature);
		}
		("transfer", Some(matches)) => {
			let signer = matches.value_of("from")
				.expect("parameter is required; thus it can't be None; qed");
			let signer = Sr25519::pair_from_suri(signer, password);

			let to = matches.value_of("to")
				.expect("parameter is required; thus it can't be None; qed");
			let to = sr25519::Public::from_string(to).ok().or_else(||
				sr25519::Pair::from_string(to, password).ok().map(|p| p.public())
			).expect("Invalid 'to' URI; expecting either a secret URI or a public URI.");

			let amount = matches.value_of("amount")
				.expect("parameter is required; thus it can't be None; qed");
			let amount = str::parse::<Balance>(amount)
				.expect("Invalid 'amount' parameter; expecting an integer.");

			let index = matches.value_of("index")
				.expect("parameter is required; thus it can't be None; qed");
			let index = str::parse::<Index>(index)
				.expect("Invalid 'amount' parameter; expecting an integer.");

			let function = Call::Balances(BalancesCall::transfer(to.into(), amount));

			let genesis_hash: Hash = match matches.value_of("genesis").unwrap_or("alex") {
				"elm" => hex!["10c08714a10c7da78f40a60f6f732cf0dba97acfb5e2035445b032386157d5c3"].into(),
				"alex" => hex!["dcd1346701ca8396496e52aa2785b1748deb6db09551b72159dcb3e08991025b"].into(),
				h => hex::decode(h).ok().and_then(|x| Decode::decode(&mut &x[..])).expect("Invalid genesis hash or unrecognised chain identifier"),
			};

			println!("Using a genesis hash of {}", HexDisplay::from(&genesis_hash.as_ref()));

			let era = Era::immortal();
			let raw_payload = (Compact(index), function, era, genesis_hash);
			let signature = raw_payload.using_encoded(|payload| if payload.len() > 256 {
				signer.sign(&blake2_256(payload)[..])
			} else {
				println!("Signing {}", HexDisplay::from(&payload));
				signer.sign(payload)
			});
			let extrinsic = UncheckedExtrinsic::new_signed(
				index,
				raw_payload.1,
				signer.public().into(),
				signature.into(),
				era,
			);
			println!("0x{}", hex::encode(&extrinsic.encode()));
		}
		("verify", Some(matches)) => {
			let should_decode = matches.is_present("hex");
			let message = read_message_from_stdin(should_decode);
			let is_valid_signature = do_verify::<C>(matches, message, password);
			if is_valid_signature {
				println!("Signature verifies correctly.");
			} else {
				println!("Signature invalid.");
			}
		}
		("vanity", Some(matches)) => {
			let desired: String = matches
				.value_of("pattern")
				.map(str::to_string)
				.unwrap_or_default();
			let result = vanity::generate_key::<C>(&desired).expect("Key generation failed");
			let formated_seed = format_seed::<C>(result.seed);
			C::print_from_uri(&formated_seed, None, maybe_network);
		}
		("transfer", Some(matches)) => {
			let signer = read_pair::<Sr25519>(matches.value_of("from"), password);
			let index = read_required_parameter::<Index>(matches, "index");
			let genesis_hash = read_genesis_hash(matches);

			let to = read_public_key::<Sr25519>(matches.value_of("to"), password);
			let amount = read_required_parameter::<Balance>(matches, "amount");
			let function = Call::Balances(BalancesCall::transfer(to.into(), amount));

			let extrinsic = create_extrinsic(function, index, signer, genesis_hash);

			print_extrinsic(extrinsic);
		}
		("sign-transaction", Some(matches)) => {
			let signer = read_pair::<Sr25519>(matches.value_of("suri"), password);
			let index = read_required_parameter::<Index>(matches, "nonce");
			let genesis_hash = read_genesis_hash(matches);

			let call = matches.value_of("call").expect("call is required; qed");
			let function: Call = hex::decode(&call)
				.ok()
				.and_then(|x| Decode::decode(&mut &x[..]).ok())
				.unwrap();

			let extrinsic = create_extrinsic(function, index, signer, genesis_hash);

			print_extrinsic(extrinsic);
		}
		_ => print_usage(&matches),
	}
}

/// Creates a new randomly generated mnemonic phrase.
fn generate_mnemonic(matches: &ArgMatches) -> Mnemonic {
	let words = matches
		.value_of("words")
		.map(|x| usize::from_str(x).expect("Invalid number given for --words"))
		.map(|x| {
			MnemonicType::for_word_count(x)
				.expect("Invalid number of words given for phrase: must be 12/15/18/21/24")
		})
		.unwrap_or(MnemonicType::Words12);
	Mnemonic::new(words, Language::English)
}

fn do_sign<C: Crypto>(matches: &ArgMatches, message: Vec<u8>, password: Option<&str>) -> String
where
	SignatureOf<C>: SignatureT,
	PublicOf<C>: PublicT,
{
	let pair = read_pair::<C>(matches.value_of("suri"), password);
	let signature = pair.sign(&message);
	format_signature::<C>(&signature)
}

fn do_verify<C: Crypto>(matches: &ArgMatches, message: Vec<u8>, password: Option<&str>) -> bool
where
	SignatureOf<C>: SignatureT,
	PublicOf<C>: PublicT,
{
	let signature = read_signature::<C>(matches);
	let pubkey = read_public_key::<C>(matches.value_of("uri"), password);
	<<C as Crypto>::Pair as Pair>::verify(&signature, &message, &pubkey)
}

fn read_message_from_stdin(should_decode: bool) -> Vec<u8> {
	let mut message = vec![];
	stdin()
		.lock()
		.read_to_end(&mut message)
		.expect("Error reading from stdin");
	if should_decode {
		message = hex::decode(&message).expect("Invalid hex in message");
	}
	message
}

fn read_required_parameter<T: FromStr>(matches: &ArgMatches, name: &str) -> T
where
	<T as FromStr>::Err: std::fmt::Debug,
{
	let str_value = matches
		.value_of(name)
		.expect("parameter is required; thus it can't be None; qed");
	str::parse::<T>(str_value).expect("Invalid 'nonce' parameter; expecting an integer.")
}

fn read_genesis_hash(matches: &ArgMatches) -> H256 {
	let genesis_hash: Hash = match matches.value_of("genesis").unwrap_or("alex") {
		"elm" => hex!["10c08714a10c7da78f40a60f6f732cf0dba97acfb5e2035445b032386157d5c3"].into(),
		"alex" => hex!["dcd1346701ca8396496e52aa2785b1748deb6db09551b72159dcb3e08991025b"].into(),
		h => hex::decode(h)
			.ok()
			.and_then(|x| Decode::decode(&mut &x[..]).ok())
			.expect("Invalid genesis hash or unrecognised chain identifier"),
	};
	println!(
		"Using a genesis hash of {}",
		HexDisplay::from(&genesis_hash.as_ref())
	);
	genesis_hash
}

fn read_signature<C: Crypto>(matches: &ArgMatches) -> SignatureOf<C>
where
	SignatureOf<C>: SignatureT,
	PublicOf<C>: PublicT,
{
	let sig_data = matches
		.value_of("sig")
		.expect("signature parameter is required; thus it can't be None; qed");
	let mut signature = <<C as Crypto>::Pair as Pair>::Signature::default();
	let sig_data = hex::decode(sig_data).expect("signature is invalid hex");
	if sig_data.len() != signature.as_ref().len() {
		panic!(
			"signature has an invalid length. read {} bytes, expected {} bytes",
			sig_data.len(),
			signature.as_ref().len(),
		);
	}
	signature.as_mut().copy_from_slice(&sig_data);
	signature
}

fn read_public_key<C: Crypto>(matched_uri: Option<&str>, password: Option<&str>) -> PublicOf<C>
where
	SignatureOf<C>: SignatureT,
	PublicOf<C>: PublicT,
{
	let uri = matched_uri.expect("parameter is required; thus it can't be None; qed");
	let uri = if uri.starts_with("0x") {
		&uri[2..]
	} else {
		uri
	};
	if let Ok(pubkey_vec) = hex::decode(uri) {
		<C as Crypto>::Public::from_slice(pubkey_vec.as_slice())
	} else {
		<C as Crypto>::Pair::from_string(uri, password)
			.ok()
			.map(|p| p.public())
			.expect("Invalid URI; expecting either a secret URI or a public URI.")
	}
}

fn read_pair<C: Crypto>(
	matched_suri: Option<&str>,
	password: Option<&str>,
) -> <C as Crypto>::Pair
where
	SignatureOf<C>: SignatureT,
	PublicOf<C>: PublicT,
{
	let suri = matched_suri.expect("parameter is required; thus it can't be None; qed");
	C::pair_from_suri(suri, password)
}

fn format_signature<C: Crypto>(signature: &SignatureOf<C>) -> String {
	format!("{}", hex::encode(signature))
}

fn format_seed<C: Crypto>(seed: SeedOf<C>) -> String {
	format!("0x{}", HexDisplay::from(&seed.as_ref()))
}

fn format_public_key<C: Crypto>(public_key: PublicOf<C>) -> String {
	format!("0x{}", HexDisplay::from(&public_key.as_ref()))
}

fn create_extrinsic(
	function: Call,
	index: Index,
	signer: <Sr25519 as Crypto>::Pair,
	genesis_hash: H256,
) -> UncheckedExtrinsic {
	let extra = |i: Index, f: Balance| {
		(
			system::CheckVersion::<Runtime>::new(),
			system::CheckGenesis::<Runtime>::new(),
			system::CheckEra::<Runtime>::from(Era::Immortal),
			system::CheckNonce::<Runtime>::from(i),
			system::CheckWeight::<Runtime>::new(),
			balances::TakeFees::<Runtime>::from(f),
			Default::default(),
		)
	};
	let raw_payload = SignedPayload::from_raw(
		function,
		extra(index, 0),
		(
			VERSION.spec_version as u32,
			genesis_hash,
			genesis_hash,
			(),
			(),
			(),
			(),
		),
	);
	let signature = raw_payload.using_encoded(|payload| signer.sign(payload));
	let (function, extra, _) = raw_payload.deconstruct();
	
	UncheckedExtrinsic::new_signed(
		function,
		signer.public().into(),
		signature.into(),
		extra,
	)
}

fn print_extrinsic(extrinsic: UncheckedExtrinsic) {
	println!("0x{}", hex::encode(&extrinsic.encode()));
}

fn print_usage(matches: &ArgMatches) {
	println!("{}", matches.usage());
}

#[cfg(test)]
mod tests {
<<<<<<< HEAD
	use super::*;

	fn test_generate_sign_verify<CryptoType: Crypto>()
	where
		SignatureOf<CryptoType>: SignatureT,
		PublicOf<CryptoType>: PublicT,
	{
		let yaml = load_yaml!("cli.yml");
		let app = App::from_yaml(yaml);
		let password = None;

		// Generate public key and seed.
		let arg_vec = vec!["subkey", "generate"];

		let matches = app.clone().get_matches_from(arg_vec);
		let matches = matches.subcommand().1.unwrap();
		let mnemonic = generate_mnemonic(matches);

		let (pair, seed) =
			<<CryptoType as Crypto>::Pair as Pair>::from_phrase(mnemonic.phrase(), password)
				.unwrap();
		let public_key = CryptoType::public_from_pair(&pair);
		let public_key = format_public_key::<CryptoType>(public_key);
		let seed = format_seed::<CryptoType>(seed);

		// Sign a message using previous seed.
		let arg_vec = vec!["subkey", "sign", &seed[..]];

		let matches = app.get_matches_from(arg_vec);
		let matches = matches.subcommand().1.unwrap();
		let message = "Blah Blah\n".as_bytes().to_vec();
		let signature = do_sign::<CryptoType>(matches, message.clone(), password);

		// Verify the previous signature.
		let arg_vec = vec!["subkey", "verify", &signature[..], &public_key[..]];

		let matches = App::from_yaml(yaml).get_matches_from(arg_vec);
		let matches = matches.subcommand().1.unwrap();
		assert!(do_verify::<CryptoType>(matches, message, password));
	}

	#[test]
	fn generate_sign_verify_should_work_for_ed25519() {
		test_generate_sign_verify::<Ed25519>();
	}

	#[test]
	fn generate_sign_verify_should_work_for_sr25519() {
		test_generate_sign_verify::<Sr25519>();
	}

=======
	use super::{Hash, Decode};
>>>>>>> cc1d67e9
	#[test]
	fn should_work() {
		let s = "0123456789012345678901234567890123456789012345678901234567890123";

<<<<<<< HEAD
		let d1: Hash = hex::decode(s)
			.ok()
			.and_then(|x| Decode::decode(&mut &x[..]).ok())
			.unwrap();
=======
		let d1: Hash = hex::decode(s).ok().and_then(|x| Decode::decode(&mut &x[..])).unwrap();
>>>>>>> cc1d67e9

		let d2: Hash = {
			let mut gh: [u8; 32] = Default::default();
			gh.copy_from_slice(hex::decode(s).unwrap().as_ref());
			Hash::from(gh)
		};

		assert_eq!(d1, d2);
	}
}<|MERGE_RESOLUTION|>--- conflicted
+++ resolved
@@ -18,24 +18,6 @@
 #[cfg(feature = "bench")]
 extern crate test;
 
-<<<<<<< HEAD
-use bip39::{Language, Mnemonic, MnemonicType};
-use clap::{load_yaml, App, ArgMatches};
-use codec::{Decode, Encode};
-use hex_literal::hex;
-use node_primitives::{Balance, Hash, Index};
-use node_runtime::{BalancesCall, Call, Runtime, SignedPayload, UncheckedExtrinsic, VERSION};
-use primitives::{
-	crypto::{set_default_ss58_version, Ss58AddressFormat, Ss58Codec},
-	ed25519, sr25519, Pair, Public, H256, hexdisplay::HexDisplay,
-};
-use sr_primitives::generic::Era;
-use std::{
-	convert::TryInto,
-	io::{stdin, Read},
-	str::FromStr,
-};
-=======
 extern crate substrate_bip39;
 extern crate rustc_hex;
 #[macro_use] extern crate hex_literal;
@@ -51,7 +33,6 @@
 use schnorrkel::keys::MiniSecretKey;
 use node_primitives::{Balance, Index, Hash};
 use node_runtime::{Call, UncheckedExtrinsic, BalancesCall};
->>>>>>> cc1d67e9
 
 mod vanity;
 
@@ -467,73 +448,12 @@
 
 #[cfg(test)]
 mod tests {
-<<<<<<< HEAD
-	use super::*;
-
-	fn test_generate_sign_verify<CryptoType: Crypto>()
-	where
-		SignatureOf<CryptoType>: SignatureT,
-		PublicOf<CryptoType>: PublicT,
-	{
-		let yaml = load_yaml!("cli.yml");
-		let app = App::from_yaml(yaml);
-		let password = None;
-
-		// Generate public key and seed.
-		let arg_vec = vec!["subkey", "generate"];
-
-		let matches = app.clone().get_matches_from(arg_vec);
-		let matches = matches.subcommand().1.unwrap();
-		let mnemonic = generate_mnemonic(matches);
-
-		let (pair, seed) =
-			<<CryptoType as Crypto>::Pair as Pair>::from_phrase(mnemonic.phrase(), password)
-				.unwrap();
-		let public_key = CryptoType::public_from_pair(&pair);
-		let public_key = format_public_key::<CryptoType>(public_key);
-		let seed = format_seed::<CryptoType>(seed);
-
-		// Sign a message using previous seed.
-		let arg_vec = vec!["subkey", "sign", &seed[..]];
-
-		let matches = app.get_matches_from(arg_vec);
-		let matches = matches.subcommand().1.unwrap();
-		let message = "Blah Blah\n".as_bytes().to_vec();
-		let signature = do_sign::<CryptoType>(matches, message.clone(), password);
-
-		// Verify the previous signature.
-		let arg_vec = vec!["subkey", "verify", &signature[..], &public_key[..]];
-
-		let matches = App::from_yaml(yaml).get_matches_from(arg_vec);
-		let matches = matches.subcommand().1.unwrap();
-		assert!(do_verify::<CryptoType>(matches, message, password));
-	}
-
-	#[test]
-	fn generate_sign_verify_should_work_for_ed25519() {
-		test_generate_sign_verify::<Ed25519>();
-	}
-
-	#[test]
-	fn generate_sign_verify_should_work_for_sr25519() {
-		test_generate_sign_verify::<Sr25519>();
-	}
-
-=======
 	use super::{Hash, Decode};
->>>>>>> cc1d67e9
 	#[test]
 	fn should_work() {
 		let s = "0123456789012345678901234567890123456789012345678901234567890123";
 
-<<<<<<< HEAD
-		let d1: Hash = hex::decode(s)
-			.ok()
-			.and_then(|x| Decode::decode(&mut &x[..]).ok())
-			.unwrap();
-=======
 		let d1: Hash = hex::decode(s).ok().and_then(|x| Decode::decode(&mut &x[..])).unwrap();
->>>>>>> cc1d67e9
 
 		let d2: Hash = {
 			let mut gh: [u8; 32] = Default::default();
